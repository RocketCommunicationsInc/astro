{
  "name": "root",
  "private": true,
  "devDependencies": {
    "@changesets/cli": "^2.19.0",
    "husky": "^7.0.2",
    "lerna": "^4.0.0",
    "prettier": "~2.2.1",
    "pretty-quick": "~3.1.0"
  },
  "scripts": {
    "prepare": "husky install",
    "postinstall": "npm run bootstrap",
    "bootstrap": "lerna bootstrap",
    "build": "lerna run build",
    "build.tests": "lerna run --scope '{@astrouxds/astro-web-components,@astrouxds/react}' build",
    "build.web-comps": "lerna run --scope '@astrouxds/astro-web-components' build",
    "build.react": "lerna run --scope '@astrouxds/react' build",
    "test": "lerna run --ignore @astrouxds/angular test",
    "release": "node ./.scripts/release.js && changeset publish",
    "test.web-comps.unit": "lerna run --scope '@astrouxds/astro-web-components' test.unit",
<<<<<<< HEAD
    "web-comps.install": "cd ./packages/web-components && npm i",
=======
    "test.web-comps.e2e": "lerna run --scope '@astrouxds/astro-web-components' test.e2e",
    "web-comps.install": "cd ./packages/web-components && npm ci",
>>>>>>> 773f17f5
    "react.install": "cd ./packages/react && npm ci",
    "test.react": "lerna run --scope '@astrouxds/react' test"
  },
  "engines": {
    "node": "^16",
    "npm": "~8.5"
  }
}<|MERGE_RESOLUTION|>--- conflicted
+++ resolved
@@ -19,12 +19,8 @@
     "test": "lerna run --ignore @astrouxds/angular test",
     "release": "node ./.scripts/release.js && changeset publish",
     "test.web-comps.unit": "lerna run --scope '@astrouxds/astro-web-components' test.unit",
-<<<<<<< HEAD
-    "web-comps.install": "cd ./packages/web-components && npm i",
-=======
     "test.web-comps.e2e": "lerna run --scope '@astrouxds/astro-web-components' test.e2e",
     "web-comps.install": "cd ./packages/web-components && npm ci",
->>>>>>> 773f17f5
     "react.install": "cd ./packages/react && npm ci",
     "test.react": "lerna run --scope '@astrouxds/react' test"
   },
