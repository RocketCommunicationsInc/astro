--- conflicted
+++ resolved
@@ -20,11 +20,6 @@
         run: npx lerna bootstrap
       - name: Ensure access
         run: npm whoami
-<<<<<<< HEAD
-=======
-        env:
-          NPM_TOKEN: ${{ secrets.NPM_TOKEN }}
->>>>>>> 06dced82
       - name: Configure Git
         run: |
           git config --global user.name "${{ github.actor }}"
