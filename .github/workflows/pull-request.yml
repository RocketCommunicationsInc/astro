name: Pull Request Actions
on:
  push:
    branches: [main, next]
  pull_request:
    branches: [main, next]
  workflow_dispatch:
    permissions:

env:
  NPM_TOKEN: ${{ secrets.NPM_TOKEN }}
jobs:
  unit-tests:
    runs-on: ubuntu-latest
    steps:
      - name: Checkout
        uses: actions/checkout@v2

      - name: Install Modules
        run: npm run web-comps.install

      - name: Build
        run: npm run build.web-comps

      - name: Test
        run: npm run test.web-comps.unit
  e2e-tests:
    runs-on: ubuntu-latest
    steps:
      - name: Checkout
        uses: actions/checkout@v2

      - name: Install Modules
        run: npm run web-comps.install

      - name: Build
        run: npm run build.web-comps

      - name: Test
        run: npm run test.web-comps.e2e
  react:
    runs-on: ubuntu-latest
    steps:
      - name: Checkout
        uses: actions/checkout@v2

      - name: Install Modules
        run: npm run web-comps.install && npm run react.install
<<<<<<< HEAD
=======

      - name: Symlink
        run: lerna link
>>>>>>> 9888dcc0

      - name: Build
        run: npm run build.tests

      - name: Test
        run: npm run test.react<|MERGE_RESOLUTION|>--- conflicted
+++ resolved
@@ -46,12 +46,9 @@
 
       - name: Install Modules
         run: npm run web-comps.install && npm run react.install
-<<<<<<< HEAD
-=======
 
       - name: Symlink
         run: lerna link
->>>>>>> 9888dcc0
 
       - name: Build
         run: npm run build.tests
