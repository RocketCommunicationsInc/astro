name: Pull Request Actions
on:
  push:
    branches: [main]
  pull_request:
    branches: [main]
  workflow_dispatch:
    permissions:

env:
  NPM_TOKEN: ${{ secrets.NPM_TOKEN }}
jobs:
  setup:
    runs-on: ubuntu-latest
    steps:
      - uses: actions/checkout@v2
      - uses: actions/setup-node@v2
        with:
          node-version: 16
      - uses: actions/cache@v2
        id: cache-node-modules
        with:
          path: |
            ./packages/web-components/node_modules
          key: node-modules-${{ hashFiles('package-lock.json') }}
      - uses: tj-actions/changed-files@v11
        id: changed-files
        with:
          files: |
            **/package.json
      - run: npm run web-comps.install
        if: steps.cache-node-modules.outputs.cache-hit != 'true'
      - run: npm run build.web-comps
        if: steps.cache-node-modules.outputs.cache-hit != 'true'
  unit-tests:
    needs: setup
    runs-on: ubuntu-latest
    steps:
      - name: Checkout
        uses: actions/checkout@v2
      - uses: actions/cache@v2
        with:
          path: ./packages/web-components/node_modules
          key: node-modules-${{ hashFiles('package-lock.json') }}
      - name: Test
        run: npm run test.web-comps.unit
  e2e-tests:
    needs: setup
    runs-on: ubuntu-latest
    steps:
      - name: Checkout
        uses: actions/checkout@v2
      - name: Setup Node
        uses: actions/setup-node@v2
        with:
          node-version: 16
      - name: Get Node Cache
        uses: actions/cache@v2
        with:
          path: ./packages/web-components/node_modules
          key: node-modules-${{ hashFiles('package-lock.json') }}
      - name: Install Deps
        if: steps.cache-node-modules.outputs.cache-hit != 'true'
        run: cd ./packages/web-components && npm i && npx playwright install --with-deps
      - name: Run Tests
        run: cd ./packages/web-components && npm run test.cr
      - uses: actions/upload-artifact@v2
        if: always()
        with:
<<<<<<< HEAD
          name: playwright-report
          path: packages/web-components/playwright-report/
          retention-days: 30
=======
          working-directory: ./packages/web-components
          install: false
          start: npm run start.stencil
          wait-on: "http://localhost:3333"
          wait-on-timeout: "110"
>>>>>>> 2be38461
<|MERGE_RESOLUTION|>--- conflicted
+++ resolved
@@ -67,14 +67,6 @@
       - uses: actions/upload-artifact@v2
         if: always()
         with:
-<<<<<<< HEAD
           name: playwright-report
           path: packages/web-components/playwright-report/
-          retention-days: 30
-=======
-          working-directory: ./packages/web-components
-          install: false
-          start: npm run start.stencil
-          wait-on: "http://localhost:3333"
-          wait-on-timeout: "110"
->>>>>>> 2be38461
+          retention-days: 30