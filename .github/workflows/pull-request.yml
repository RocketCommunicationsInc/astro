--- conflicted
+++ resolved
@@ -36,13 +36,7 @@
         uses: actions/checkout@v2
       - uses: actions/cache@v2
         with:
-<<<<<<< HEAD
-          path: |
-            ./packages/web-components/node_modules
-            ~/.cache/Cypress
-=======
           path: ./packages/web-components/node_modules
->>>>>>> 82e61e13
           key: node-modules-${{ hashFiles('package-lock.json') }}
       - name: Test
         run: npm run test.web-comps.unit
@@ -67,9 +61,5 @@
           working-directory: ./packages/web-components
           install: false
           start: npm run start.stencil
-<<<<<<< HEAD
           wait-on: "http://localhost:3333"
-=======
-          wait-on: "http://localhost:3333"
-          wait-on-timeout: "90"
->>>>>>> 82e61e13
+          wait-on-timeout: "90"