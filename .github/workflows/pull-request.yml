name: Pull Request Actions
on:
  push:
    branches: [main, next]
  pull_request:
    branches: [main, next]
  workflow_dispatch:
    permissions:

env:
  NPM_TOKEN: ${{ secrets.NPM_TOKEN }}
jobs:
  unit-tests:
    runs-on: ubuntu-latest
    steps:
      - name: Checkout
        uses: actions/checkout@v2

      - name: Install Modules
        run: npm run web-comps.install

      - name: Build
        run: npm run build.web-comps

      - name: Test
        run: npm run test.web-comps.unit
  e2e-tests:
    runs-on: ubuntu-latest
    steps:
      - name: Checkout
        uses: actions/checkout@v2

      - name: Install Modules
        run: npm run web-comps.install

      - name: Build
        run: npm run build.web-comps

      - name: Test
        run: npm run test.web-comps.e2e
  react:
    runs-on: ubuntu-latest
    steps:
      - name: Checkout
        uses: actions/checkout@v2

      - name: Install Modules
        run: npm run web-comps.install && npm run react.install

      - name: Build
        run: npm run build.tests

      - name: Test
<<<<<<< HEAD
        run: npm run test.web-comps.unit && npm run test.web-comps.e2e
=======
        run: npm run test.react
>>>>>>> 198f3add
<|MERGE_RESOLUTION|>--- conflicted
+++ resolved
@@ -51,8 +51,4 @@
         run: npm run build.tests
 
       - name: Test
-<<<<<<< HEAD
-        run: npm run test.web-comps.unit && npm run test.web-comps.e2e
-=======
-        run: npm run test.react
->>>>>>> 198f3add
+        run: npm run test.react