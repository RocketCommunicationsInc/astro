name: Pull Request Actions
on:
  push:
    branches: [main, next]
  pull_request:
    branches: [main, next]
  workflow_dispatch:
    permissions:

env:
  NPM_TOKEN: ${{ secrets.NPM_TOKEN }}
jobs:
  setup:
    runs-on: ubuntu-latest
    steps:
      - uses: actions/checkout@v2
      - uses: actions/setup-node@v2
        with:
          node-version: 16
<<<<<<< HEAD
      - uses: tj-actions/changed-files@v11
        id: changed-files
        with:
          files: |
            **/package.json
=======
>>>>>>> 773f17f5
      - uses: actions/cache@v2
        id: cache-node-modules
        with:
          path: |
            ./packages/web-components/node_modules
<<<<<<< HEAD
            ~/.cache/Cypress
          key: node-modules-${{ hashFiles('package-lock.json') }}
=======
          key: node-modules-${{ hashFiles('package-lock.json') }}
      - uses: tj-actions/changed-files@v11
        id: changed-files
        with:
          files: |
            **/package.json
>>>>>>> 773f17f5
      - run: npm run web-comps.install
        if: steps.cache-node-modules.outputs.cache-hit != 'true' || steps.changed-files.outputs.any_changed == 'true'
      - run: npm run build.web-comps
        if: steps.cache-node-modules.outputs.cache-hit != 'true' || steps.changed-files.outputs.any_changed == 'true'
  unit-tests:
    needs: setup
    runs-on: ubuntu-latest
    steps:
      - name: Checkout
        uses: actions/checkout@v2
      - uses: actions/cache@v2
        with:
<<<<<<< HEAD
          path: |
            ./packages/web-components/node_modules
            ~/.cache/Cypress
=======
          path: ./packages/web-components/node_modules
>>>>>>> 773f17f5
          key: node-modules-${{ hashFiles('package-lock.json') }}
      - name: Test
        run: npm run test.web-comps.unit
  e2e-tests:
    needs: setup
    runs-on: ubuntu-latest
    steps:
<<<<<<< HEAD
      - name: Checkout 🛎
        uses: actions/checkout@v2
      - name: Cache NPM and Cypress 📦
        uses: actions/cache@v2
        with:
          path: |
            ./packages/web-components/node_modules
            ~/.cache/Cypress
          key: node-modules-${{ hashFiles('package-lock.json') }}
      - run: npm i cypress@8.0.0
        if: steps.cache-node-modules.outputs.cache-hit != 'true'
      - name: Cypress tests 🧪
        uses: cypress-io/github-action@v4
        with:
          working-directory: ./packages/web-components
          install: true
          start: npm run start.stencil
          wait-on: "http://localhost:3333"
          wait-on-timeout: "110"
=======
      - name: Checkout
        uses: actions/checkout@v2
      - name: Setup Node
        uses: actions/setup-node@v2
        with:
          node-version: 16
      - name: Get Node Cache
        uses: actions/cache@v2
        with:
          path: ./packages/web-components/node_modules
          key: node-modules-${{ hashFiles('package-lock.json') }}
      - name: Install Deps
        if: steps.cache-node-modules.outputs.cache-hit != 'true'
        run: cd ./packages/web-components && npm i && npx playwright install --with-deps
      - name: Run Tests
        run: cd ./packages/web-components && npm run test.cr
      - uses: actions/upload-artifact@v2
        if: always()
        with:
          name: playwright-report
          path: packages/web-components/playwright-report/
          retention-days: 30
>>>>>>> 773f17f5
<|MERGE_RESOLUTION|>--- conflicted
+++ resolved
@@ -17,30 +17,22 @@
       - uses: actions/setup-node@v2
         with:
           node-version: 16
-<<<<<<< HEAD
       - uses: tj-actions/changed-files@v11
         id: changed-files
         with:
           files: |
             **/package.json
-=======
->>>>>>> 773f17f5
       - uses: actions/cache@v2
         id: cache-node-modules
         with:
           path: |
             ./packages/web-components/node_modules
-<<<<<<< HEAD
-            ~/.cache/Cypress
-          key: node-modules-${{ hashFiles('package-lock.json') }}
-=======
           key: node-modules-${{ hashFiles('package-lock.json') }}
       - uses: tj-actions/changed-files@v11
         id: changed-files
         with:
           files: |
             **/package.json
->>>>>>> 773f17f5
       - run: npm run web-comps.install
         if: steps.cache-node-modules.outputs.cache-hit != 'true' || steps.changed-files.outputs.any_changed == 'true'
       - run: npm run build.web-comps
@@ -53,13 +45,7 @@
         uses: actions/checkout@v2
       - uses: actions/cache@v2
         with:
-<<<<<<< HEAD
-          path: |
-            ./packages/web-components/node_modules
-            ~/.cache/Cypress
-=======
           path: ./packages/web-components/node_modules
->>>>>>> 773f17f5
           key: node-modules-${{ hashFiles('package-lock.json') }}
       - name: Test
         run: npm run test.web-comps.unit
@@ -67,27 +53,6 @@
     needs: setup
     runs-on: ubuntu-latest
     steps:
-<<<<<<< HEAD
-      - name: Checkout 🛎
-        uses: actions/checkout@v2
-      - name: Cache NPM and Cypress 📦
-        uses: actions/cache@v2
-        with:
-          path: |
-            ./packages/web-components/node_modules
-            ~/.cache/Cypress
-          key: node-modules-${{ hashFiles('package-lock.json') }}
-      - run: npm i cypress@8.0.0
-        if: steps.cache-node-modules.outputs.cache-hit != 'true'
-      - name: Cypress tests 🧪
-        uses: cypress-io/github-action@v4
-        with:
-          working-directory: ./packages/web-components
-          install: true
-          start: npm run start.stencil
-          wait-on: "http://localhost:3333"
-          wait-on-timeout: "110"
-=======
       - name: Checkout
         uses: actions/checkout@v2
       - name: Setup Node
@@ -109,5 +74,4 @@
         with:
           name: playwright-report
           path: packages/web-components/playwright-report/
-          retention-days: 30
->>>>>>> 773f17f5
+          retention-days: 30