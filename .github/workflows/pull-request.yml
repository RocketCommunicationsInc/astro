--- conflicted
+++ resolved
@@ -47,13 +47,8 @@
           path: ./packages/web-components/node_modules
           key: node-modules-${{ hashFiles('package-lock.json') }}
       - name: Run Tests
-<<<<<<< HEAD
         run: cd ./packages/web-components && npm run start.test
       - uses: actions/upload-artifact@v2
-=======
-        run: cd ./packages/web-components && npm run test.cr
-      - uses: actions/upload-artifact@v3
->>>>>>> 5a01bf8c
         if: always()
         with:
           name: playwright-report
