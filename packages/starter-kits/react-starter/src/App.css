.App {
  text-align: center;
}

.App-header {
  background-color: #282c34;
  min-height: 100vh;
  display: flex;
  flex-direction: column;
  align-items: center;
  justify-content: center;
  font-size: calc(10px + 2vmin);
  color: white;
}

.App-link {
<<<<<<< HEAD
  color: var(--color-interactive-default);
=======
  color: var(--color-background-interactive-default);
>>>>>>> 2a7e22c1
}<|MERGE_RESOLUTION|>--- conflicted
+++ resolved
@@ -14,9 +14,5 @@
 }
 
 .App-link {
-<<<<<<< HEAD
-  color: var(--color-interactive-default);
-=======
   color: var(--color-background-interactive-default);
->>>>>>> 2a7e22c1
 }