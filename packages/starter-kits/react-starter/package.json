{
  "name": "@astrouxds/react-starter",
  "version": "1.0.1",
  "bin": "init.js",
  "dependencies": {
<<<<<<< HEAD
    "@astrouxds/react": "^6.11.0",
=======
    "@astrouxds/react": "^7.0.0",
>>>>>>> a15d9135
    "@testing-library/jest-dom": "^5.14.1",
    "@testing-library/react": "^11.2.7",
    "@testing-library/user-event": "^12.8.3",
    "react": "^17.0.2",
    "react-dom": "^17.0.2",
    "react-scripts": "5.0.1",
    "web-vitals": "^1.1.2"
  },
  "scripts": {
    "start": "react-scripts start",
    "build": "react-scripts build",
    "test": "react-scripts test",
    "eject": "react-scripts eject"
  },
  "eslintConfig": {
    "extends": [
      "react-app",
      "react-app/jest"
    ]
  },
  "browserslist": {
    "production": [
      ">0.2%",
      "not dead",
      "not op_mini all"
    ],
    "development": [
      "last 1 chrome version",
      "last 1 firefox version",
      "last 1 safari version"
    ]
  }
}<|MERGE_RESOLUTION|>--- conflicted
+++ resolved
@@ -3,11 +3,7 @@
   "version": "1.0.1",
   "bin": "init.js",
   "dependencies": {
-<<<<<<< HEAD
-    "@astrouxds/react": "^6.11.0",
-=======
     "@astrouxds/react": "^7.0.0",
->>>>>>> a15d9135
     "@testing-library/jest-dom": "^5.14.1",
     "@testing-library/react": "^11.2.7",
     "@testing-library/user-event": "^12.8.3",
