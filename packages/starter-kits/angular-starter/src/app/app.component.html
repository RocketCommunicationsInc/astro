<header
  style="
    text-align: center;
    min-height: 100vh;
    display: flex;
    flex-direction: column;
    align-items: center;
    justify-content: center;
    font-size: calc(10px + 2vmin);
    color: white;
  "
>
  <div>
    <rux-progress></rux-progress>
  </div>
  <p>
    Welcome to Astro UXDS Web Components in Angular! <br />
    Check out the README.md for more information on getting started.
  </p>
  <a
    href="https://astrouxds.com"
    target="_blank"
    rel="noopener noreferrer"
<<<<<<< HEAD
    style="color: var(--color-interactive-default)"
=======
    style="color: var(--color-background-interactive-default)"
>>>>>>> 3d358fd5
  >
    astrouxds.com
  </a>
</header><|MERGE_RESOLUTION|>--- conflicted
+++ resolved
@@ -21,11 +21,7 @@
     href="https://astrouxds.com"
     target="_blank"
     rel="noopener noreferrer"
-<<<<<<< HEAD
-    style="color: var(--color-interactive-default)"
-=======
     style="color: var(--color-background-interactive-default)"
->>>>>>> 3d358fd5
   >
     astrouxds.com
   </a>
