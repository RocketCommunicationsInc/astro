<header
  style="
    text-align: center;
    min-height: 100vh;
    display: flex;
    flex-direction: column;
    align-items: center;
    justify-content: center;
    font-size: calc(10px + 2vmin);
    color: white;
  "
>
  <div>
    <rux-progress></rux-progress>
  </div>
  <p>
    Welcome to Astro UXDS Web Components in Angular! <br />
    Check out the README.md for more information on getting started.
  </p>
  <a
    href="https://astrouxds.com"
    target="_blank"
    rel="noopener noreferrer"
<<<<<<< HEAD
    style="color: var(--color-interactive-default)"
=======
    style="color: var(--color-background-interactive-default)"
>>>>>>> 2a7e22c1
  >
    astrouxds.com
  </a>
</header><|MERGE_RESOLUTION|>--- conflicted
+++ resolved
@@ -21,11 +21,7 @@
     href="https://astrouxds.com"
     target="_blank"
     rel="noopener noreferrer"
-<<<<<<< HEAD
-    style="color: var(--color-interactive-default)"
-=======
     style="color: var(--color-background-interactive-default)"
->>>>>>> 2a7e22c1
   >
     astrouxds.com
   </a>
