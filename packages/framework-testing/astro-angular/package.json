--- conflicted
+++ resolved
@@ -11,32 +11,24 @@
   },
   "private": true,
   "dependencies": {
-    "@angular/animations": "^19.0.0",
-    "@angular/common": "^19.0.0",
-    "@angular/compiler": "^19.0.0",
-    "@angular/core": "^19.0.0",
-    "@angular/forms": "^19.0.0",
-    "@angular/platform-browser": "^19.0.0",
-    "@angular/platform-browser-dynamic": "^19.0.0",
-    "@angular/router": "^19.0.0",
+    "@angular/animations": "^20.0.0",
+    "@angular/common": "^20.0.0",
+    "@angular/compiler": "^20.0.0",
+    "@angular/core": "^20.0.0",
+    "@angular/forms": "^20.0.0",
+    "@angular/platform-browser": "^20.0.0",
+    "@angular/platform-browser-dynamic": "^20.0.0",
+    "@angular/router": "^20.0.0",
     "rxjs": "~7.8.0",
     "tslib": "^2.3.0",
     "zone.js": "~0.15.0"
   },
   "devDependencies": {
-<<<<<<< HEAD
-    "@angular-devkit/build-angular": "^19.2.13",
-    "@angular/cli": "^19.0.0",
-    "@angular/compiler-cli": "^19.0.0",
+    "@angular-devkit/build-angular": "^20.0.3",
+    "@angular/cli": "^20.0.0",
+    "@angular/compiler-cli": "^20.0.0",
     "@astrouxds/angular": "^7.26.1",
     "@astrouxds/astro-web-components": "^7.26.1",
-=======
-    "@angular-devkit/build-angular": "^20.0.3",
-    "@angular/cli": "~16.0.0",
-    "@angular/compiler-cli": "^16.0.0",
-    "@astrouxds/angular": "^7.26.0",
-    "@astrouxds/astro-web-components": "^7.26.0",
->>>>>>> 52202872
     "@astrouxds/tailwind": "^1.0.0-beta.1",
     "@types/jasmine": "~4.3.0",
     "autoprefixer": "^10.4.14",
@@ -48,6 +40,6 @@
     "karma-jasmine-html-reporter": "~2.0.0",
     "postcss": "^8.4.31",
     "tailwindcss": "^3.3.2",
-    "typescript": "~5.5.0"
+    "typescript": "~5.8.0"
   }
 }