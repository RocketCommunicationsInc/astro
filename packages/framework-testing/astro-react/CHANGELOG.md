--- conflicted
+++ resolved
@@ -1,13 +1,11 @@
 # astro-react
 
-<<<<<<< HEAD
 ## 0.0.0-timeline-enhanced-20240531164326
 
 ### Minor Changes
 
 - ac4380a7: feat(rux-timeline) added a showSecondaryRuler prop to rux-ruler to show a secondary rule that is one increment up from the main interval (for days it shows months, for months it shows years, etc.)
 - 023b1de1: feat(rux-timeline) add a showGrid option to rux-timeline when implemented it displays gridlines on the timeline
-=======
 ## 0.3.1
 
 ### Patch Changes
@@ -15,7 +13,6 @@
 - 6b6b0034: Adding actions slot to tab component and bumping Storybook up to 8 and rewriting all stories to match the new version.
 - d1cb7d94: Fixed button bug when clicking and dragging over an icon-only, borderless button
 - 4c4e3bc8: Added missing footer slot documentation to storybook
->>>>>>> 0944b9e7
 
 ## 0.3.0
 
