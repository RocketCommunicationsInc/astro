[build]

publish = "_site/"
command = "npm run build"


[[redirects]]
	from = "/ui-components/*"
	to = "/components/:splat"
	status = 301
	force = true

[[redirects]]
	from = "/library/*"
	to = "/components/:splat"
	status = 301
	force = true

[[redirects]]
	from = "/style-guide/*"
	to = "/design-guidelines/:splat"
	status = 301
	force = true

[[redirects]]
	from = "/design-guidelines/status-system"
	to = "/patterns/status-system"
	status = 301
	force = true

[[redirects]]
	from = "/design-guidelines/notifications"
	to = "/patterns/notifications"
	status = 301
	force = true

[[redirects]]
	from = "/design-guidelines/panes"
	to = "/patterns/panes"
	status = 301
	force = true
	
[[redirects]]
	from = "/components/validation"
	to = "/patterns/forms-and-validation"
	status = 301
	force = true
	
[[redirects]]
	from = "/components/toggle"
	to = "/components/switch"
	status = 301
	force = true

[[redirects]]
	from = "/components/validation"
	to = "/patterns/forms-and-validation"
	status = 301
	force = true

[[redirects]]
	from = "/tt-c-service-ux-design/about-the-tt-c-designs"
	to = "/ttc-service-ux-design/about-the-ttc-designs"
	status = 301
	force = true

[[redirects]]
	from = "/tt-c-service-ux-design/tt-c-monitor"
	to = "/ttc-service-ux-design/ttc-monitor"
	status = 301
	force = true
	
[[redirects]]
	from = "/tt-c-service-ux-design/tt-c-command"
	to = "/ttc-service-ux-design/ttc-command"
	status = 301
	force = true

[[redirects]]
	from = "/tt-c-service-ux-design/tt-c-investigate"
	to = "/ttc-service-ux-design/ttc-investigate"
	status = 301
	force = true

[[redirects]]
	from = "/components/drop-down"
	to = "/components/select"
	status = 301
	force = true

[[redirects]]
	from = "/getting-started"
	to = "/getting-started/readme"
	status = 301
	force = true

[[redirects]]
	from = "/design-guidelines/compliance"
	to = "/compliance"
	status = 301
	force = true
<<<<<<< HEAD
	
[[redirects]]
	from = "/components/dialog-box"
	to = "/components/dialog"
	status = 301
	force = true

[[redirects]]
	from = "/components/sign-in"
	to = "/patterns/sign-in"
=======

[[redirects]]
	from = "/patterns/validation"
	to = "/patterns/forms-and-validation"
>>>>>>> d6071a88
	status = 301
	force = true<|MERGE_RESOLUTION|>--- conflicted
+++ resolved
@@ -99,7 +99,6 @@
 	to = "/compliance"
 	status = 301
 	force = true
-<<<<<<< HEAD
 	
 [[redirects]]
 	from = "/components/dialog-box"
@@ -110,11 +109,11 @@
 [[redirects]]
 	from = "/components/sign-in"
 	to = "/patterns/sign-in"
-=======
+	status = 301
+	force = true
 
 [[redirects]]
 	from = "/patterns/validation"
 	to = "/patterns/forms-and-validation"
->>>>>>> d6071a88
 	status = 301
 	force = true