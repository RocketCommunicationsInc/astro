--- conflicted
+++ resolved
@@ -95,14 +95,13 @@
 	force = true
 
 [[redirects]]
-<<<<<<< HEAD
 	from = "/design-guidelines/compliance"
 	to = "/compliance"
 	status = 301
 	force = true
-=======
+	
+[[redirects]]
 	from = "/components/dialog-box"
 	to = "/components/dialog"
 	status = 301
-	force = true
->>>>>>> 245c5741
+	force = true