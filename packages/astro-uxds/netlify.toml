[build]

publish = "_site/"
command = "npm run build"


[[redirects]]
	from = "/ui-components/*"
	to = "/components/:splat"
	status = 301
	force = true

[[redirects]]
	from = "/library/*"
	to = "/components/:splat"
	status = 301
	force = true

[[redirects]]
	from = "/style-guide/*"
	to = "/design-guidelines/:splat"
	status = 301
	force = true

[[redirects]]
	from = "/design-guidelines/status-system"
	to = "/patterns/status-system"
	status = 301
	force = true

[[redirects]]
	from = "/design-guidelines/notifications"
	to = "/patterns/notifications"
	status = 301
	force = true

[[redirects]]
	from = "/design-guidelines/panes"
	to = "/patterns/panes"
	status = 301
	force = true
	
[[redirects]]
	from = "/components/validation"
	to = "/patterns/forms-and-validation"
	status = 301
	force = true
	
[[redirects]]
	from = "/components/toggle"
	to = "/components/switch"
	status = 301
	force = true

[[redirects]]
	from = "/components/validation"
	to = "/patterns/forms-and-validation"
	status = 301
	force = true

[[redirects]]
	from = "/tt-c-service-ux-design/about-the-tt-c-designs"
	to = "/ttc-service-ux-design/about-the-ttc-designs"
	status = 301
	force = true

[[redirects]]
	from = "/tt-c-service-ux-design/tt-c-monitor"
	to = "/ttc-service-ux-design/ttc-monitor"
	status = 301
	force = true
	
[[redirects]]
	from = "/tt-c-service-ux-design/tt-c-command"
	to = "/ttc-service-ux-design/ttc-command"
	status = 301
	force = true

[[redirects]]
	from = "/tt-c-service-ux-design/tt-c-investigate"
	to = "/ttc-service-ux-design/ttc-investigate"
	status = 301
	force = true

[[redirects]]
	from = "/components/drop-down"
	to = "/components/select"
	status = 301
	force = true

[[redirects]]
	from = "/getting-started"
	to = "/getting-started/readme"
	status = 301
	force = true

[[redirects]]
	from = "/design-guidelines/compliance"
	to = "/compliance"
	status = 301
	force = true
<<<<<<< HEAD
	
[[redirects]]
	from = "/components/dialog-box"
	to = "/components/dialog"
	status = 301
	force = true

[[redirects]]
	from = "/components/sign-in"
	to = "/patterns/sign-in"
	status = 301
	force = true
=======
>>>>>>> fd4dfed9

[[redirects]]
	from = "/patterns/validation"
	to = "/patterns/forms-and-validation"
	status = 301
<<<<<<< HEAD
	force = true

[[redirects]]
from = "/components/spectrum-analyzer"
to = "/"
status = 301
force = true
=======
	force = true
>>>>>>> fd4dfed9
<|MERGE_RESOLUTION|>--- conflicted
+++ resolved
@@ -99,7 +99,6 @@
 	to = "/compliance"
 	status = 301
 	force = true
-<<<<<<< HEAD
 	
 [[redirects]]
 	from = "/components/dialog-box"
@@ -112,21 +111,15 @@
 	to = "/patterns/sign-in"
 	status = 301
 	force = true
-=======
->>>>>>> fd4dfed9
 
 [[redirects]]
 	from = "/patterns/validation"
 	to = "/patterns/forms-and-validation"
 	status = 301
-<<<<<<< HEAD
 	force = true
 
 [[redirects]]
-from = "/components/spectrum-analyzer"
-to = "/"
-status = 301
-force = true
-=======
-	force = true
->>>>>>> fd4dfed9
+	from = "/components/spectrum-analyzer"
+	to = "/"
+	status = 301
+	force = true