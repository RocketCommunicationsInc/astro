--- conflicted
+++ resolved
@@ -121,7 +121,6 @@
   display: flex;
   margin: 2.5rem 0 1.25rem 0;
   font-size: 1.5rem;
-<<<<<<< HEAD
 }
 
 .compliance section {
@@ -136,22 +135,6 @@
   margin-top: 0;
 }
 
-=======
-}
-
-.compliance section {
-  font-size: 1.5rem;
-}
-
-.compliance .rulesets .ruleset {
-  font-size: 1.125rem;
-}
-
-.compliance .rulesets .ruleset:first-child {
-  margin-top: 0;
-}
-
->>>>>>> a15d9135
 .compliance .rules {
   margin: 0;
 }
@@ -165,29 +148,46 @@
   font-style: normal;
   font-weight: 400;
   font-size: 1rem;
-<<<<<<< HEAD
 }
 
 .compliance .rule-text[data-status="under-review"] .rule-status {
-  color: #c8102e;
+  color: #c8102e; // palette/red/700
 }
 
 .compliance .rule-text[data-status="updated"] .rule-status {
-  color: #786dd3;
+  color: #786dd3; // palette/purple/500
 }
 
 .compliance .rule-text[data-status="deprecated"] .rule-status {
-  color: #51555b;
+  color: #51555b; // palette/grey/700
 }
 
 .compliance .rule-text[data-status="new"] .rule-status {
-  color: var(--ds-text-success, #006644);
+  color: #007a33; // palette/green/800
 }
 
 .compliance .rule-status {
+  font-style: normal;
+  font-weight: 700;
+  font-size: 0.75rem;
+  display: flex;
+  align-items: center;
+  text-align: center;
+  text-transform: uppercase;
+  margin-top: 0.025rem;
+}
+
+.compliance .numeral {
+  font-weight: bold;
+  margin-right: 16px;
+  min-width: 50px;
+}
+
+.compliance .tier {
   white-space: nowrap;
   height: 100%;
   border-radius: 3px;
+  padding: 0.125rem 0.75rem;
   font-style: normal;
   font-weight: 700;
   font-size: 0.75em; //12px
@@ -196,81 +196,9 @@
   line-height: 16px;
   color: #ffffff;
   margin-right: 1rem;
-  text-transform: uppercase;
-}
-
-=======
-}
-
-.compliance .rule-text[data-status="under-review"] .rule-status {
-  color: #c8102e; // palette/red/700
-}
-
-.compliance .rule-text[data-status="updated"] .rule-status {
-  color: #786dd3; // palette/purple/500
-}
-
-.compliance .rule-text[data-status="deprecated"] .rule-status {
-  color: #51555b; // palette/grey/700
-}
-
-.compliance .rule-text[data-status="new"] .rule-status {
-  color: #007a33; // palette/green/800
-}
-
-.compliance .rule-status {
-  font-style: normal;
-  font-weight: 700;
-  font-size: 0.75rem;
-  display: flex;
-  align-items: center;
-  text-align: center;
-  text-transform: uppercase;
-  margin-top: 0.025rem;
-}
-
->>>>>>> a15d9135
-.compliance .numeral {
-  font-weight: bold;
-  margin-right: 16px;
-  min-width: 50px;
-}
-
-.compliance .tier {
-  white-space: nowrap;
-  height: 100%;
-  border-radius: 3px;
-  padding: 0.125rem 0.75rem;
-  font-style: normal;
-  font-weight: 700;
-<<<<<<< HEAD
-  font-size: 0.75em;
-  text-align: center;
-  letter-spacing: 0.005em;
-  line-height: 16px;
-  color: #fff;
-=======
-  font-size: 0.75em; //12px
-  text-align: center;
-  letter-spacing: 0.005em;
-  line-height: 16px;
-  color: #ffffff;
->>>>>>> a15d9135
-  margin-right: 1rem;
 }
 
 .compliance .tier.tier--1 {
-<<<<<<< HEAD
-  background: #009fa3;
-}
-
-.compliance .tier.tier--2 {
-  background: #3a87cf;
-}
-
-.compliance .tier.tier--3 {
-  background: #81009a;
-=======
   background: #009fa3; // color/palette/teal/600
 }
 
@@ -280,7 +208,6 @@
 
 .compliance .tier.tier--3 {
   background: #81009a; // color/pink/brigthblue/600
->>>>>>> a15d9135
 }
 
 .compliance .rule-figure {
