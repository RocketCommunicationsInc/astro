# @astrouxds/astrouxds

<<<<<<< HEAD
=======
## 7.0.0-beta.4

### Major Changes

- e6ab50e2: Updating card spacing to match Figma with design tokens
- cd0b73be: WHAT: The props of modal-title and modal-message on rux-dialog have been renamed header and message.
  WHY: Prop names are more accurate and less-verbose now.
  HOW TO MIGRATE: Change all instances of modal-title or modal-message props to header and message.
- 350070d5: menu item - removes --popup-menu-text-color, --popup-menu-item-background-color, --popup-menu-item-hover-background-color, --popup-menu-item-hover-text-color css custom properties
- 60be422d: What: Removed the title attribute from rux-icon. Why: The global HTML title attribute is not recommended for use, and was an oversight when added to rux-icon.
- 16011b5f: WHAT: Renamed rux-pop-up-menu to rux-pop-up.
  WHY: This naming convention was confusing with the addition of rux-menu.
  HOW TO MIGRATE: Find and replace all instances of rux-pop-up-menu with rux-pop-up.
- d344013a: Removes the animation on notification and makes the notification take up space in the DOM
- a97a688f: Fixing tab heights so they do not expand to the height of a direct container.
- 8bd85d35: patch: fixing bug where no value on the component would cause the progress bar to be too small.
- 8adb2313: Modifying dialog component to match spacing changes in Figma.
- efed8d01: Updating container spacing to match Figma design, using design tokens to achieve this.
- 4ef29bc7: Tabs - Fixed an issue where light dom styles could override the shadow dom. Check to make sure you aren't explicitly styling `rux-tab` elements. If you are, use parts instead
- 72617a88: WHAT: Global status bar no longer automaticall uppercases the app domain and name.
  WHY: This was changed in order to match design.
  HOW TO MIGRATE: If you are reliant on the app state and domain being in all caps, simply pass the `app-domain` and `app-state` an all uppercase version.
- acdb9fa3: The default display for content inside Tree Nodes and may break your application if you are using the Tree Node with icons or status symbols.

  ```
  <rux-tree-node>
     <rux-status status="critical"></rux-status>
     Tree Node 1.1
  </rux-tree-node>
  ```

  ```
  <rux-tree-node>
     <rux-status slot="prefix" status="critical"></rux-status>
     Tree Node 1.1
  </rux-tree-node>
  ```

  **Resolution:** Add `slot="prefix"` to any icons or status symbols.

- 350070d5: classification marking - what: remove footer-banner part. why? deprecated migration: use footer instead
- fb6c03ad: feat(rux-push-button)
  WHAT: part 'label' has been renamed to 'container'
  WHY: to bring consistency between styling push buttons and standard buttons
  HOW TO MIGRATE: If you were previously using ::part(label) to style your push button please change to ::part(container)
- 1f75e0f6: WHAT: rux-segmented-button: change default size from small to medium
  WHY: to align with other Astro inputs/buttons which default to medium
  HOW TO MIGRATTE: Add size="small" to segmented buttons you wish to remain small sized.
- d701180b: Converting stylesheet values to design tokens for spacing and correcting spacing issues for rux-select component.
- 16011b5f: WHAT: Removed the `ruxmenuitemselected` event from `rux-menu-item`.
  WHY: This event was being emitted for it's parent to hear and was not intended for use. This has been refactored to no longer be needed.
  HOW TO MIGRATE: If you have instaces of listeners listening for the `ruxmenuitemselected` event, those can be replaced with the new `ruxmenuselected` event. The `e.detail` that the `ruxmenuselected` event returns is the equivalent of `ruxmenuitemselected`.
- 6885b525: Creation of Accordion component (rux-accordion) and child component (rux-accordion-item).
- 4ef29bc7: Tabs - Individual tab components are now large by default. If you are using rux-tab outside the tabs component, you may need to manually add the new `small` attribute
- 16011b5f: WHAT: Removed the `ruxpopupselected` event on rux-pop-up. Added two new events to `rux-pop-up`, `ruxpopupopened` and `ruxpopupclosed`.
  WHY: The `ruxpopupselected` event has been replaced with the `ruxmenuselected` event on `rux-menu`. `rux-pop-up` was missing opened and closed events as well.
  HOW TO MIGRATE: Replace all listeners using `ruxpopupselected` with `ruxmenuselected`. For any listeners that are listening for the opening or closing of the `rux-pop-up`, you can now use `ruxpopupopened` and `ruxpopupclosed`.

### Minor Changes

- dd787288: Added support for scrollbars in dialog.
- 645bcecd: Adds typography utility classes
- acdb9fa3: rux-tree-node - add a prefix and suffix slot so content can be added right before and after the default slot
- 4ef29bc7: Tab - Added new explicit `small` attribute
- acdb9fa3: rux-tree-node - add indicator, node, and text parts
- 44bc076a: Links no longer change color on hover.
- acdb9fa3: rux-tree-node - update styles - remove border, change indicator, change hover and select background-color, add truncate text as default
- 54364f1b: Added two new events to rux-tree-node: ruxtreenodeexpanded and ruxtreenodecollapsed.

### Patch Changes

- fb5c444d: rux-log - add spacing tokens and adjust for astro 7.0 design
- 5ae326fc: Updating clock spacing so it is in line with Figma and uses design tokens.
- 3d16d6fb: Changing border to box-shadow, cleaning up commented out code, changing heights and widths to design tokens.
- 24a2cb69: rux-segemented-button add spacing tokens and align to Astro 7.0 design
- e83ac3d0: rux-input - updated spacing to align with design using design tokens
- 245f6764: Updating checkbox to match Figma
- a97a688f: Removing Figma access token
- 7032b2da: rux-pop-up-menu add design spacing tokens
- 00853fd5: rux-switch - updated spacing with design tokens to align with design
- 0617987f: rux-progress / rux-indeterminate-progress spacing and design token updates
- 20de6be3: Removing script for testing holster.
- 313563e4: rux-classification-marking updated spacing to align with design.
- a08419c0: functional-components add spacing tokens to FormFieldMessages and align to astro design
- f4041a4e: rux-textarea - add spacing tokens and adjust code to fix firefox issue with resize
- 37d67cfd: rux-table add spacing tokens and align to astro 7.0 design
- fddd718d: rux-slider added design tokens to the slider and adjusted the background
- 5e2608d1: rux-tab - add a part to facilitate styling
- 70354c26: rux-input - refactored type=password to use button rather than rux-button and aligned to Astro design specs
- bf083308: rux-notification - add spacing tokens and align to astro 7.0 design
- a97a688f: fix: adding styling to tab component to specifiy height of tabs.
- 6d0f0b89: Modifying checkbox group to match Figma, Fixing border hover in checkbox
- dab3a7f0: Modifying styling of .rux-classification-marking tag
- a3822386: rux-tabs - set up design tokens and matched rux-tabs to astro design spacing standards
- 5e2608d1: Fixed an issue where multiple rux-tabs on the same page would hide each others content when selected.
- 0270d0a6: Checkbox Group - Label's text color and typography are now fully shadow dom encapsulated.

  Clock - timesetamps text color are now fully shadow dom encapsulated.

  GSB - app version text color and typography are now fully shadow dom encapsulated.

  Notification - message text color and typography are now fully shadow dom encapsulated.

  Progress - value typography is now fully shadow dom encapsulated.

  Tree Node - text color and typography are now fully shadow dom encapsulated.

  Monitoring Progress Icon - label text color is now fully shadow dom encapsulated.

  Radio Group - label text color and typography are now fully shadow dom encapsulated.

  Switch - label text color and typography are now fully shadow dom encapsulated.

- a410d159: rux-radio / rux-radio-group - update spacing using design tokens and figma
- 516d772d: rux-button - implementt spacing design tokens and align to Astro design
- b994030f: rux-push-button add spacing tokens and align to Astro design specs
- 2ba8e9f4: replaces --disabled-opacity with --opacity-disabled design token
- f8a8a586: Fixing display and width so tag obeys content width.
- 4bf40336: rux-tab add shadow part for styling tab colors to replace deprecated custom properties

## 7.0.0-beta.3

### Major Changes

- a7296b6b: Our /dist/custom-elements build has been removed in favor of a faster treeshakeable /dist/components build. We anticipate very few people are using this build. To check if your project is affected, you can do a global find for 'astro-web-components/dist/custom-elements' in your project. If you are using this build, switch to 'astro-web-components/dist/loader' instead.
- 27b72893: Modal has been removed. It has been renamed to Dialog to align with our Design System naming and shares the exact same API as Modal.

  Migration: You can do a global find/replace on your project for:

  `rux-modal` -> `rux-dialog`
  `ruxmodalclosed` -> `ruxdialogclosed`
  `ruxmodalopened` -> `ruxdialogopened`

### Minor Changes

- f9b842f7: Modal is now deprecated and will be removed in 7.0. It is being renamed to Dialog to align with our Design System naming and which shares the exact same API as Modal. It is recommended that you migrate to Dialog before 7.0. You can do a global find/replace on your project for:

>>>>>>> a15d9135
## 6.13.1

### Patch Changes

#### Tab

- Added `container` CSS Shadow Part.
- Fixed an issue where multiple tabs on the same page would hide each others content when selected.

#### Checkbox

- Fixed an issue where the label was disappearing when checked.

## 6.13.0

### Minor Changes

#### Timeline

- support for partial time regions

#### Dialog

- Added better keyboard support for tabbing between confirm and deny buttons, and triggers deny on an escape key press.

### Patch Changes

#### Progress

- Visual fix for Firefox to properly align progress indicator

## 6.12.1

### Patch Changes

#### Timeline

- Fixed an issue where time regions were not updating when their ranges were edited

## 6.12.0

### Minor Changes

#### Slider

- Added `ruxchange` event

## 6.11.0

### Minor Changes

#### Tree

- Added two new events to rux-tree-node: ruxtreenodeexpanded and ruxtreenodecollapsed.

## 6.10.0

### Minor Changes

#### Modal

- Modal is now deprecated and will be removed in 7.0. It is being renamed to Dialog to align with our Design System naming and which shares the exact same API as Modal. It is recommended that you migrate to Dialog before 7.0. You can do a global find/replace on your project for:

  `rux-modal` -> `rux-dialog`
  `ruxmodalclosed` -> `ruxdialogclosed`
  `ruxmodalopened` -> `ruxdialogopened`

<<<<<<< HEAD
=======
- 3c0cd2b8: Updates help text to use text-secondary to align with design

- f9b842f7: Fixed an issue with modal emitting an extra 'ruxmodalclosed' event when closed by an off click.
- f9b842f7: Fixed an issue where rux-tab border would not style correctly when rux-tabs was set to small.

## 7.0.0-beta.2

### Major Changes

#### CSS Custom Properties

The majority of our CSS Custom Properties have been removed. See the MIGRATION.md file for more information.

#### Angular

The angular wrapper has been updated and will no longer be compatible with Angular versions less than 12.

#### Pop Up Menu

Pop Up Menu has been re-written to take a slotted trigger element and slotted content. Now changes placement based on available space. Replaces all methods with two new methods, show and hide.

#### Clock

- The following styles have been removed from the :host element:

  `margin: 0 1rem`

  You may need to apply this to your element directly:

  ```
    rux-clock {
      margin: 0 1rem;
    }
  ```

  `user-select: none`

  If you wish to override this, use the new `container` CSS Shadow Part.

  `height: 3.938rem`

  If you wish to override this, use the new `container` CSS Shadow Part.

  `display: flex`

  The default `display` has been changed to `inline-block`. This can be overwritten by targeting the `rux-clock` host element.

#### Notification

- Host styles have been moved to the shadow dom. If you were previously styling the <rux-notification> element, use shadow parts instead

### Minor Changes

#### Notification

- add `--height` css custom property
- add prefix, default, and actions slots

#### Clock

- add `container` CSS Shadow Part

## 7.0.0-beta.0

### Major Changes

#### Modal

- Modal will no longer close when clicking outside by default.

  - Why: To align with Astro UXDS compliance requirements 4.3.3: "Dialog Boxes shall be closed only with confirm or cancel Buttons."

  - Migration: If you still require this functionality, a new `clickToClose` property has been added. It defaults to `false` so this will be a breaking change.

- The following properties and attributes have been removed: `modalMessage`, `modalTitle`, `confirmText`, `denyText`.
  - Why: These have been replaced in favor of slots to provide greater flexibility.
  - Migration: Use the new `header`, `message`, and `footer` slots instead.

#### Progress

- Removed the indeterminate functionality from Progress
  - Why: this functionality has been moved to its own component, rux-indeterminate-progress.

### Minor Changes

#### Card

- New component

#### Indeterminate Progress

- New component

#### Container

- New component

### Patch Changes

>>>>>>> a15d9135
### Patch Changes

#### GSB

- Fixed layout bug when used with classification marking

#### Modal / Dialog

- Fixed an issue with modal emitting an extra 'ruxmodalclosed' event when closed by an off click.

#### Tabs

- Fixed a styling bug with `small` variant

## 6.9.1

### Patch Changes

- Updates Angular dependencies and documentation

## 6.9.0

### Minor Changes

- !!! Deprecates CSS Custom Properties. See MIGRATION.md for more information !!!

#### Input

- Added support for `time` type

### Patch Changes

#### Modal

- Fixed issue with emitting a detail value when using default confirm/deny buttons.

#### Pop Up Menu

- Pop-up-menu will now position correctly if the anchor element is beyond a horizontal scrollbar.

## 6.8.0

### Minor Changes

#### Modal

- Added in slots for message, title and footer to allow for more customization.

#### Clock

- Added a 'date-in' prop that allows the clock to be set to increment from a specific date.

### Patch Changes

#### Switch

- Fixed issue where label was breaking out of the container

#### Select

- Updated styles for better use on Windows OS and Firefox browsers

## 6.7.0

### Minor Changes

#### Tree Node

- added nowrap/overflow hidden to prevent overflow with long names

#### Modal

- Added a new `dialog` shadow part attached to the native dialog element.

### Patch Changes

#### Tabs

- fixed issue where styles were not properly shadow dom encapsulated

#### Modal

- Removed the fix height on the dialog element that was preventing a long modal message.

#### Tree

- fixed regression where border styles were not being applied

#### Push Button

- fixed the hover styling

## 6.6.0

### Minor Changes

#### Timeline

- Added `timezone` property

### Patch Changes

#### Segmented Button

- fixed issue where the bottom border was being clipped when inside a container element.

#### Slider

- hides label if none is present

#### Form Elements

- Removed extra margin on form elements (checkbox, radio, slider, select, input, textarea) that didn't have a label.

## 6.5.1

### Patch Changes

#### Tag

- Added shadows to align with design.

#### Table

- Updated selected row styling to align with design.

#### Tree / Tree Node

- Updated styling to align with design.
- Added hover state.

## 6.5.0

> NOTE: This release renames many of our internal private CSS Custom Properties (--color-background). If you are using these to build your own UIs, this may be a breaking change for you.

### Minor Changes

#### Select

- Added `size` property.

#### Option

- Added a `disabled` property.

#### Input

- Added `date` and `datetime-local` types.
- Added a `prefix` and `suffix` named slots.

#### Tag

- Created a new Tag component.

### Patch Changes

- Updated components to use the new beta design tokens

#### Button

- Moved `width` attribute out of shadow dom, can now be styled without CSS parts.

#### Notification

- Watch closeAfter to close when updated

#### Slider

- Updated to accept float values.

## 6.4.0

### Minor Changes

- Added text underline to link hover states globally.

#### Select

- Added `multiple` support

#### Timeline [Beta]

- New beta component Timeline is now available

#### Slider

- Added `axis-labels` and `ticks-only` properties, providing tick mark and label support.

#### Textarea

- Added a `size` property. Removed unused `small` property. (This property had no effect so this is not a breaking change)

### Patch Changes

#### Switch

- Updated thumb hover state color to align with design.

#### Clock

- Updated the clock labels to align with design.

#### Tabs

- Updated to align with design

## 6.3.0

### Minor Changes

#### Notification

- Added a `small` prop allowing for a smaller variant.

#### Segmented Button

- Added `size` prop which accepts small, medium or large.

### Patch Changes

#### Notification

- Updated the padding around message and icon to match design.

#### Segmented Button

- Updated hover state styling to match design.

#### Push Button

- Added hover state styling to match design.

#### Monitoring Icon

- Updated the min height and width to match design.

#### Status

- Changed the overall size to be 12px to match design.

## 6.2.0

### Minor Changes

#### Button

- Adds a borderless prop to rux-button, enabling borderless styling.

#### Checkbox Group/Radio Group/Select/Textarea

- Adds required props and functionality to checkbox group, radio group, select and textarea.

### Patch Changes

#### Clock

- Updated margin-left on AOS from 16px to 17px.

#### Classification Marking

- Updated the overall height of classification-tags to match Figma designs. Overall height has gone from 20px -> 22px

#### Button

- Secondary button now has the correct text color on hover.

## 6.1.0

### Minor Changes

#### Icon

- Added new CSS Shadow Part `icon`
- Moved the `icon` shadow part in `rux-icon` to be on the SVG element.

#### Global Status Bar

- Added new CSS Shadow Parts: `icon`, `container`, `username`, and `app-state`

#### Pop Up Menu

- Added new CSS Shadow Part `container`

#### Clock

- Added new CSS Shadow Parts `date`, `date-label`, `time`, `time-label`, `aos`, `aos-label`, `los`, `los-label`.
- Clock now displays the julien date as always 3 digits

#### Button Group

- Added new CSS Shadow Part `container`

#### Button

- Added new CSS Shadow Part `container`

#### Monitoring Progress Icon

- Added new CSS Shadow Parts: `icon`, `monitoring-badge`, `monitoring-label`, `monitoring-sublabel`, `container`, `icon-group`, `progress-display`, `radial-progress`, `status-icon`.

#### Monitoring Icon

- Added new CSS Shadow Parts: `monitoring-badge`, `monitoring-label`, `monitoring-sublabel`.

#### Input

- Added `readonly`, `spellcheck`, and `autocomplete` attributes.
- Added new CSS Shadow Parts: `input`, `form-field`, `error-text`, and `help-text`.

#### Checkbox Group

- Added new CSS Shadow Parts: `error-text` and `help-text`.

#### Radio Group

- Added new CSS Shadow Parts: `error-text` and `help-text`.

#### Slider

- Added new CSS Shadow Parts: `input`, `error-text` and `help-text`.

#### Select

- Added new CSS Shadow Parts: `label`, `select`, `error-text` and `help-text`.

#### Textarea

- Added new CSS Shadow Parts: `textarea`, `error-text` and `help-text`.

#### Push Button

- Added new CSS Shadow Parts: `label` and `icon`.

#### Checkbox

- Added new CSS Shadow Parts: `form-field` and `label`.

#### Radio

- Added new CSS Shadow Parts: `form-field` and `label`.

#### Progress

- Added new CSS Shadow Parts: `progress` and `output`.

#### Modal

- Added new CSS Shadow Parts: `confirm-button` and `deny-button`.

#### Segmented Button

- Added new CSS Shadow Part `label`.

#### Switch

- Added new CSS Shadow Part `switch`. The pseudo selectors ::before select the track, ::after selects the button.

#### Menu Item

- Added new CSS Shadow Part `container`.

#### Menu Item Divider

- Added new CSS Shadow Part `container`.

#### Classification Marking

- Added new CSS Shadow Parts: `footer`, `tag`, and `header`.
- Deprecated CSS Shadow Part `footer-header`. Use `footer` instead.

### Patch Changes

- Fixes issue [#121](https://github.com/RocketCommunicationsInc/astro/issues/121) where boolean attributes in React were not behaving as intended.<|MERGE_RESOLUTION|>--- conflicted
+++ resolved
@@ -1,7 +1,5 @@
 # @astrouxds/astrouxds
 
-<<<<<<< HEAD
-=======
 ## 7.0.0-beta.4
 
 ### Major Changes
@@ -139,7 +137,6 @@
 
 - f9b842f7: Modal is now deprecated and will be removed in 7.0. It is being renamed to Dialog to align with our Design System naming and which shares the exact same API as Modal. It is recommended that you migrate to Dialog before 7.0. You can do a global find/replace on your project for:
 
->>>>>>> a15d9135
 ## 6.13.1
 
 ### Patch Changes
@@ -207,8 +204,6 @@
   `ruxmodalclosed` -> `ruxdialogclosed`
   `ruxmodalopened` -> `ruxdialogopened`
 
-<<<<<<< HEAD
-=======
 - 3c0cd2b8: Updates help text to use text-secondary to align with design
 
 - f9b842f7: Fixed an issue with modal emitting an extra 'ruxmodalclosed' event when closed by an off click.
@@ -308,7 +303,6 @@
 
 ### Patch Changes
 
->>>>>>> a15d9135
 ### Patch Changes
 
 #### GSB
