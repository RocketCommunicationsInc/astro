# @astrouxds/astrouxds

<<<<<<< HEAD
## 7.0.0-beta.0

### Major Changes

#### Modal

- Modal will no longer close when clicking outside by default.

  - Why: To align with Astro UXDS compliance requirements 4.3.3: "Dialog Boxes shall be closed only with confirm or cancel Buttons."

  - Migration: If you still require this functionality, a new `clickToClose` property has been added. It defaults to `false` so this will be a breaking change.

- The following properties and attributes have been removed: `modalMessage`, `modalTitle`, `confirmText`, `denyText`.
  - Why: These have been replaced in favor of slots to provide greater flexibility.
  - Migration: Use the new `header`, `message`, and `footer` slots instead.

#### Progress

- Removed the indeterminate functionality from Progress
  - Why: this functionality has been moved to its own component, rux-indeterminate-progress.

### Minor Changes

#### Card

- New component

#### Indeterminate Progress

- New component

#### Container

- New component
=======
## 6.9.1

### Patch Changes

- Updates Angular dependencies and documentation
>>>>>>> 198f3add

## 6.9.0

### Minor Changes

- !!! Deprecates CSS Custom Properties. See MIGRATION.md for more information !!!

#### Input

- Added support for `time` type

### Patch Changes

#### Modal

- Fixed issue with emitting a detail value when using default confirm/deny buttons.

#### Pop Up Menu

- Pop-up-menu will now position correctly if the anchor element is beyond a horizontal scrollbar.

## 6.8.0

### Minor Changes

#### Modal

- Added in slots for message, title and footer to allow for more customization.

#### Clock

- Added a 'date-in' prop that allows the clock to be set to increment from a specific date.

### Patch Changes

#### Switch

- Fixed issue where label was breaking out of the container

#### Select

- Updated styles for better use on Windows OS and Firefox browsers

## 6.7.0

### Minor Changes

#### Tree Node

- added nowrap/overflow hidden to prevent overflow with long names

#### Modal

- Added a new `dialog` shadow part attached to the native dialog element.

### Patch Changes

#### Tabs

- fixed issue where styles were not properly shadow dom encapsulated

#### Modal

- Removed the fix height on the dialog element that was preventing a long modal message.

#### Tree

- fixed regression where border styles were not being applied

#### Push Button

- fixed the hover styling

## 6.6.0

### Minor Changes

#### Timeline

- Added `timezone` property

### Patch Changes

#### Segmented Button

- fixed issue where the bottom border was being clipped when inside a container element.

#### Slider

- hides label if none is present

#### Form Elements

- Removed extra margin on form elements (checkbox, radio, slider, select, input, textarea) that didn't have a label.

## 6.5.1

### Patch Changes

#### Tag

- Added shadows to align with design.

#### Table

- Updated selected row styling to align with design.

#### Tree / Tree Node

- Updated styling to align with design.
- Added hover state.

## 6.5.0

> NOTE: This release renames many of our internal private CSS Custom Properties (--color-background). If you are using these to build your own UIs, this may be a breaking change for you.

### Minor Changes

#### Select

- Added `size` property.

#### Option

- Added a `disabled` property.

#### Input

- Added `date` and `datetime-local` types.
- Added a `prefix` and `suffix` named slots.

#### Tag

- Created a new Tag component.

### Patch Changes

- Updated components to use the new beta design tokens

#### Button

- Moved `width` attribute out of shadow dom, can now be styled without CSS parts.

#### Notification

- Watch closeAfter to close when updated

#### Slider

- Updated to accept float values.

## 6.4.0

### Minor Changes

- Added text underline to link hover states globally.

#### Select

- Added `multiple` support

#### Timeline [Beta]

- New beta component Timeline is now available

#### Slider

- Added `axis-labels` and `ticks-only` properties, providing tick mark and label support.

#### Textarea

- Added a `size` property. Removed unused `small` property. (This property had no effect so this is not a breaking change)

### Patch Changes

#### Switch

- Updated thumb hover state color to align with design.

#### Clock

- Updated the clock labels to align with design.

#### Tabs

- Updated to align with design

## 6.3.0

### Minor Changes

#### Notification

- Added a `small` prop allowing for a smaller variant.

#### Segmented Button

- Added `size` prop which accepts small, medium or large.

### Patch Changes

#### Notification

- Updated the padding around message and icon to match design.

#### Segmented Button

- Updated hover state styling to match design.

#### Push Button

- Added hover state styling to match design.

#### Monitoring Icon

- Updated the min height and width to match design.

#### Status

- Changed the overall size to be 12px to match design.

## 6.2.0

### Minor Changes

#### Button

- Adds a borderless prop to rux-button, enabling borderless styling.

#### Checkbox Group/Radio Group/Select/Textarea

- Adds required props and functionality to checkbox group, radio group, select and textarea.

### Patch Changes

#### Clock

- Updated margin-left on AOS from 16px to 17px.

#### Classification Marking

- Updated the overall height of classification-tags to match Figma designs. Overall height has gone from 20px -> 22px

#### Button

- Secondary button now has the correct text color on hover.

## 6.1.0

### Minor Changes

#### Icon

- Added new CSS Shadow Part `icon`
- Moved the `icon` shadow part in `rux-icon` to be on the SVG element.

#### Global Status Bar

- Added new CSS Shadow Parts: `icon`, `container`, `username`, and `app-state`

#### Pop Up Menu

- Added new CSS Shadow Part `container`

#### Clock

- Added new CSS Shadow Parts `date`, `date-label`, `time`, `time-label`, `aos`, `aos-label`, `los`, `los-label`.
- Clock now displays the julien date as always 3 digits

#### Button Group

- Added new CSS Shadow Part `container`

#### Button

- Added new CSS Shadow Part `container`

#### Monitoring Progress Icon

- Added new CSS Shadow Parts: `icon`, `monitoring-badge`, `monitoring-label`, `monitoring-sublabel`, `container`, `icon-group`, `progress-display`, `radial-progress`, `status-icon`.

#### Monitoring Icon

- Added new CSS Shadow Parts: `monitoring-badge`, `monitoring-label`, `monitoring-sublabel`.

#### Input

- Added `readonly`, `spellcheck`, and `autocomplete` attributes.
- Added new CSS Shadow Parts: `input`, `form-field`, `error-text`, and `help-text`.

#### Checkbox Group

- Added new CSS Shadow Parts: `error-text` and `help-text`.

#### Radio Group

- Added new CSS Shadow Parts: `error-text` and `help-text`.

#### Slider

- Added new CSS Shadow Parts: `input`, `error-text` and `help-text`.

#### Select

- Added new CSS Shadow Parts: `label`, `select`, `error-text` and `help-text`.

#### Textarea

- Added new CSS Shadow Parts: `textarea`, `error-text` and `help-text`.

#### Push Button

- Added new CSS Shadow Parts: `label` and `icon`.

#### Checkbox

- Added new CSS Shadow Parts: `form-field` and `label`.

#### Radio

- Added new CSS Shadow Parts: `form-field` and `label`.

#### Progress

- Added new CSS Shadow Parts: `progress` and `output`.

#### Modal

- Added new CSS Shadow Parts: `confirm-button` and `deny-button`.

#### Segmented Button

- Added new CSS Shadow Part `label`.

#### Switch

- Added new CSS Shadow Part `switch`. The pseudo selectors ::before select the track, ::after selects the button.

#### Menu Item

- Added new CSS Shadow Part `container`.

#### Menu Item Divider

- Added new CSS Shadow Part `container`.

#### Classification Marking

- Added new CSS Shadow Parts: `footer`, `tag`, and `header`.
- Deprecated CSS Shadow Part `footer-header`. Use `footer` instead.

### Patch Changes

- Fixes issue [#121](https://github.com/RocketCommunicationsInc/astro/issues/121) where boolean attributes in React were not behaving as intended.<|MERGE_RESOLUTION|>--- conflicted
+++ resolved
@@ -1,6 +1,5 @@
 # @astrouxds/astrouxds
 
-<<<<<<< HEAD
 ## 7.0.0-beta.0
 
 ### Major Changes
@@ -35,13 +34,11 @@
 #### Container
 
 - New component
-=======
 ## 6.9.1
 
 ### Patch Changes
 
 - Updates Angular dependencies and documentation
->>>>>>> 198f3add
 
 ## 6.9.0
 
