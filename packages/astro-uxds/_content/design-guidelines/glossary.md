---
tags: resources
path: /design-guidelines/glossary
date: Last Modified
layout: interior.template.njk
title: Glossary
---

### A

- [Accordion](/components/accordion) - A navigational device which presents a hierarchical set of items in which only a single branch of that hierarchy is exposed at one time.
- [Action Button](/components/button) - A UI control allowing users to trigger actions by clicking, tapping, or pressing a corresponding key on a keyboard, such as “Enter.”
- Activation - The manner in which users invoke an action on the currently selected object(s).
- Alarm - The most critical alert category. Indicates that a condition exists which requires immediate operator action.
- Alert - Indication of a condition regarding people, systems, or the mission, categorized into alarms, warnings, events, and informational messages.
- [Application State](/components/application-state/) - A tag on the Global Status Bar that presents what state the application is in, such as Production, Review, or Testing.

### B

- [Button](/components/button) - A Button allows users to trigger actions by clicking, tapping, or pressing a corresponding key on a keyboard, such as “Enter.”

### C

- Cards - A container for short, related pieces of information.
- [Checkbox](/components/checkbox) - A Checkbox allows a user to select a value from a small set of options.
- [Classification & Control Markings](/components/classification-markings) - Markings required to be present on software that includes controlled or classified information.
- [Clock](/components/clock) - Clock shows the current date and time, and optional AOS and LOS timers.
- Close Button - A UI component that, when activated, dismisses a [Dialog](/components/dialog).
- [Color Palettes](/design-guidelines/color) - The list of color values used in and approved by the Astro design system.
- [Compliance](/design-guidelines/compliance) - A list of rules used to determine if products align with Astro design and usage patterns.
<<<<<<< HEAD
- [Containers](/components/container) - Used to group multiple components into a specific area that allows them to flow in a flexible/responsive manner. Containers can be used to help manage lists, tables, dialogs, modals, slide out panels, content containers (top and bottom), and other components.
=======
- Container - An object that holds other objects.
>>>>>>> 82e61e13
- [Concept Sketch](/design-process/ui-design) - A sketch on paper that lays out the main content workspace and controls and clarifies the flow of user interaction from screen-to-screen.

### D

- [Data Visualization](/patterns/data-visualization) - The goal of Data Visualization is to make complex information accessible and easy to digest in a visual manner.
- Default Action - The action that users would most likely want to execute in the window with focus.
- [Design Tokens](design-tokens/getting-started) - A pairing of the same code and visual properties in a format that is deployable across all platforms, acting as a single source of truth for both designers and developers.
- [Dialog](/components/dialog) - A Dialog interrupts app processing to prompt a user to confirm an action or acknowledge a piece of information. It displays information along with a set of buttons allowing users to accept or cancel the actions presented within the Dialog.

### F

- [Forms](patterns/forms-and-validation/) - A text field, input, or inputs which require interaction with the user to complete an action such as signing up for an account.

### G

- [Global Controls](/design-process/ui-design) - Display top-level system and equipment status throughout Astro applications.
- [Global Status Bar](/components/global-status-bar) - A full width view across the top of an application that displays the overall health and status of a system.
- [Grid](/design-guidelines/grid) - A Grid system is a defined set of vertical columns and optionally horizontal rows based on time-tested principles of graphic design and layout.
- Grip Handle - The part of a movable menu bar or toolbar that, when dragged, detaches the control and displays it in a separate window.

### I

- [Icons](/components/icons-and-symbols) - A graphic representation to convey meaning in a concise, visual manner.
- [Input Field](/components/input-field) - A type of field that allows users to enter text or numeric data.

### L

- Label - Text or a graphic that identifies an object or control.
- [Link](/components/link) - A link (also known as a hyperlink) is a clickable text element. The link control is used for navigation, but can also trigger an event.
- [Log](/components/log) - A tabular representation of application events and may include username, priority, equipment type, signal type, etc.

### M

- Menu - A list of options from which users choose. The options can execute commands, display a window (to request more information from users) or submenu, and specify settings.
- [Modeless Pane](/patterns/modeless-panes) - A visual pattern used to present temporary interactions inline and does not require user action before moving to another area of the page.

### N

- [Navigation](/patterns/navigation) - Navigation defines how the user moves through the application and establishes their mental model of the object hierarchy.
- [Navigational Tabs](/components/tabs) - Divide major areas of content and to indicate a work process.
- [Notification Banner](/components/notification-banner) - Events that deserve user attention, but don’t require a response, may be displayed in a Notification Banner. The Banner displays within the user’s field-of-view, but doesn’t block other interaction.
- [Notification System](/patterns/notifications) - A system which generates, prioritizes, and displays event notifications for significant occurrences within an application and its associated systems and hardware.

### P

- [Pagination](/components/pagination) - The process of dividing content for display on multiple pages. It is utilized when content, such as Search results, does not fit onto one page and must be split across multiple pages.
<<<<<<< HEAD
- [Pop-Up](/components/pop-up) - A dialogue that provides users with a quick way to access additional information or actions.
=======
- [Pop-Up Menu](/components/pop-up) - A Pop-Up Menu provides users with a quick way to access common actions for a highlighted item.
>>>>>>> 82e61e13
- [Progress Indicator](/components/progress) - A Progress Indicator signals that an application is busy performing an operation.
- [Push Button](/components/push-button) - A control that initiates an action.

### R

- [Radio Button](/components/radio-button) - Allows users to mutually select an option from a predefined set of options. When one selection is made, the previous selection becomes deselected.
- [Research](/design-process/research) - Research is an essential process to a project’s success. It reveals, clarifies, and establishes the foundation on which the application resides.

### S

- [Search](/components/search) - A specialized text field for entering search terms.
- [Segmented Button](/components/segmented-button) - Allows users to select one item at a time from two to four options.
- [Select Menu](/components/select) - A UI control that allows users to select a value from a list of values.
- [Sign In](/patterns/sign-in) - A form input in which a user enters authenticating information to gain access to specific information or usage of an application.
- [Slider](/components/slider) - A graphical control element that allows users to choose from a range of continuous and discrete values.
- [Spectrum Analyzer](/components/spectrum-analyzer) - Often called “Spec-A”, Spectrum Analysis diagrams display power levels over a specific band.
- [Status Indicator](/components/status-symbol) - Indicates the state of a device or feature in a standard and consistent way using color, shapes, labeling, and badging.
<<<<<<< HEAD
- [Status System](/patterns/status-system) - A combination of colors and symbols to convey the status of a system.
- Status Tags - A version of tags using colors and keywords to denote critical system information.
=======
>>>>>>> 82e61e13
- [Switch](/components/switch) - A Switch which describes a state or value. It allows users to change a setting between two states such as “On" and "Off."
- [Symbols](/components/icons-and-symbols) - A graphical representation or glyph associated with actions, concepts, or objects such as an asterisk.

### T

- [Tabs](/components/tabs) - Tabs in Astro Applications are used to divide major areas of content and to indicate work process.
- [Tables](/patterns/table) - A UX design mechanism comprised of rows and columns used for displaying content.
- Tags - Small markers which often use color to identify important information at a glance, as well as filter and categorize items by keywords.
- Textareas - A multi-line text input control often used in a form to collect user inputs like comments or reviews.
- [Theme](/design-guidelines/theme) - A preset set of colors applied as a group to the design system.
- [Timeline](/components/timeline) - Displays event information within a specified time period.
- Title Bar - A component that displays the name for a table or window.
- [Tree](/components/tree) - A list box that displays the hierarchical relationship among the objects in the list.
- [Typography](/design-guidelines/typography) - The font and text settings that Astro uses across the design system.

### V

- [Validation](/patterns/forms-and-validation) - Ensures that data is properly entered into an Input Field or Form. It alerts users to data errors, required input, and prompts them to make corrections.

### W

- [Wireframe](/design-process/ui-design) - A page schematic or screen blueprint that represents the skeletal framework of a Web page or Web site.<|MERGE_RESOLUTION|>--- conflicted
+++ resolved
@@ -28,11 +28,7 @@
 - Close Button - A UI component that, when activated, dismisses a [Dialog](/components/dialog).
 - [Color Palettes](/design-guidelines/color) - The list of color values used in and approved by the Astro design system.
 - [Compliance](/design-guidelines/compliance) - A list of rules used to determine if products align with Astro design and usage patterns.
-<<<<<<< HEAD
 - [Containers](/components/container) - Used to group multiple components into a specific area that allows them to flow in a flexible/responsive manner. Containers can be used to help manage lists, tables, dialogs, modals, slide out panels, content containers (top and bottom), and other components.
-=======
-- Container - An object that holds other objects.
->>>>>>> 82e61e13
 - [Concept Sketch](/design-process/ui-design) - A sketch on paper that lays out the main content workspace and controls and clarifies the flow of user interaction from screen-to-screen.
 
 ### D
@@ -79,11 +75,10 @@
 ### P
 
 - [Pagination](/components/pagination) - The process of dividing content for display on multiple pages. It is utilized when content, such as Search results, does not fit onto one page and must be split across multiple pages.
-<<<<<<< HEAD
-- [Pop-Up](/components/pop-up) - A dialogue that provides users with a quick way to access additional information or actions.
-=======
+  <<<<<<< HEAD
+- # [Pop-Up](/components/pop-up) - A dialogue that provides users with a quick way to access additional information or actions.
 - [Pop-Up Menu](/components/pop-up) - A Pop-Up Menu provides users with a quick way to access common actions for a highlighted item.
->>>>>>> 82e61e13
+  > > > > > > > main
 - [Progress Indicator](/components/progress) - A Progress Indicator signals that an application is busy performing an operation.
 - [Push Button](/components/push-button) - A control that initiates an action.
 
@@ -101,11 +96,8 @@
 - [Slider](/components/slider) - A graphical control element that allows users to choose from a range of continuous and discrete values.
 - [Spectrum Analyzer](/components/spectrum-analyzer) - Often called “Spec-A”, Spectrum Analysis diagrams display power levels over a specific band.
 - [Status Indicator](/components/status-symbol) - Indicates the state of a device or feature in a standard and consistent way using color, shapes, labeling, and badging.
-<<<<<<< HEAD
 - [Status System](/patterns/status-system) - A combination of colors and symbols to convey the status of a system.
 - Status Tags - A version of tags using colors and keywords to denote critical system information.
-=======
->>>>>>> 82e61e13
 - [Switch](/components/switch) - A Switch which describes a state or value. It allows users to change a setting between two states such as “On" and "Off."
 - [Symbols](/components/icons-and-symbols) - A graphical representation or glyph associated with actions, concepts, or objects such as an asterisk.
 
