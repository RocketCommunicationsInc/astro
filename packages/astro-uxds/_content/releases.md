---
path: /releases
date: Last Modified
layout: interior.template.njk
title: "Releases"
---

# Releases

Astro represents a collection of artifacts including, but not limited to, guidance, compliance, design assets/tools, coded components, third-party themes, and related samples. The major version of Astro as indicated in the website footer and below is the version that should be included in contracts. The associated asset versions should not be referenced in contract language.

## Current Version

<table class="release-table release-table--current-version">
<thead>
<tr>
<<<<<<< HEAD
<th colspan="3">Astro {{ meta.version }} - Updated <time>June 09, 2022</time></th>
=======
<th colspan="3">Astro {{ meta.version }} - Updated <time>June 13, 2022</time></th>
>>>>>>> 198f3add
</tr>
</thead>
<tbody>
<tr>
<td>Design Language</td>
<td class="tabular"><b>{{ meta.version }}</b></td>
<td>No changes this release</td>
</tr>
<tr>
<td>Figma Dark Theme Library</td>
<<<<<<< HEAD
<td class="tabular">6.1.5 -&gt; <b>6.1.6</b></td>
<td>
<ul>
	<li>
		TEXT - The REM values for Heading 5 and Heading 6 were wrong on the Text page in Figma. The values for 18 px text have been adjusted to be 1.125 REM.
	</li>
	<li>
		TREES - Fixed bug where tex in a selected Tree item wrapped unexpectedly, cutting off the visible text after a few words. The issue was the text was set to auto height instead of auto width in the selected variants. This has been corrected.
	</li>
</ul>
</td>
</tr>
<tr>
<td>Figma Wireframe Theme Library</td>
<td class="tabular">6.0.0 -&gt; <b>6.0.1</b></td>
<td>
<ul>
	<li>
		TEXT - The REM values for Heading 5 and Heading 6 were wrong on the Text page in Figma. The values for 18 px text have been adjusted to be 1.125 REM.
	</li>
	<li>
		TREES - Fixed bug where tex in a selected Tree item wrapped unexpectedly, cutting off the visible text after a few words. The issue was the text was set to auto height instead of auto width in the selected variants. This has been corrected.
	</li>
</ul>
</td>
</tr>
<tr>
<td>Web Components</td>
<td class="tabular">6.8.0 -&gt; <b>6.9.0</b></td>
<td><a href="https://github.com/RocketCommunicationsInc/astro/releases/tag/v6.9.0">Release Notes</a></td>
=======
<td class="tabular">6.1.6</td>
<td>No changes this release</td>
</tr>
<tr>
<td>Figma Wireframe Theme Library</td>
<td class="tabular">6.0.1</b></td>
<td>No changes this release</td>
</tr>
<tr>
<td>Web Components</td>
<td class="tabular">6.9.0 -&gt; <b>6.9.1</b></td>
<td><a href="https://github.com/RocketCommunicationsInc/astro/releases/tag/v6.9.1">Release Notes</a></td>
>>>>>>> 198f3add
</tr>
<tr>
<td>EGS Design Compliance</td>
<td class="tabular"><b>3.1.0</b></td>
<td>No changes this release</td>
</tr>
</tbody>
</table>

## Previous Major Versions

<table class="release-table releast-table--previous-versions">
<thead>
<tr>
<th class="release-table__version">Version</th>
<th>Status</th>
<th>Released</th>
<th>End of Support</th>
</tr>
</thead>
<tbody>
<tr>
<td>1.0</td>
<td>Unsupported</td>
<td>Sep 1, 2015</td>
<td>Dec 15, 2016</td>
</tr>
<tr>
<td>2.0</td>
<td>Unsupported</td>
<td>Dec 15, 2016</td>
<td>April 16, 2018</td>
</tr>
<tr>
<td>3.0</td>
<td>Unsupported</td>
<td>Apr 16, 2018</td>
<td>Apr 8, 2019</td>
</tr>
<tr>
<td>4.0</td>
<td>Unsupported</td>
<td>Apr 8, 2019</td>
<td>Jan 27, 2021</td>
</tr>
<tr>
<td><a href="https://github.com/RocketCommunicationsInc/astro-uxds/tree/v5.0">5.0</a></td>
<td>Deprecated</td>
<td>Jan 27, 2021</td>
<td>Jul 7, 2022</td>
</tr>
<tr>
<td><a href="https://github.com/RocketCommunicationsInc/astro/tree/v6.0.0">6.0</a></td>
<td>Supported</td>
<td>Oct 27, 2021</td>
<td>Jan 12, 2023</td>
</tr>
<tr>
<td>7.0</td>
<td>Scheduled</td>
<td>Q3 2022</td>
<td>TBD</td>
</tr>
</tbody>
</table>

## Release Schedule

During 2022, Astro will publish minor and patch updates on a bi-weekly basis on Thursday and major updates on a bi-annual cadence. Astro patch/minor releases may include updates to design assets, compliance, components, design tokens and documentation.

### Semantic Versioning

Astro uses Semantic Versioning or [SemVer](https://semver.org/), a widely adopted method of conveying meaning about the change. SemVer is expressed as three numbers delimited by a decimal point (1.4.3). While SemVer has quite a lot of nuance, for Astro we are adopting the basic patch, minor, and major nomenclature.

::: note
Unlike standard decimals, each numeral is separated by a full-stop, increments numerically, and resets the numbers to the right. E.g., making a minor change to version 1.9.3 would result in a new version number of 1.10.0. There is no limit to how high each number can go, but practically speaking anything beyond 999 becomes unwieldy.
:::<|MERGE_RESOLUTION|>--- conflicted
+++ resolved
@@ -14,11 +14,7 @@
 <table class="release-table release-table--current-version">
 <thead>
 <tr>
-<<<<<<< HEAD
-<th colspan="3">Astro {{ meta.version }} - Updated <time>June 09, 2022</time></th>
-=======
 <th colspan="3">Astro {{ meta.version }} - Updated <time>June 13, 2022</time></th>
->>>>>>> 198f3add
 </tr>
 </thead>
 <tbody>
@@ -29,38 +25,6 @@
 </tr>
 <tr>
 <td>Figma Dark Theme Library</td>
-<<<<<<< HEAD
-<td class="tabular">6.1.5 -&gt; <b>6.1.6</b></td>
-<td>
-<ul>
-	<li>
-		TEXT - The REM values for Heading 5 and Heading 6 were wrong on the Text page in Figma. The values for 18 px text have been adjusted to be 1.125 REM.
-	</li>
-	<li>
-		TREES - Fixed bug where tex in a selected Tree item wrapped unexpectedly, cutting off the visible text after a few words. The issue was the text was set to auto height instead of auto width in the selected variants. This has been corrected.
-	</li>
-</ul>
-</td>
-</tr>
-<tr>
-<td>Figma Wireframe Theme Library</td>
-<td class="tabular">6.0.0 -&gt; <b>6.0.1</b></td>
-<td>
-<ul>
-	<li>
-		TEXT - The REM values for Heading 5 and Heading 6 were wrong on the Text page in Figma. The values for 18 px text have been adjusted to be 1.125 REM.
-	</li>
-	<li>
-		TREES - Fixed bug where tex in a selected Tree item wrapped unexpectedly, cutting off the visible text after a few words. The issue was the text was set to auto height instead of auto width in the selected variants. This has been corrected.
-	</li>
-</ul>
-</td>
-</tr>
-<tr>
-<td>Web Components</td>
-<td class="tabular">6.8.0 -&gt; <b>6.9.0</b></td>
-<td><a href="https://github.com/RocketCommunicationsInc/astro/releases/tag/v6.9.0">Release Notes</a></td>
-=======
 <td class="tabular">6.1.6</td>
 <td>No changes this release</td>
 </tr>
@@ -73,7 +37,6 @@
 <td>Web Components</td>
 <td class="tabular">6.9.0 -&gt; <b>6.9.1</b></td>
 <td><a href="https://github.com/RocketCommunicationsInc/astro/releases/tag/v6.9.1">Release Notes</a></td>
->>>>>>> 198f3add
 </tr>
 <tr>
 <td>EGS Design Compliance</td>
