---
tags: components
path: /components/link
date: Last Modified
layout: components.template.njk
title: Link
---

# Link

A Link (also known as a Hyperlink) is a clickable text element. It may be used for navigation and to trigger an event. Links are visualized to stand out from standard (non-clickable) text.

## Rules of Thumb

- Choose text for Links that:
  - Tell the user what will happen when clicking the Link.
  - Hint at the deeper content the Link will reveal.
- Keep the text for Links short. Short Links are more visually scannable.
<<<<<<< HEAD
- Links are to be styled in the Astro-defined primary interactive color.
- Hovered links are to be styled in the same primary interactive color accompanied by an underline.
- Un-clicked or un-hovered links have no underline.
- Inline and standalone links are to be styled the same way.
- Underlines for hover state are not needed for other elements like tabs, buttons, and pop up menus. However the link hover pattern with underlines are present on hovered pagination.
- Link-styled icons do not have the underline unless they’re part of an inline text link. Without text, follow button guidance (no underline on hover).
=======
>>>>>>> fd4dfed9

::: note
Avoid using “Click Here” or “Link” for the link text.
:::

## Appearance and Behavior

### Links

Inline and standalone links are to be styled the same way, with the primary blue (#4DACFF) for normal links and hover (#92CBFF) accompanied by an underline for links in hover state.

Underlines can be applied by detaching the text style and selecting the three dots to access further text options, and selecting the underline setting within. This is a less than satisfactory but temporary fix.

## Examples

:::two-col
<<<<<<< HEAD
![Do: Use the Astro-defined primary interactive color for links.](/img/components/links-do-1.png "Do: Use the Astro-defined primary interactive color for links.")

![Don’t: Style links with non-link colors.](/img/components/links-dont-1.png "Don’t: Style links with non-link colors.")

![Do: Style hovered links with an underline without any color change.](/img/components/links-do-2.png "Do: Style hovered links with an underline without any color change.")

![Don’t: Add underlines on non-hovered links.](/img/components/links-dont-2.png "Don’t: Add underlines on non-hovered links.")
=======
![Do: Use Astro defined color for Links ](/img/components/links-do-1.png "Do: Use Astro defined color for Links ")

![Don’t: use underlines on Links](/img/components/links-dont-1.png "Don’t: use underlines on Links")
>>>>>>> fd4dfed9

:::<|MERGE_RESOLUTION|>--- conflicted
+++ resolved
@@ -16,15 +16,12 @@
   - Tell the user what will happen when clicking the Link.
   - Hint at the deeper content the Link will reveal.
 - Keep the text for Links short. Short Links are more visually scannable.
-<<<<<<< HEAD
 - Links are to be styled in the Astro-defined primary interactive color.
 - Hovered links are to be styled in the same primary interactive color accompanied by an underline.
 - Un-clicked or un-hovered links have no underline.
 - Inline and standalone links are to be styled the same way.
 - Underlines for hover state are not needed for other elements like tabs, buttons, and pop up menus. However the link hover pattern with underlines are present on hovered pagination.
 - Link-styled icons do not have the underline unless they’re part of an inline text link. Without text, follow button guidance (no underline on hover).
-=======
->>>>>>> fd4dfed9
 
 ::: note
 Avoid using “Click Here” or “Link” for the link text.
@@ -41,7 +38,6 @@
 ## Examples
 
 :::two-col
-<<<<<<< HEAD
 ![Do: Use the Astro-defined primary interactive color for links.](/img/components/links-do-1.png "Do: Use the Astro-defined primary interactive color for links.")
 
 ![Don’t: Style links with non-link colors.](/img/components/links-dont-1.png "Don’t: Style links with non-link colors.")
@@ -49,10 +45,5 @@
 ![Do: Style hovered links with an underline without any color change.](/img/components/links-do-2.png "Do: Style hovered links with an underline without any color change.")
 
 ![Don’t: Add underlines on non-hovered links.](/img/components/links-dont-2.png "Don’t: Add underlines on non-hovered links.")
-=======
-![Do: Use Astro defined color for Links ](/img/components/links-do-1.png "Do: Use Astro defined color for Links ")
-
-![Don’t: use underlines on Links](/img/components/links-dont-1.png "Don’t: use underlines on Links")
->>>>>>> fd4dfed9
 
 :::