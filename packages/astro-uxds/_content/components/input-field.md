---
tags: components
path: /components/input-field
date: Last Modified
layout: components.template.njk
title: Input Field
demo: forms-input--types
storybook: forms-input--types
git: rux-input
height: 400px
scrolling: yes
theme: true
---

# Input Field

Input Fields allow users to enter freeform text. Variations on this field often provide specific data entry formats such as masked data (e.g. passwords or phone numbers), date and time, and numeric data entry.

## Rules of Thumb

- Stacked Input Fields are left justified to one another.
- Use consistent spacing between stacked fields.
- Don't use text smaller than what is defined in the CSS. Text size within fields is critical to usability.
- Generally, the size of the Input should match the length of the expected Input content.
- Use Help Text to provide validation support, rather than placeholder text.
- Do not use placeholder text for information that is vital to the user's understanding of the text Input. A placeholder will disappear once the Input has focus and it should only be used for short, clear and generic instructions, such as using "Search..." in a Search field.
- Use required and optional indicators depending on their frequency. e.g. If more fields are optional, only mark required fields.
- When indicating required fields, an asterisk should be placed to the right of the label.
- When indicating optional fields, add the word _optional_ in parenthesis to the right of the label.
- When implementing numeric inputs, utilize browser defaults whenever possible. Define the range and step size within the HTML element when appropriate. Include the range and step size values in the help text.
- When appropriate, use Input masking to automatically format a user's entry. E.g., when entering a phone number, apply a consistent, recognizable format like (XXX) XXX-XXXX or another similar format.

## Appearance and Behavior

An Input Field consists of a descriptive, concise label paired with an entry field. Optionally, Inputs may include Help Text, left-aligned beneath the Input, to assist the user in understanding what kind of content is accepted by the Input. Inputs displayed in a form may also be paired with a visual indicator of a required, or optional state. Disabled Inputs are displayed with a different opacity and cannot be interacted with by the user.

<<<<<<< HEAD
Standard states for Input Fields include Active (the default, interactive state for a text Input), Hover (the user has paused over an active or focused Input), Focus (the field is selected and ready for data entry), Disabled (the field is not interactive, and its content is not sent when the form is submitted), and Read-only.
=======
Standard states for Input Fields include Default (the initial, interactive state for a text Input), Hover (the user has paused over an active or focused Input), Focus (the field is selected and ready for data entry), Invalid (the field shows an error in data entry or formatting, such as going over a character limit), Disabled (the field is not interactive, and its content is not sent when the form is submitted), and Read-only.
>>>>>>> a15d9135

An Input Field is enabled if it is eligible for interaction and focused if it is the current target for keystrokes.

An Input Field can be configured for required input, limited data ranges, or specific data formats. To learn more about adding Help Text or Validation to Input Fields, see the [Forms and Validation](/patterns/forms-and-validation) guidance.

Input Fields have a smaller variant which may be beneficial in layouts where space is at a premium.

## Examples

:::two-col
![Do: Design a well organized Form with logical, clearly labeled groupings.](/img/components/input-fields-do-1.png "Do: Design a well organized Form with logical, clearly labeled groupings.")

![Don’t: Design a long Form without labels, splits, or groupings.](/img/components/input-fields-dont-1.png "Don’t: Design a long Form without labels, splits, or groupings.")

:::<|MERGE_RESOLUTION|>--- conflicted
+++ resolved
@@ -34,11 +34,7 @@
 
 An Input Field consists of a descriptive, concise label paired with an entry field. Optionally, Inputs may include Help Text, left-aligned beneath the Input, to assist the user in understanding what kind of content is accepted by the Input. Inputs displayed in a form may also be paired with a visual indicator of a required, or optional state. Disabled Inputs are displayed with a different opacity and cannot be interacted with by the user.
 
-<<<<<<< HEAD
-Standard states for Input Fields include Active (the default, interactive state for a text Input), Hover (the user has paused over an active or focused Input), Focus (the field is selected and ready for data entry), Disabled (the field is not interactive, and its content is not sent when the form is submitted), and Read-only.
-=======
 Standard states for Input Fields include Default (the initial, interactive state for a text Input), Hover (the user has paused over an active or focused Input), Focus (the field is selected and ready for data entry), Invalid (the field shows an error in data entry or formatting, such as going over a character limit), Disabled (the field is not interactive, and its content is not sent when the form is submitted), and Read-only.
->>>>>>> a15d9135
 
 An Input Field is enabled if it is eligible for interaction and focused if it is the current target for keystrokes.
 
