---
tags: components
path: /components/icons-and-symbols
date: Last Modified
layout: components.template.njk
title: Icons and Symbols
demo: components-monitoring-icon--all-variants
storybook: components-monitoring-icon--all-variants
git: rux-monitoring-icon
height: 130
theme: true
---

# Icons and Symbols

Astro includes a library of common Icons, Symbols, and Notification Symbols. Persistent use of these will help ensure users are presented with consistent and meaningful information across applications.

Each of these must be easily identifiable by users and also be immediately distinguishable from each other, eliminating confusion and mistakes.

Astro’s icons have been designed to utilize the Astro Status System.

::: note
Monitoring Icons must include a label, a title attribute in the HTML and a status indicator. When used in a light theme status indicators must also include a 1 pixel border around the status indicator set to rgba(0,0,0,0.5)
:::

## Astro Icon Classes

### Monitoring Icons

These icons represent objects, equipment, and concepts that are being administered or monitored. The purpose of these icons is to easily, concisely, and clearly visually communicate their status to users.

![Example of the same Monitoring Icon in all possible states](/img/components/icons-monitoring-1.png "Example of the same monitoring icon in all possible states")

![Example of different Monitoring Icon symbols](/img/components/icons-monitoring-2.png "Example of different monitoring icon symbols")

### Labeling

An Icon may also include a Label and Sub-Label.

![Anatomy of Icon Label and Sub-Label.](/img/components/icons-labeling.png "Anatomy of Icon Label and Sub-Label.")

An Icon Label provides the name of the item being represented. An Icon Label should not change.

An Icon Sub-Label provides additional information to the user and may be dynamic. Use Sub-Labels only as needed to avoid unnecessary distraction.

### Percentage Monitoring Icons

Percentage Monitoring Icons depict a value between 0 and 100 as an arc and a numeric display. Ranges within the arc may be mapped to the standard [Astro Status Colors](/patterns/status-system). In this example the range containing 80% is mapped to Serious.

![Anatomy of the Monitoring Progress Icon](/img/components/percentage-monitoring-graphic.png "Anatomy of the Monitoring Progress Icon")
<<<<<<< HEAD

### Action Icons

Action Icons initiate actions or state changes to objects or processes.

![Examples of Astro Action Icons](/img/components/icons-action.png "Examples of Astro Action Icons")

### Utility Icons

Utility Icons represent access to tools used to modify the settings for a component, object, or globally. Utility Icons are also accompanied by a descriptive name.

![Examples of Astro Utility Icons](/img/components/icons-utility.png "Examples of Astro Utility Icons")
=======
>>>>>>> a15d9135

### Notification Symbols

Events that require some user attention, but no immediate response, may be indicated by changes to a Notification Symbol.

This Notification Symbol shows that ninety-nine events related to a Satellite have occurred. You may hyperlink indicators to reveal a deeper view of relevant [Notification](/patterns/notifications) information. You may also link to the general Log.

![Anatomy of the Notification Count Symbol.](/img/components/notifications-symbol.png "Anatomy of the Notification Count Symbol.")

## Examples

:::two-col

![Do: When used in a group, keep Icons and Symbols equally sized.](/img/components/icons-do-1.png "Do: When used in a group, keep Icons and Symbols equally sized.")

![Do: Allow ample space between Icons and Symbols.](/img/components/icons-do-2.png "Do: Allow ample space between Icons and Symbols.")

![Do: In a horizontal layout, align horizontally based on the center of each Icon when height and width may vary.](/img/components/icons-do-3.png "Do: In a horizontal layout, align horizontally based on the center of each Icon when height and width may vary.")

![Do: Use Icons and Symbols consistently across applications.](/img/components/icons-do-4.png "Do: Use Icons and Symbols consistently across applications.")

![Do: Use standard Health and Status indication colors and Symbols.](/img/components/icons-do-5.png "Do: Use standard Health and Status indication colors and Symbols.")

![Do: In a vertical layout, align vertically based on the center of each Icon when height and width vary.](/img/components/icons-do-6.png "Do: In a vertical layout, align vertically based on the center of each Icon when height and width vary.")

:::<|MERGE_RESOLUTION|>--- conflicted
+++ resolved
@@ -48,21 +48,6 @@
 Percentage Monitoring Icons depict a value between 0 and 100 as an arc and a numeric display. Ranges within the arc may be mapped to the standard [Astro Status Colors](/patterns/status-system). In this example the range containing 80% is mapped to Serious.
 
 ![Anatomy of the Monitoring Progress Icon](/img/components/percentage-monitoring-graphic.png "Anatomy of the Monitoring Progress Icon")
-<<<<<<< HEAD
-
-### Action Icons
-
-Action Icons initiate actions or state changes to objects or processes.
-
-![Examples of Astro Action Icons](/img/components/icons-action.png "Examples of Astro Action Icons")
-
-### Utility Icons
-
-Utility Icons represent access to tools used to modify the settings for a component, object, or globally. Utility Icons are also accompanied by a descriptive name.
-
-![Examples of Astro Utility Icons](/img/components/icons-utility.png "Examples of Astro Utility Icons")
-=======
->>>>>>> a15d9135
 
 ### Notification Symbols
 
