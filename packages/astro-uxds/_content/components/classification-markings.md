--- conflicted
+++ resolved
@@ -93,21 +93,13 @@
 
 For those developing applications/websites, there are specific rules about Portion Marking file names, URLs, and metadata. To learn more about these aspects, review the requirements in the relevant [Additional Resources](#additional-resources).
 
-<<<<<<< HEAD
-Current policies require portion marking throughout a document, but, in practice, portion marking is often left to section markings at best. At a minimum, include section markings using the standard abbreviated text format in parentheses or other enclosed format, such as a Tag, if the classification information is available. Give serious consideration to adding portion marking to individual fields with drastically different classification levels or to move higher classification items to a separate section if the new grouping is still consistent with the user’s mental model and the UI organization. If relevant, the information could also be portrayed in a separate column in a table for each item’s row (preferably in an immediately visible location). In this case, the parentheses should no longer be necessary as the column division should provide enough differentiation from the rest of the table text.
-=======
 Current policies require Portion Marking throughout a document, but, in practice, Portion Marking is often left to section markings at best. At a minimum, include section markings using the standard abbreviated text format in parentheses or other enclosed format, such as a Tag, if the classification information is available. Give serious consideration to adding Portion Marking to individual fields with drastically different classification levels or to move higher classification items to a separate section if the new grouping is still consistent with the user’s mental model and the UI organization. If relevant, the information could also be portrayed in a separate column in a table for each item’s row (preferably in an immediately visible location). In this case, the parentheses should no longer be necessary as the column division should provide enough differentiation from the rest of the table text.
->>>>>>> 82e61e13
 
 There are few exceptions to Portion Marking requirements, but the ISOO does acknowledge that different types of documents such as “dynamic documents,” a category that many applications or databases fall under, may have difficulty with these requirements. If a document is not portion marked fully and the classification/control level is higher than CUI, the responsible agency for the application may need to obtain a waiver from the ISOO and will need to indicate on the document that it cannot be used as a derivative source document.
 
 ### Portion Marking Text
 
-<<<<<<< HEAD
-Portion markings should be bold, all capital letters and abbreviated within parentheses like (CUI//SP-EXPT) or within a Tag as seen in the components pictured above. They can also be spelled out in full, if needed, however this method should be avoided for longer text strings. Note that control markings such as SCI, SAP, AEA, CUI, or dissemination are also required in portion markings if they are relevant to that portion.
-=======
 Portion Markings should be bold, all capital letters and abbreviated within parentheses like (CUI//SP-EXPT) or within a Tag as seen in the components pictured above. They can also be spelled out in full, if needed, however this method should be avoided for longer text strings. Note that control markings such as SCI, SAP, AEA, CUI, or dissemination are also required in Portion Markings if they are relevant to that portion.
->>>>>>> 82e61e13
 
 ### Portion Marking Placement
 
@@ -115,11 +107,7 @@
 
 ### Portion Marking Colors
 
-<<<<<<< HEAD
-The colors used in the Tag components are the same as those in the overall banner markings for easy recognition.
-=======
 The colors used in the Tag components are the same as those in the Overall Banner Markings for easy recognition.
->>>>>>> 82e61e13
 
 ## Examples
 
@@ -133,15 +121,9 @@
 
 ![](/img/components/blank.png)
 
-<<<<<<< HEAD
-![Do: Use colored Tags for general section markings and text portion marking in portions lower in the visual hierarchy  ](/img/components/portion-marking-do-3.png "Do: Use colored tags for general section markings and text portion marking in portions lower in the visual hierarchy")
-
-![Don't: Clutter the interface with colored Tags on every line](/img/components/portion-marking-dont-3.png "Don't: Clutter the interface with colored tags on every line")
-=======
 ![Do: Use colored Tags for general section markings and text portion marking in portions lower in the visual hierarchy  ](/img/components/portion-marking-do-3.png "Do: Use colored Tags for general section markings and text Portion Marking in portions lower in the visual hierarchy")
 
 ![Don't: Clutter the interface with colored Tags on every line](/img/components/portion-marking-dont-3.png "Don't: Clutter the interface with colored Tags on every line")
->>>>>>> 82e61e13
 
 :::
 
