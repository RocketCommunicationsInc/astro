{
  "version": "3.2.0",
  "contents": [
    {
      "name": "General",
      "numeral": 1,
      "rules": [
        {
          "numeral": 1,
          "rule": "ASTRO UXDS provides developers with guidance to develop user interfaces. User interfaces must comply with the guidance in this section to be EGS Design Compliant. Developers are encouraged to conform to guidance in other sections identified as “Rules of Thumb”, “Do” examples, and “Don't” examples as described on individual component pages.",
          "status": "current"
        }
      ]
    },
    {
      "name": "Design Guidelines",
      "numeral": 2,
      "rulesets": [
        {
          "name": "Color",
          "numeral": 1,
          "link": "/design-guidelines/color/",
          "rules": [
            {
              "numeral": 1,
              "rule": "Components and backgrounds shall conform to the colors specified in the [Primary](/design-guidelines/color/#primary), [Secondary](/design-guidelines/color/#secondary), [Tertiary](/design-guidelines/color/#tertiary), and [Quaternary](/design-guidelines/color/#quaternary) palettes.",
              "status": "current",
              "tier": 2
            },
            {
              "numeral": 2,
              "rule": "The colors specified in the [Tag 1](/design-guidelines/color/#tag-1), [Tag 2](/design-guidelines/color/#tag-2), [Tag 3](/design-guidelines/color/#tag-3), and [Tag 4](/design-guidelines/color/#tag-4) palettes shall be used when distinct colors are needed to indicate data categories or groups.",
              "status": "current",
              "tier": 2
            }
          ]
        },
        {
          "name": "Typography",
          "numeral": 2,
          "link": "/design-guidelines/typography/",
          "rules": [
            {
              "numeral": 1,
              "rule": "The Roboto typeface or [system fonts](https://drafts.csswg.org/css-fonts-4/#system-ui-def) shall be used for content and components.",
              "status": "updated",
              "tier": 2
            },
            {
              "numeral": 2,
              "rule": "The [tabular number](https://developer.mozilla.org/en-US/docs/Web/CSS/font-variant-numeric) variant or system [ui-monospace](https://drafts.csswg.org/css-fonts-4/#ui-monospace-def) font shall be used when numeric values are intended to align vertically with content above or below",
              "status": "updated",
              "tier": 2
            },
            {
              "numeral": 3,
              "rule": "Text shall conform to the specified typography for [Heading](/design-guidelines/typography/#headings), [Body](/design-guidelines/typography/#body-text), and [Inline Text](/design-guidelines/typography/#inline-text-styles).",
              "status": "current",
              "tier": 2
            },
            {
              "numeral": 4,
              "rule": "Text within Astro components will use sentence case capitalization unless otherwise stated.",
              "status": "under-review",
              "tier": 3
            }
          ]
        }
      ]
    },
    {
      "name": "Patterns",
      "numeral": 3,
      "rulesets": [
        {
          "name": "Status System",
          "numeral": 1,
          "link": "/patterns/status-system/",
          "rules": [
            {
              "numeral": 1,
              "rule": "Elements indicating state or status shall use only the specified [Status Symbols](/patterns/status-system/).",
              "figure": "/img/patterns/status-system-fundamentals.png",
              "status": "current",
              "tier": 1
            },
            {
              "numeral": 2,
              "rule": "Elements indicating state or status shall use only the specified [Status Colors](/patterns/status-system/#status-colors).",
              "status": "current",
              "tier": 1
            }
          ]
        },
        {
          "name": "Data Visualization",
          "numeral": 2,
          "link": "/patterns/data-visualization/",
          "rules": [
            {
              "numeral": 1,
<<<<<<< HEAD
              "rule": "Data visualizations shall have no more than 8 colors per data set.",
              "status": "current",
              "tier": 3
            },
            {
              "numeral": 2,
              "rule": "Data visualizations shall use sentence case capitalization for titles, labels, and legends.",
              "status": "current",
              "tier": 3
=======
              "rule": "Data Visualizations shall have no more than 8 colors per data set.",
              "status": "new"
            },
            {
              "numeral": 2,
              "rule": "Data Visualizations shall use sentence case capitalization for titles, labels, and legends.",
              "status": "new"
>>>>>>> 0f4dc954
            }
          ]
        },
        {
          "name": "Tables",
          "numeral": 3,
          "link": "/patterns/table/",
          "rules": [
            {
              "numeral": 1,
              "rule": "Table titles, legends, and column labels shall use sentence case capitalization.",
              "status": "current",
              "tier": 3
            }
          ]
        },
        {
          "name": "Forms and Validation",
          "numeral": 4,
          "link": "/patterns/forms-and-validation/",
          "rules": [
            {
              "numeral": 1,
              "rule": "Form controls shall not use placeholder text in place of help text.",
              "status": "current",
              "tier": 3
            },
            {
              "numeral": 2,
              "rule": "Help Text shall be left-aligned under the relevant form element, regardless of location of the form element’s label. The only exception is for Radio Button and Checkbox list item Help Text which shall be left-aligned to the item’s text and not its icon.",
              "status": "current",
              "tier": 2
            },
            {
              "numeral": 3,

              "rule": "Required fields shall be marked with an asterisk to the right of the label when the majority of a form is optional.",
              "status": "under-review",
              "tier": 2
            },
            {
              "numeral": 4,
              "rule": "Optional fields shall be marked with an asterisk to the right of the label when the majority of a form is required.",
              "status": "under-review",
              "tier": 2
            },
            {
              "numeral": 5,
              "rule": "Help Text shall use sentence case capitalization.",
              "status": "current",
              "tier": 3
            },
            {
              "numeral": 6,
              "rule": "Validation Text shall use sentence case capitalization.",
              "status": "current",
              "tier": 3
            },
            {
              "numeral": 7,
              "rule": "Inline Validation Text shall be left-aligned under the relevant form element or group, regardless of location of the form element’s label.",
              "status": "current",
              "tier": 2
            },
            {
              "numeral": 8,
              "rule": "Inline Validation Text shall replace Help Text when Help Text is present under a form element and an error state is triggered.",
              "status": "current",
              "tier": 3
            }
          ]
        }
      ]
    },
    {
      "name": "Components",
      "numeral": 4,
      "rulesets": [
        {
          "name": "Button",
          "numeral": 1,
          "link": "/components/button/",
          "rules": [
            {
              "numeral": 1,
              "rule": "Buttons shall act as actionable elements, not as state indicators.",
              "status": "current",
              "tier": 3
            },
            {
              "numeral": 2,
              "rule": "Buttons shall not activate Pop Up Menus.",
              "status": "under-review",
              "tier": 3
            },
            {
              "numeral": 3,
              "rule": "Grouped Buttons shall have the same width and even spacing.",
              "status": "deprecated",
              "tier": 2
            },
            {
              "numeral": 4,
              "rule": "Button titles shall be verbs that describe the action performed.",
              "status": "current",
              "tier": 3
            },
            {
              "numeral": 5,
              "rule": "Button widths shall accommodate the full title without truncating or abbreviating.",
              "status": "under-review",
              "tier": 3
            },
            {
              "numeral": 6,
              "rule": "Buttons shall be clearly titled, with no outside label.",
              "status": "current",
              "tier": 1
            },
            {
              "numeral": 7,
              "rule": "An ellipsis (…) shall follow the Button title when further action is required to complete the command.",
              "status": "under-review",
              "tier": 2
            },
            {
              "numeral": 8,
              "rule": "Outline Button style shall indicate the less preferred option in grouped Buttons.",
              "status": "under-review",
              "tier": 2
            },
            {
              "numeral": 9,
              "rule": "Primary Buttons indicating preferred user actions shall be placed to the right of buttons used for secondary user actions when in Button groups.",
              "status": "current",
              "tier": 3
            },
            {
              "numeral": 10,
              "rule": "Button text shall use sentence case capitalization.",
              "status": "current",
              "tier": 3
            }
          ]
        },
        {
          "name": "Checkbox",
          "numeral": 2,
          "link": "/components/checkbox/",
          "rules": [
            {
              "numeral": 1,
              "rule": "Checkboxes shall set values, not initiate actions.",
              "status": "current",
              "tier": 3
            },
            {
              "numeral": 2,
              "rule": "Checkboxes shall act independently of others in a group.",
              "status": "under-review",
              "tier": 3
            },
            {
              "numeral": 3,
              "rule": "Checkboxes shall align vertically when in a group.",
              "status": "current",
              "tier": 2
            },
            {
              "numeral": 4,
              "rule": "Checkboxes shall have a corresponding label.",
              "status": "current",
              "tier": 1
            },
            {
              "numeral": 5,
              "rule": "Checkbox labels shall use sentence case capitalization.",
              "status": "current",
              "tier": 3
            },
            {
              "numeral": 6,
              "rule": "Checkbox list item Help Text shall be left-aligned to the item’s text and not its icon.",
              "status": "current",
              "tier": 2
            },
            {
              "numeral": 7,
              "rule": "Inline Validation Text shall be left-aligned under the relevant checkbox list, regardless of location of the label.",
              "status": "current",
              "tier": 2
            }
          ]
        },
        {
          "name": "Dialog",
          "numeral": 3,
          "link": "/components/dialog/",
          "rules": [
            {
              "numeral": 1,
              "rule": "Dialogs shall use text Buttons for confirm or cancel actions, not links or other components.",
              "status": "current",
              "tier": 3
            },
            {
              "numeral": 2,
              "rule": "The confirm Button shall be to the right of the cancel Button, and right aligned within the Dialog Box.",
              "status": "current",
              "tier": 3
            },
            {
              "numeral": 3,
              "rule": "Dialogs shall be closed only with confirm or cancel Buttons.",
              "status": "current",
              "tier": 3
            },
            {
              "numeral": 4,
              "rule": "Button titles shall be verbs that describe their actions, or the generic titles “OK” and “Cancel”.",
              "status": "current",
              "tier": 2
            },
            {
              "numeral": 5,
              "rule": "Dialog text shall be clear, brief, and actionable.",
              "status": "current",
              "tier": 2
            },
            {
              "numeral": 6,
              "rule": "Dialog title and button labels shall use sentence case capitalization.",
              "status": "current",
              "tier": 3
            }
          ]
        },
        {
          "name": "Select",
          "numeral": 4,
          "link": "/components/select/",
          "rules": [
            {
              "numeral": 1,
              "rule": "Menu items shall use sentence case capitalization.",
              "status": "current",
              "tier": 3
            },
            {
              "numeral": 2,
              "rule": "An ellipsis (…) shall follow a menu item when further action is required to complete the command.",
              "status": "under-review",
              "tier": 3
            },
            {
              "numeral": 3,
<<<<<<< HEAD
              "rule": "Select menus shall not exceed 25 menu items. For longer lists, use a [Table](/patterns/table) instead.",
              "status": "current",
              "tier": 3
=======
              "rule": "Select Menus shall not exceed 25 menu items. For longer lists, use a [Table](/patterns/table) instead.",
              "status": "current"
>>>>>>> 0f4dc954
            },
            {
              "numeral": 4,
              "rule": "Help Text shall be left-aligned under the relevant Select Menu, regardless of location of the label.",
              "status": "current",
              "tier": 2
            },
            {
              "numeral": 5,
              "rule": "Inline Validation Text shall be left-aligned under the relevant Select Menu, regardless of location of the label.",
              "status": "current",
              "tier": 2
            }
          ]
        },
        {
          "name": "Global Status Bar",
          "numeral": 5,
          "link": "/components/global-status-bar/",
          "rules": [
            {
              "numeral": 1,
              "rule": "The Global Status Bar shall be reserved for global elements that appear on every screen.",
              "status": "current",
              "tier": 3
            },
            {
              "numeral": 2,
              "rule": "The Global Status Bar shall include the application name. Other elements are optional.",
              "status": "under-review",
              "tier": 2
            },
            {
              "numeral": 3,
              "rule": "Optional Global Status Bar elements shall be arranged left to right in this order: navigation [Tabs](/components/tabs), [Clock](/components/clock), [Monitoring Icons](/components/icons-and-symbols/#monitoring-icons), [Action Icons](/components/icons-and-symbols/#action-icons), Emergency Shut Off Button.",
              "figure": "/img/components/global-status-complex.png",
              "status": "current",
              "tier": 2
            },
            {
              "numeral": 4,
              "rule": "Global Status Bar shall use dark theme styling even when the application is light themed.",
              "status": "current",
              "tier": 2
            }
          ]
        },
        {
          "name": "Icons and Symbols",
          "numeral": 6,
          "link": "/components/icons-and-symbols/",
          "rules": [
            {
              "numeral": 1,
<<<<<<< HEAD
              "rule": "Monitoring Icons shall include a label and a [status symbol](/components/status-symbol).",
              "status": "current",
              "tier": 1
=======
              "rule": "Monitoring Icons shall include a label and a [Status Symbol](/components/icons-and-symbols#status-symbol).",
              "status": "current"
>>>>>>> 0f4dc954
            },
            {
              "numeral": 2,
              "rule": "Monitoring Icons shall be colored with one of the six [standard status colors](/patterns/status-system/#status-colors).",
              "status": "current",
              "tier": 1
            },
            {
              "numeral": 3,
              "rule": "Percentage Monitoring Icons shall depict a value between 0 and 100 as both an arc and numeric display.",
              "figure": "/img/components/percentage-monitoring-graphic.png",
              "status": "under-review",
              "tier": 1
            },
            {
              "numeral": 4,
              "rule": "[Status Symbols](/components/status-symbol) shall not be altered. They are required for ADA 508 and WCAG 2.0 compliance.",
              "status": "current",
              "tier": 1
            },
            {
              "numeral": 5,
              "rule": "[Icon labels](/components/icons-and-symbols/#labeling) shall identify the item represented, and shall not change. A Sub-Label may provide dynamic information.",
              "status": "under-review",
              "tier": 3
            },
            {
              "numeral": 6,
              "rule": "Grouped Icons shall be equally sized.",
              "figure": "/img/components/icons-do-1.png",
              "status": "current",
              "tier": 2
            },
            {
              "numeral": 7,
              "rule": "Icon labels shall use sentence case capitalization.",
              "status": "current",
              "tier": 3
            }
          ]
        },
        {
          "name": "Input Field",
          "numeral": 7,
          "link": "/components/input-field/",
          "rules": [
            {
              "numeral": 1,
              "rule": "Stacked Input Fields shall be left-aligned.",
              "status": "current",
              "tier": 2
            },
            {
              "numeral": 2,
              "rule": "Input Fields shall use the mimimum text size defined in the CSS.",
              "status": "under-review",
              "tier": 2
            },
            {
              "numeral": 3,
              "rule": "Input Field labels shall be aligned to the top left, or to the left, of the field.",
              "figure": "/img/components/input-fields-do-1.png",
              "status": "current",
              "tier": 2
            },
            {
              "numeral": 4,
              "rule": "Input Fields shall have a corresponding label.",
              "status": "under-review",
              "tier": 2
            },
            {
              "numeral": 5,
              "rule": "Input Fields shall use sentence case capitalization.",
              "status": "current",
              "tier": 2
            },
            {
              "numeral": 6,
              "rule": "Input Field labels shall not use placeholder text in place of labels.",
              "status": "current",
              "tier": 3
            },
            {
              "numeral": 7,
              "rule": "Automatically formatted Input Fields shall use consistent, recognizable formatting.",
              "status": "under-review",
              "tier": 3
            },
            {
              "numeral": 4,
              "rule": "Help Text shall be left-aligned under the relevant Input Field, regardless of location of the label.",
              "status": "current",
              "tier": 3
            }
          ]
        },
        {
          "name": "Link",
          "numeral": 8,
          "link": "/components/link/",
          "rules": [
            {
              "numeral": 1,
              "rule": "Links shall use the color defined in the CSS.",
              "status": "current",
              "tier": 2
            },
            {
              "numeral": 2,
              "rule": "Links shall not use underlined text.",
              "status": "under-review",
              "tier": 2
            },
            {
              "numeral": 3,
<<<<<<< HEAD
              "rule": "Linked text shall indicated what will happen when the link is clicked, not \"Click Here\" or \"Link\".",
              "status": "under-review",
              "tier": 2
=======
              "rule": "Linked text shall indicated what will happen when the Link is clicked, not \"Click Here\" or \"Link\".",
              "status": "current"
>>>>>>> 0f4dc954
            }
          ]
        },
        {
          "name": "Log",
          "numeral": 9,
          "link": "/components/log/",
          "rules": [
            {
              "numeral": 1,
              "rule": "Log entries shall include a timestamp.",
              "status": "current",
              "tier": 3
            },
            {
              "numeral": 2,
              "rule": "When Log is scrolled to the top, it shall remain locked to the top, allowing users to always see the latest event.",
              "status": "current",
              "tier": 3
            },
            {
              "numeral": 3,
              "rule": "When Log is scrolled to view older events, incoming events shall not change the scrolling position.",
              "status": "current",
              "tier": 3
            },
            {
              "numeral": 4,
              "rule": "Log component text shall use sentence case capitalization.",
              "status": "current",
              "tier": 3
            }
          ]
        },
        {
          "name": "Pagination",
          "numeral": 10,
          "link": "/components/pagination/",
          "rules": [
            {
              "rule": "Pagination shall not use underlined text.",
              "numeral": 1,
              "status": "under-review",
              "tier": 3
            },
            {
              "numeral": 2,
              "rule": "Pagination shall display Prev and Next links when the entire page range cannot be displayed.",
              "figure": "/img/components/pagination-1.png",
              "status": "current",
              "tier": 3
            },
            {
              "numeral": 3,
              "rule": "Pagination shall remove the Prev link when there are no more pages before the first numeral displayed.",
              "status": "current",
              "tier": 3
            },
            {
              "numeral": 4,
              "rule": "Pagination shall remove the Next link when there are no more pages after the last numeral displayed.",
              "status": "under-review",
              "tier": 3
            }
          ]
        },
        {
          "name": "Pop Up",
          "numeral": 11,
          "link": "/components/pop-up/",
          "rules": [
            {
              "numeral": 1,
              "rule": "Menu items shall use sentence case capitalization.",
              "status": "current",
              "tier": 3
            },
            {
              "numeral": 2,
              "rule": "An ellipsis (…) shall follow a menu item when further action is required to complete the command.",
              "status": "current",
              "tier": 3
            },
            {
              "numeral": 3,
              "rule": "Related groups of menu items shall be indicated by separator lines.",
              "status": "under-review",
              "tier": 2
            },
            {
              "numeral": 4,
              "rule": "Pop Ups shall not exceed 25 menu items.",
              "status": "current",
              "tier": 3
            }
          ]
        },
        {
          "name": "Progress",
          "numeral": 12,
          "link": "/components/progress/",
          "rules": [
            {
              "numeral": 1,
              "rule": "A Determinate Progress indicator shall indicate an operation that has a well-defined duration.",
              "figure": "/img/components/determinate-progress-do-1.png",
              "status": "current",
              "tier": 2
            },
            {
              "numeral": 2,
              "rule": "An Indeterminate Progress indicator shall indicate an operation that has unknown duration.",
              "figure": "/img/components/indeterminate-progress-do-1.png",
              "status": "current",
              "tier": 2
            },
            {
              "numeral": 3,
              "rule": "A Progress indicator shall be displayed when a operation takes longer than one second to complete.",
              "status": "under-review",
              "tier": 3
            }
          ]
        },
        {
          "name": "Radio Button",
          "numeral": 13,
          "link": "/components/radio-button/",
          "rules": [
            {
              "numeral": 1,
              "rule": "Radio Buttons shall be used for mutually exclusive choices.",
              "status": "current",
              "tier": 2
            },
            {
              "numeral": 2,
              "rule": "A Radio Button group shall always have one option selected.",
              "status": "current",
              "tier": 2
            },
            {
              "numeral": 3,
              "rule": "A Radio Button group shall not exceed 6 items. For longer lists, use a Select Menu.",
              "status": "current",
              "tier": 3
            },
            {
              "numeral": 4,
              "rule": "A Radio Button shall not initiate an action.",
              "status": "current",
              "tier": 3
            },
            {
              "numeral": 5,
              "rule": "Radio Button labels shall use sentence case capitalization.",
              "status": "current",
              "tier": 3
            },
            {
              "numeral": 6,
              "rule": "Radio Buttons shall have a corresponding label.",
              "figure": "/img/components/radio-buttons-do-1.png",
              "status": "current",
              "tier": 1
            },
            {
              "numeral": 7,
              "rule": "A Radio Button shall not initiate an immediate state change.",
              "status": "current",
              "tier": 3
            },
            {
              "numeral": 8,
              "rule": "Radio Button list item Help Text shall be left-aligned to the item’s text and not its icon.",
              "status": "current",
              "tier": 2
            }
          ]
        },
        {
          "name": "Search",
          "numeral": 14,
          "link": "/components/search/",
          "rules": [
            {
              "numeral": 1,
              "rule": "Search Fields shall contain placeholder text, defaulting to \"Search ... \"",
              "status": "under-review",
              "tier": 2
            },
            {
              "numeral": 2,
              "rule": "When a Search Field has keyboard focus, the clear button shall be enabled.",
              "figure": "/img/components/search-focus.png",
              "status": "under-review",
              "tier": 3
            },
            {
              "numeral": 3,
              "rule": "Search text shall use sentence case capitalization.",
              "status": "current",
              "tier": 3
            },
            {
              "numeral": 4,
              "rule": "Help Text shall be left-aligned under the relevant Search field, regardless of location of the label.",
              "status": "current",
              "tier": 2
            },
            {
              "numeral": 5,
              "rule": "Inline Validation Text shall be left-aligned under the relevant Search field, regardless of location of the label.",
              "status": "current",
              "tier": 2
            }
          ]
        },
        {
          "name": "Segmented Button",
          "numeral": 15,
          "link": "/components/segmented-button/",
          "rules": [
            {
              "numeral": 1,
              "rule": "Segmented Buttons shall be used for mutually exclusive choices.",
              "status": "current",
              "tier": 3
            },
            {
              "numeral": 2,
              "rule": "A Segmented Button shall always have one option selected.",
              "status": "current",
              "tier": 3
            },
            {
              "numeral": 3,
              "rule": "Segmented Buttons shall be limited to two to four choices.",
              "status": "current",
              "tier": 3
            },
            {
              "numeral": 4,
              "rule": "Segmented Buttons shall use sentence case capitalization.",
              "status": "current",
              "tier": 3
            },
            {
              "numeral": 5,
              "rule": "Help Text shall be left-aligned under the relevant Segmented Button, regardless of location of the label.",
              "status": "under-review",
              "tier": 2
            }
          ]
        },
        {
          "name": "Status Symbol",
          "numeral": 16,
          "link": "/components/status-symbol/",
          "rules": [
            {
              "numeral": 1,
              "rule": "Status Symbols shall be displayed with the [specified shapes](/components/status-symbol).",
              "status": "current",
              "tier": 1
            },
            {
              "numeral": 2,
              "rule": "Status Symbols shall be displayed with the [specified colors](/components/status-symbol/#status-colors).",
              "status": "current",
              "tier": 1
            },
            {
              "numeral": 3,
              "rule": "Switch labels shall use sentence case capitalization.",
              "status": "under-review",
              "tier": 3
            }
          ]
        },
        {
          "name": "Tabs",
          "numeral": 17,
          "link": "/components/tabs/",
          "rules": [
            {
              "numeral": 1,
              "rule": "Tabs shall be arranged in a single row or column.",
              "status": "current",
              "tier": 3
            },
            {
              "numeral": 2,
              "rule": "Tabs shall use sentence case capitalization.",
              "status": "current",
              "tier": 3
            },
            {
              "numeral": 3,
              "rule": "Large Tabs shall be used within the Global Status Bar, or top of the content area, for top level navigation.",
              "status": "under-review",
              "tier": 2
            },
            {
              "numeral": 4,
              "rule": "Small Tabs shall be used within the content area, for sub level navigation or view switching.",
              "status": "under-review",
              "tier": 2
            }
          ]
        },
        {
          "name": "Switch",
          "numeral": 18,
          "link": "/components/switch/",
          "rules": [
            {
              "numeral": 1,
              "rule": "Switch shall be used when the action takes immediate effect, without further user confirmation.",
              "status": "current",
              "tier": 3
            },
            {
              "numeral": 2,
              "rule": "Switches shall have a corresponding label.",
              "status": "current",
              "tier": 1
            },
            {
              "numeral": 3,
              "rule": "Switch labels shall use sentence case capitalization.",
              "status": "current",
              "tier": 3
            },
            {
              "numeral": 4,
              "rule": "Help Text shall be left-aligned under the relevant Switch, regardless of location of the label.",
              "status": "under-review",
              "tier": 2
            }
          ]
        },
        {
          "name": "Accordion",
          "numeral": 19,
          "link": "/components/accordion/",
          "rules": [
            {
              "numeral": 1,
              "rule": "Accordion titles shall use sentence case capitalization.",
              "status": "current",
              "tier": 3
            }
          ]
        },
        {
          "name": "Classification & Control Markings",
          "numeral": 20,
          "link": "/components/classification-markings/",
          "rules": [
            {
              "numeral": 1,
              "rule": "Classification and control markings shall follow all applicable laws and government standards.",
              "status": "current",
              "tier": 1
            },
            {
              "numeral": 2,
              "rule": "If classified or controlled information is present on a screen, the screen shall include a fixed Overall Marking banner at the top.",
              "status": "current",
              "tier": 1
            },
            {
              "numeral": 3,
              "rule": "Only government-approved control or classification text shall be included in Overall Marking banners and Portion Markings.",
              "status": "curent",
              "tier": 1
            },
            {
              "numeral": 4,
              "rule": "Only Astro's defined background and text colors shall be used for classification and control markings.",
              "status": "under-review",
              "tier": 1
            },
            {
              "numeral": 5,
              "rule": "No other UI elements shall occlude the Overall Marking banner.",
              "status": "current",
              "tier": 1
            },
            {
              "numeral": 6,
              "rule": "Marking text shall follow the standard marking structure with bold, centered text in all capital letters.",
              "status": "current",
              "tier": 1
            },
            {
              "numeral": 7,
              "rule": "Portion Markings shall be placed at the top or top-left of the classified or controlled portion.",
              "status": "current",
              "tier": 1
            },
            {
              "numeral": 8,
              "rule": "Text in the Overall Marking banner shall be as specific as possible to the highest level of classified information contained in that system or view.",
              "status": "current",
              "tier": 1
            },
            {
              "numeral": 9,
              "rule": "The classification level itself (excepting CUI) in Overall Marking banners must be spelled out completely.",
              "status": "current",
              "tier": 1
            }
          ]
        },
        {
          "name": "Slider",
          "numeral": 21,
          "link": "/components/slider/",
          "rules": [
            {
              "numeral": 1,
              "rule": "Slider labels shall use sentence case capitalization.",
              "status": "current",
              "tier": 3
            },
            {
              "numeral": 2,
              "rule": "Slider labels shall be aligned to the top left of the Slider's track or vertically centered with the track to the left of the Slider.",
              "status": "under-review",
              "tier": 2
            },
            {
              "numeral": 3,
              "rule": "Sliders shall have a visual indicator of the currently selected value.",
              "status": "under-review",
              "tier": 2
            },
            {
              "numeral": 4,
              "rule": "Sliders shall have a corresponding label.",
              "status": "under-review",
              "tier": 2
            }
          ]
        },
        {
          "name": "Clock",
          "numeral": 22,
          "link": "/components/clock/",
          "rules": [
            {
              "numeral": 1,
              "rule": "Clock labels shall use sentence case capitalization.",
              "status": "current",
              "tier": 3
            }
          ]
        },
        {
          "name": "Notification Banner",
          "numeral": 23,
          "link": "/components/notification-banner/",
          "rules": [
            {
              "numeral": 1,
              "rule": "Notification Banner titles shall use sentence case capitalization.",
              "status": "current",
              "tier": 3
            }
          ]
        },
        {
          "name": "Timeline",
          "numeral": 24,
          "link": "/components/timeline/",
          "rules": [
            {
              "numeral": 1,
              "rule": "Timeline header and track titles shall use sentence case capitalization.",
              "status": "current",
              "tier": 3
            }
          ]
        },
        {
          "name": "Tree",
          "numeral": 25,
          "link": "/components/tree/",
          "rules": [
            {
              "numeral": 1,
              "rule": "Tree labels shall use sentence case capitalization.",
              "status": "current",
              "tier": 3
            }
          ]
        },
        {
          "name": "Application State",
          "numeral": 26,
          "link": "/components/application-state/",
          "rules": [
            {
              "numeral": 1,
              "rule": "Application State shall be visible at all times when present.",
              "status": "current",
              "tier": 3
            },
            {
              "numeral": 2,
              "rule": "Application State shall only use the default background color or a color from the [Astro Tag palettes.](/design-guidelines/color/#tag-1)",
              "status": "under-review",
              "tier": 2
            },
            {
              "numeral": 3,
              "rule": "Application State text shall meet WCAG AA color compliance for contrast against the component’s background color.",
              "status": "current",
              "tier": 2
            },
            {
              "numeral": 4,
              "rule": "Application State text shall use sentence casing.",
              "status": "current",
              "tier": 3
            },
            {
              "numeral": 5,
              "rule": "Application State text shall not wrap within the component.",
              "status": "current",
              "tier": 3
            }
          ]
        }
      ]
    }
  ]
}<|MERGE_RESOLUTION|>--- conflicted
+++ resolved
@@ -99,17 +99,6 @@
           "rules": [
             {
               "numeral": 1,
-<<<<<<< HEAD
-              "rule": "Data visualizations shall have no more than 8 colors per data set.",
-              "status": "current",
-              "tier": 3
-            },
-            {
-              "numeral": 2,
-              "rule": "Data visualizations shall use sentence case capitalization for titles, labels, and legends.",
-              "status": "current",
-              "tier": 3
-=======
               "rule": "Data Visualizations shall have no more than 8 colors per data set.",
               "status": "new"
             },
@@ -117,7 +106,6 @@
               "numeral": 2,
               "rule": "Data Visualizations shall use sentence case capitalization for titles, labels, and legends.",
               "status": "new"
->>>>>>> 0f4dc954
             }
           ]
         },
@@ -374,14 +362,8 @@
             },
             {
               "numeral": 3,
-<<<<<<< HEAD
-              "rule": "Select menus shall not exceed 25 menu items. For longer lists, use a [Table](/patterns/table) instead.",
-              "status": "current",
-              "tier": 3
-=======
               "rule": "Select Menus shall not exceed 25 menu items. For longer lists, use a [Table](/patterns/table) instead.",
               "status": "current"
->>>>>>> 0f4dc954
             },
             {
               "numeral": 4,
@@ -436,14 +418,8 @@
           "rules": [
             {
               "numeral": 1,
-<<<<<<< HEAD
-              "rule": "Monitoring Icons shall include a label and a [status symbol](/components/status-symbol).",
-              "status": "current",
-              "tier": 1
-=======
               "rule": "Monitoring Icons shall include a label and a [Status Symbol](/components/icons-and-symbols#status-symbol).",
               "status": "current"
->>>>>>> 0f4dc954
             },
             {
               "numeral": 2,
@@ -560,14 +536,8 @@
             },
             {
               "numeral": 3,
-<<<<<<< HEAD
-              "rule": "Linked text shall indicated what will happen when the link is clicked, not \"Click Here\" or \"Link\".",
-              "status": "under-review",
-              "tier": 2
-=======
               "rule": "Linked text shall indicated what will happen when the Link is clicked, not \"Click Here\" or \"Link\".",
               "status": "current"
->>>>>>> 0f4dc954
             }
           ]
         },
