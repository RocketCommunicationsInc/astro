{
  "version": "3.2.0",
  "contents": [
    {
      "name": "General",
      "numeral": 1,
      "rules": [
        {
          "numeral": 1,
          "rule": "ASTRO UXDS provides developers with guidance to develop user interfaces. User interfaces must comply with the guidance in this section to be EGS Design Compliant. Developers are encouraged to conform to guidance in other sections identified as “Rules of Thumb”, “Do” examples, and “Don't” examples as described on individual component pages.",
          "status": "current"
        }
      ]
    },
    {
      "name": "Design Guidelines",
      "numeral": 2,
      "rulesets": [
        {
          "name": "Color",
          "numeral": 1,
          "link": "/design-guidelines/color/",
          "rules": [
            {
              "numeral": 1,
              "rule": "Components and backgrounds shall conform to the colors specified in Astro's [color palettes](/design-guidelines/color/).",
              "status": "updated",
              "tier": 2
            },
            {
              "numeral": 2,
              "rule": "The colors specified in the [Tag 1](/design-guidelines/color/#tag-1), [Tag 2](/design-guidelines/color/#tag-2), [Tag 3](/design-guidelines/color/#tag-3), and [Tag 4](/design-guidelines/color/#tag-4) palettes shall be used when distinct colors are needed to indicate data categories or groups.",
              "status": "current",
              "tier": 2
            }
          ]
        },
        {
          "name": "Typography",
          "numeral": 2,
          "link": "/design-guidelines/typography/",
          "rules": [
            {
              "numeral": 1,
              "rule": "The Roboto typeface or [system fonts](https://drafts.csswg.org/css-fonts-4/#system-ui-def) shall be used for content and components.",
              "status": "updated",
              "tier": 2
            },
            {
              "numeral": 2,
              "rule": "The [tabular number](https://developer.mozilla.org/en-US/docs/Web/CSS/font-variant-numeric) variant or system [ui-monospace](https://drafts.csswg.org/css-fonts-4/#ui-monospace-def) font shall be used when numeric values are intended to align vertically with content above or below",
              "status": "updated",
              "tier": 2
            },
            {
              "numeral": 3,
              "rule": "Text shall conform to the specified typography for [Heading](/design-guidelines/typography/#headings), [Body](/design-guidelines/typography/#body-text), and [Inline Text](/design-guidelines/typography/#inline-text-styles).",
              "status": "current",
              "tier": 2
            },
            {
              "numeral": 4,
              "rule": "Text within Astro components will use sentence case capitalization unless otherwise stated.",
              "status": "under-review",
              "tier": 3
            }
          ]
        }
      ]
    },
    {
      "name": "Patterns",
      "numeral": 3,
      "rulesets": [
        {
          "name": "Status System",
          "numeral": 1,
          "link": "/patterns/status-system/",
          "rules": [
            {
              "numeral": 1,
              "rule": "Elements indicating state or status shall use only the specified [Status Symbols](/patterns/status-system/).",
              "figure": "/img/patterns/status-system-fundamentals.png",
              "status": "current",
              "tier": 1
            },
            {
              "numeral": 2,
              "rule": "Elements indicating state or status shall use only the specified [Status Colors](/patterns/status-system/#status-colors).",
              "status": "current",
              "tier": 1
            }
          ]
        },
        {
          "name": "Data Visualization",
          "numeral": 2,
          "link": "/patterns/data-visualization/",
          "rules": [
            {
              "numeral": 1,
              "rule": "Data Visualizations shall have no more than 8 colors per data set.",
              "status": "under-review",
              "tier": 3
            },
            {
              "numeral": 2,
              "rule": "Data Visualizations shall use sentence case capitalization for titles, labels, and legends.",
              "status": "current",
              "tier": 3
            }
          ]
        },
        {
          "name": "Tables",
          "numeral": 3,
          "link": "/patterns/table/",
          "rules": [
            {
              "numeral": 1,
              "rule": "Table titles, legends, and column labels shall use sentence case capitalization.",
              "status": "current",
              "tier": 3
            }
          ]
        },
        {
          "name": "Forms and Validation",
          "numeral": 4,
          "link": "/patterns/forms-and-validation/",
          "rules": [
            {
              "numeral": 1,
              "rule": "Form controls shall not use placeholder text in place of help text.",
              "status": "current",
              "tier": 3
            },
            {
              "numeral": 2,
              "rule": "Help Text shall be left-aligned under the relevant form element, regardless of location of the form element’s label. The only exception is for Radio Button and Checkbox list item Help Text which shall be left-aligned to the item’s text and not its icon.",
              "status": "current",
              "tier": 2
            },
            {
              "numeral": 3,

              "rule": "Required fields shall be marked with an asterisk to the right of the label when the majority of a form is optional.",
              "status": "under-review",
              "tier": 2
            },
            {
              "numeral": 4,
              "rule": "Optional fields shall be marked with an asterisk to the right of the label when the majority of a form is required.",
              "status": "under-review",
              "tier": 2
            },
            {
              "numeral": 5,
              "rule": "Help Text shall use sentence case capitalization.",
              "status": "current",
              "tier": 3
            },
            {
              "numeral": 6,
              "rule": "Validation Text shall use sentence case capitalization.",
              "status": "current",
              "tier": 3
            },
            {
              "numeral": 7,
              "rule": "Inline Validation Text shall be left-aligned under the relevant form element or group, regardless of location of the form element’s label.",
              "status": "current",
              "tier": 2
            },
            {
              "numeral": 8,
              "rule": "Inline Validation Text shall replace Help Text when Help Text is present under a form element and an error state is triggered.",
              "status": "current",
              "tier": 3
            }
          ]
        }
      ]
    },
    {
      "name": "Components",
      "numeral": 4,
      "rulesets": [
        {
          "name": "Button",
          "numeral": 1,
          "link": "/components/button/",
          "rules": [
            {
              "numeral": 1,
              "rule": "Buttons shall act as actionable elements, not as state indicators.",
              "status": "current",
              "tier": 3
            },
            {
              "numeral": 2,
              "rule": "Buttons shall not activate Pop Up Menus.",
              "status": "under-review",
              "tier": 3
            },
            {
              "numeral": 3,
              "rule": "Grouped Buttons shall have the same width and even spacing.",
              "status": "deprecated",
              "tier": 2
            },
            {
              "numeral": 4,
              "rule": "Button titles shall be verbs that describe the action performed.",
              "status": "current",
              "tier": 3
            },
            {
              "numeral": 5,
              "rule": "Button widths shall accommodate the full title without truncating or abbreviating.",
              "status": "under-review",
              "tier": 1
            },
            {
              "numeral": 6,
              "rule": "Buttons shall be clearly titled, with no outside label.",
              "status": "current",
              "tier": 1
            },
            {
              "numeral": 7,
              "rule": "An ellipsis (…) shall follow the Button title when further action is required to complete the command.",
              "status": "under-review",
              "tier": 2
            },
            {
              "numeral": 8,
              "rule": "Outline Button style shall indicate the less preferred option in grouped Buttons.",
              "status": "under-review",
              "tier": 2
            },
            {
              "numeral": 9,
              "rule": "Primary Buttons indicating preferred user actions shall be placed to the right of buttons used for secondary user actions when in Button groups.",
              "status": "current",
              "tier": 3
            },
            {
              "numeral": 10,
              "rule": "Button text shall use sentence case capitalization.",
              "status": "current",
              "tier": 3
            }
          ]
        },
        {
          "name": "Checkbox",
          "numeral": 2,
          "link": "/components/checkbox/",
          "rules": [
            {
              "numeral": 1,
              "rule": "Checkboxes shall set values, not initiate actions.",
              "status": "current",
              "tier": 3
            },
            {
              "numeral": 2,
              "rule": "Checkboxes shall act independently of others in a group.",
<<<<<<< HEAD
              "status": "curent",
=======
              "status": "current",
>>>>>>> a15d9135
              "tier": 3
            },
            {
              "numeral": 3,
              "rule": "Checkboxes shall align vertically when in a group.",
              "status": "current",
              "tier": 2
            },
            {
              "numeral": 4,
              "rule": "Checkboxes shall have a corresponding label.",
              "status": "current",
              "tier": 1
            },
            {
              "numeral": 5,
              "rule": "Checkbox labels shall use sentence case capitalization.",
              "status": "current",
              "tier": 3
            },
            {
              "numeral": 6,
              "rule": "Checkbox list item Help Text shall be left-aligned to the item’s text and not its icon.",
              "status": "current",
              "tier": 2
            },
            {
              "numeral": 7,
              "rule": "Inline Validation Text shall be left-aligned under the relevant checkbox list, regardless of location of the label.",
              "status": "current",
              "tier": 2
            }
          ]
        },
        {
          "name": "Dialog",
          "numeral": 3,
          "link": "/components/dialog/",
          "rules": [
            {
              "numeral": 1,
              "rule": "Dialogs shall use text Buttons for confirm or cancel actions, not links or other components.",
              "status": "current",
              "tier": 3
            },
            {
              "numeral": 2,
              "rule": "The confirm Button shall be to the right of the cancel Button, and right aligned within the Dialog Box.",
              "status": "current",
              "tier": 3
            },
            {
              "numeral": 3,
              "rule": "Dialogs shall be closed only with confirm or cancel Buttons.",
              "status": "current",
              "tier": 3
            },
            {
              "numeral": 4,
              "rule": "Button titles shall be verbs that describe their actions, or the generic titles “OK” and “Cancel”.",
              "status": "current",
              "tier": 2
            },
            {
              "numeral": 5,
              "rule": "Dialog text shall be clear, brief, and actionable.",
              "status": "current",
              "tier": 2
            },
            {
              "numeral": 6,
              "rule": "Dialog title and button labels shall use sentence case capitalization.",
              "status": "current",
              "tier": 3
            }
          ]
        },
        {
          "name": "Select",
          "numeral": 4,
          "link": "/components/select/",
          "rules": [
            {
              "numeral": 1,
              "rule": "Menu items shall use sentence case capitalization.",
              "status": "current",
              "tier": 3
            },
            {
              "numeral": 2,
              "rule": "An ellipsis (…) shall follow a menu item when further action is required to complete the command.",
              "status": "under-review",
              "tier": 3
            },
            {
              "numeral": 3,
              "rule": "Select Menus shall not exceed 25 menu items. For longer lists, use a [Table](/patterns/table) instead.",
              "status": "current",
              "tier": 3
            },
            {
              "numeral": 4,
              "rule": "Help Text shall be left-aligned under the relevant Select Menu, regardless of location of the label.",
              "status": "current",
              "tier": 2
            },
            {
              "numeral": 5,
              "rule": "Inline Validation Text shall be left-aligned under the relevant Select Menu, regardless of location of the label.",
              "status": "current",
              "tier": 2
            }
          ]
        },
        {
          "name": "Global Status Bar",
          "numeral": 5,
          "link": "/components/global-status-bar/",
          "rules": [
            {
              "numeral": 1,
              "rule": "The Global Status Bar shall be reserved for global elements that appear on every screen.",
              "status": "current",
              "tier": 3
            },
            {
              "numeral": 2,
              "rule": "The Global Status Bar shall include the application name. Other elements are optional.",
              "status": "under-review",
              "tier": 2
            },
            {
              "numeral": 3,
              "rule": "Optional Global Status Bar elements shall be arranged left to right in this order: navigation [Tabs](/components/tabs), [Clock](/components/clock), [Monitoring Icons](/components/icons-and-symbols/#monitoring-icons), [Action Icons](/components/icons-and-symbols/#action-icons), Emergency Shut Off Button.",
              "figure": "/img/components/global-status-complex.png",
              "status": "current",
              "tier": 2
            },
            {
              "numeral": 4,
              "rule": "Global Status Bar shall use dark theme styling even when the application is light themed.",
              "status": "current",
              "tier": 2
            }
          ]
        },
        {
          "name": "Icons and Symbols",
          "numeral": 6,
          "link": "/components/icons-and-symbols/",
          "rules": [
            {
              "numeral": 1,
              "rule": "Monitoring Icons shall include a label and a [Status Symbol](/components/status-symbol).",
              "status": "current",
              "tier": 1
            },
            {
              "numeral": 2,
              "rule": "Monitoring Icons shall be colored with one of the six [standard status colors](/patterns/status-system/#status-colors).",
              "status": "current",
              "tier": 1
            },
            {
              "numeral": 3,
              "rule": "Percentage Monitoring Icons shall depict a value between 0 and 100 as both an arc and numeric display.",
              "figure": "/img/components/percentage-monitoring-graphic.png",
              "status": "under-review",
              "tier": 1
            },
            {
              "numeral": 4,
              "rule": "[Status Symbols](/components/status-symbol) shall not be altered. They are required for ADA 508 and WCAG 2.0 compliance.",
              "status": "current",
              "tier": 1
            },
            {
              "numeral": 5,
              "rule": "[Icon labels](/components/icons-and-symbols/#labeling) shall identify the item represented, and shall not change. A Sub-Label may provide dynamic information.",
              "status": "under-review",
              "tier": 3
            },
            {
              "numeral": 6,
              "rule": "Grouped Icons shall be equally sized.",
              "figure": "/img/components/icons-do-1.png",
              "status": "current",
              "tier": 2
            },
            {
              "numeral": 7,
              "rule": "Icon labels shall use sentence case capitalization.",
              "status": "current",
              "tier": 3
            }
          ]
        },
        {
          "name": "Input Field",
          "numeral": 7,
          "link": "/components/input-field/",
          "rules": [
            {
              "numeral": 1,
              "rule": "Stacked Input Fields shall be left-aligned.",
              "status": "current",
              "tier": 2
            },
            {
              "numeral": 2,
              "rule": "Input Fields shall use the mimimum text size defined in the CSS.",
              "status": "under-review",
              "tier": 2
            },
            {
              "numeral": 3,
              "rule": "Input Field labels shall be aligned to the top left, or to the left, of the field.",
              "figure": "/img/components/input-fields-do-1.png",
              "status": "current",
              "tier": 2
            },
            {
              "numeral": 4,
              "rule": "Input Fields shall have a corresponding label.",
              "status": "under-review",
              "tier": 2
            },
            {
              "numeral": 5,
              "rule": "Help Text shall be left-aligned under the relevant Input Field, regardless of location of the label.",
              "status": "current",
              "tier": 2
            },
            {
              "numeral": 6,
              "rule": "Input Fields shall use sentence case capitalization.",
              "status": "current",
              "tier": 3
            },
            {
              "numeral": 7,
              "rule": "Input Field labels shall not use placeholder text in place of labels.",
              "status": "under-review",
              "tier": 3
            },
            {
              "numeral": 8,
              "rule": "Automatically formatted Input Fields shall use consistent, recognizable formatting.",
              "status": "current",
              "tier": 3
            }
          ]
        },
        {
          "name": "Link",
          "numeral": 8,
          "link": "/components/link/",
          "rules": [
            {
              "numeral": 1,
              "rule": "Links shall use the color defined in the CSS.",
              "status": "current",
              "tier": 2
            },
            {
              "numeral": 2,
<<<<<<< HEAD
              "rule": "Links shall not use underlined text.",
=======
              "rule": "Hovered links shall be styled with an underline.",
>>>>>>> a15d9135
              "status": "under-review",
              "tier": 2
            },
            {
              "numeral": 3,
              "rule": "Linked text shall indicate what will happen when the link is clicked, not \"Click Here\" or \"Link\".",
              "status": "under-review",
              "tier": 2
            }
          ]
        },
        {
          "name": "Log",
          "numeral": 9,
          "link": "/components/log/",
          "rules": [
            {
              "numeral": 1,
              "rule": "Log entries shall include a timestamp.",
              "status": "current",
              "tier": 3
            },
            {
              "numeral": 2,
              "rule": "When Log is scrolled to the top, it shall remain locked to the top, allowing users to always see the latest event.",
              "status": "current",
              "tier": 3
            },
            {
              "numeral": 3,
              "rule": "When Log is scrolled to view older events, incoming events shall not change the scrolling position.",
              "status": "current",
              "tier": 3
            },
            {
              "numeral": 4,
              "rule": "Log component text shall use sentence case capitalization.",
              "status": "current",
              "tier": 3
            }
          ]
        },
        {
          "name": "Pagination",
          "numeral": 10,
          "link": "/components/pagination/",
          "rules": [
            {
              "rule": "Pagination shall not use underlined text except for in hovered elements.",
              "numeral": 1,
              "status": "under-review",
              "tier": 3
            },
            {
              "numeral": 2,
              "rule": "Pagination shall display Prev and Next links when the entire page range cannot be displayed.",
              "figure": "/img/components/pagination-1.png",
              "status": "current",
              "tier": 3
            },
            {
              "numeral": 3,
              "rule": "Pagination shall remove the Prev link when there are no more pages before the first numeral displayed.",
              "status": "current",
              "tier": 3
            },
            {
              "numeral": 4,
              "rule": "Pagination shall remove the Next link when there are no more pages after the last numeral displayed.",
              "status": "under-review",
              "tier": 3
            }
          ]
        },
        {
          "name": "Pop Up Menu",
          "numeral": 11,
          "link": "/components/pop-up-menu/",
          "rules": [
            {
              "numeral": 1,
              "rule": "Menu items shall use sentence case capitalization.",
              "status": "current",
              "tier": 3
            },
            {
              "numeral": 2,
              "rule": "An ellipsis (…) shall follow a menu item when further action is required to complete the command.",
              "status": "current",
              "tier": 3
            },
            {
              "numeral": 3,
              "rule": "Related groups of menu items shall be indicated by separator lines.",
              "status": "under-review",
              "tier": 2
            },
            {
              "numeral": 4,
<<<<<<< HEAD
              "rule": "Pop Ups shall not exceed 25 menu items.",
=======
              "rule": "Pop Up Menus shall not exceed 25 menu items.",
>>>>>>> a15d9135
              "status": "current",
              "tier": 3
            }
          ]
        },
        {
          "name": "Progress",
          "numeral": 12,
          "link": "/components/progress/",
          "rules": [
            {
              "numeral": 1,
              "rule": "A Determinate Progress indicator shall indicate an operation that has a well-defined duration.",
              "figure": "/img/components/determinate-progress-do-1.png",
              "status": "current",
              "tier": 2
            },
            {
              "numeral": 2,
              "rule": "An Indeterminate Progress indicator shall indicate an operation that has unknown duration.",
              "figure": "/img/components/indeterminate-progress-do-1.png",
              "status": "current",
              "tier": 2
            },
            {
              "numeral": 3,
              "rule": "A Progress indicator shall be displayed when a operation takes longer than one second to complete.",
              "status": "under-review",
              "tier": 3
            }
          ]
        },
        {
          "name": "Radio Button",
          "numeral": 13,
          "link": "/components/radio-button/",
          "rules": [
            {
              "numeral": 1,
              "rule": "Radio Buttons shall be used for mutually exclusive choices.",
              "status": "current",
              "tier": 2
            },
            {
              "numeral": 2,
              "rule": "A Radio Button group shall always have one option selected.",
              "status": "current",
              "tier": 3
            },
            {
              "numeral": 3,
              "rule": "A Radio Button group shall not exceed 6 items. For longer lists, use a Select Menu.",
              "status": "current",
              "tier": 3
            },
            {
              "numeral": 4,
              "rule": "A Radio Button shall not initiate an action.",
              "status": "current",
              "tier": 3
            },
            {
              "numeral": 5,
              "rule": "Radio Button labels shall use sentence case capitalization.",
              "status": "current",
              "tier": 3
            },
            {
              "numeral": 6,
              "rule": "Radio Buttons shall have a corresponding label.",
              "figure": "/img/components/radio-buttons-do-1.png",
              "status": "current",
              "tier": 1
            },
            {
              "numeral": 7,
              "rule": "A Radio Button shall not initiate an immediate state change.",
              "status": "current",
              "tier": 3
            },
            {
              "numeral": 8,
              "rule": "Radio Button list item Help Text shall be left-aligned to the item’s text and not its icon.",
              "status": "current",
              "tier": 2
            }
          ]
        },
        {
          "name": "Search",
          "numeral": 14,
          "link": "/components/search/",
          "rules": [
            {
              "numeral": 1,
              "rule": "Search Fields shall contain placeholder text, defaulting to \"Search ... \"",
              "status": "under-review",
              "tier": 2
            },
            {
              "numeral": 2,
              "rule": "When a Search Field has keyboard focus, the clear button shall be enabled.",
              "figure": "/img/components/search-focus.png",
              "status": "under-review",
              "tier": 3
            },
            {
              "numeral": 3,
              "rule": "Search text shall use sentence case capitalization.",
              "status": "current",
              "tier": 3
            },
            {
              "numeral": 4,
              "rule": "Help Text shall be left-aligned under the relevant Search field, regardless of location of the label.",
              "status": "current",
              "tier": 2
            },
            {
              "numeral": 5,
              "rule": "Inline Validation Text shall be left-aligned under the relevant Search field, regardless of location of the label.",
              "status": "current",
              "tier": 2
            }
          ]
        },
        {
          "name": "Segmented Button",
          "numeral": 15,
          "link": "/components/segmented-button/",
          "rules": [
            {
              "numeral": 1,
              "rule": "Segmented Buttons shall be used for mutually exclusive choices.",
              "status": "current",
              "tier": 3
            },
            {
              "numeral": 2,
              "rule": "A Segmented Button shall always have one option selected.",
              "status": "current",
              "tier": 3
            },
            {
              "numeral": 3,
              "rule": "Segmented Buttons shall be limited to two to four choices.",
              "status": "current",
              "tier": 3
            },
            {
              "numeral": 4,
              "rule": "Segmented Buttons shall use sentence case capitalization.",
              "status": "current",
              "tier": 3
            },
            {
              "numeral": 5,
              "rule": "Help Text shall be left-aligned under the relevant Segmented Button, regardless of location of the label.",
              "status": "under-review",
              "tier": 2
            }
          ]
        },
        {
          "name": "Status Symbol",
          "numeral": 16,
          "link": "/components/status-symbol/",
          "rules": [
            {
              "numeral": 1,
              "rule": "Status Symbols shall be displayed with the [specified shapes](/components/status-symbol).",
              "status": "current",
              "tier": 1
            },
            {
              "numeral": 2,
              "rule": "Status Symbols shall be displayed with the [specified colors](/components/status-symbol/#status-colors).",
              "status": "current",
              "tier": 1
<<<<<<< HEAD
            },
            {
              "numeral": 3,
              "rule": "Switch labels shall use sentence case capitalization.",
              "status": "under-review",
              "tier": 3
=======
>>>>>>> a15d9135
            }
          ]
        },
        {
          "name": "Tabs",
          "numeral": 17,
          "link": "/components/tabs/",
          "rules": [
            {
              "numeral": 1,
              "rule": "Tabs shall be arranged in a single row or column.",
              "status": "current",
              "tier": 3
            },
            {
              "numeral": 2,
              "rule": "Tabs shall use sentence case capitalization.",
              "status": "deprecated",
              "tier": 3
            },
            {
              "numeral": 3,
              "rule": "Large Tabs shall be used within the Global Status Bar, or top of the content area, for top level navigation.",
              "status": "under-review",
              "tier": 2
            },
            {
              "numeral": 4,
              "rule": "Small Tabs shall be used within the content area, for sub level navigation or view switching.",
              "status": "under-review",
              "tier": 2
            }
          ]
        },
        {
          "name": "Switch",
          "numeral": 18,
          "link": "/components/switch/",
          "rules": [
            {
              "numeral": 1,
              "rule": "Switch shall be used when the action takes immediate effect, without further user confirmation.",
              "status": "current",
              "tier": 3
            },
            {
              "numeral": 2,
              "rule": "Switches shall have a corresponding label.",
              "status": "current",
              "tier": 1
            },
            {
              "numeral": 3,
              "rule": "Switch labels shall use sentence case capitalization.",
              "status": "current",
              "tier": 3
            },
            {
              "numeral": 4,
              "rule": "Help Text shall be left-aligned under the relevant Switch, regardless of location of the label.",
              "status": "under-review",
              "tier": 2
            }
          ]
        },
        {
          "name": "Accordion",
          "numeral": 19,
          "link": "/components/accordion/",
          "rules": [
            {
              "numeral": 1,
              "rule": "Accordion titles shall use sentence case capitalization.",
              "status": "current",
              "tier": 3
            }
          ]
        },
        {
          "name": "Classification & Control Markings",
          "numeral": 20,
          "link": "/components/classification-markings/",
          "rules": [
            {
              "numeral": 1,
              "rule": "Classification and control markings shall follow all applicable laws and government standards.",
              "status": "current",
              "tier": 1
            },
            {
              "numeral": 2,
              "rule": "If classified or controlled information is present on a screen, the screen shall include a fixed Overall Marking banner at the top.",
              "status": "current",
              "tier": 1
            },
            {
              "numeral": 3,
              "rule": "Only government-approved control or classification text shall be included in Overall Marking banners and Portion Markings.",
<<<<<<< HEAD
              "status": "curent",
=======
              "status": "current",
>>>>>>> a15d9135
              "tier": 1
            },
            {
              "numeral": 4,
              "rule": "Only Astro's defined background and text colors shall be used for classification and control markings.",
              "status": "under-review",
              "tier": 1
            },
            {
              "numeral": 5,
              "rule": "No other UI elements shall occlude the Overall Marking banner.",
              "status": "current",
              "tier": 1
            },
            {
              "numeral": 6,
              "rule": "Marking text shall follow the standard marking structure with bold, centered text in all capital letters.",
              "status": "current",
              "tier": 1
            },
            {
              "numeral": 7,
              "rule": "Portion Markings shall be placed at the top or top-left of the classified or controlled portion.",
              "status": "current",
              "tier": 1
            },
            {
              "numeral": 8,
              "rule": "Text in the Overall Marking banner shall be as specific as possible to the highest level of classified information contained in that system or view.",
              "status": "current",
              "tier": 1
            },
            {
              "numeral": 9,
              "rule": "The classification level itself (excepting CUI) in Overall Marking banners must be spelled out completely.",
              "status": "current",
              "tier": 1
            }
          ]
        },
        {
          "name": "Slider",
          "numeral": 21,
          "link": "/components/slider/",
          "rules": [
            {
              "numeral": 1,
              "rule": "Slider labels shall use sentence case capitalization.",
              "status": "current",
              "tier": 3
            },
            {
              "numeral": 2,
              "rule": "Slider labels shall be aligned to the top left of the Slider's track or vertically centered with the track to the left of the Slider.",
              "status": "under-review",
              "tier": 2
            },
            {
              "numeral": 3,
              "rule": "Sliders shall have a visual indicator of the currently selected value.",
              "status": "under-review",
              "tier": 2
            },
            {
              "numeral": 4,
              "rule": "Sliders shall have a corresponding label.",
              "status": "under-review",
              "tier": 2
            }
          ]
        },
        {
          "name": "Clock",
          "numeral": 22,
          "link": "/components/clock/",
          "rules": [
            {
              "numeral": 1,
              "rule": "Clock labels shall use sentence case capitalization.",
              "status": "current",
              "tier": 3
            }
          ]
        },
        {
          "name": "Notification Banner",
          "numeral": 23,
          "link": "/components/notification-banner/",
          "rules": [
            {
              "numeral": 1,
              "rule": "Notification Banner titles shall use sentence case capitalization.",
              "status": "current",
              "tier": 3
            }
          ]
        },
        {
          "name": "Timeline",
          "numeral": 24,
          "link": "/components/timeline/",
          "rules": [
            {
              "numeral": 1,
              "rule": "Timeline header and track titles shall use sentence case capitalization.",
              "status": "current",
              "tier": 3
            }
          ]
        },
        {
          "name": "Tree",
          "numeral": 25,
          "link": "/components/tree/",
          "rules": [
            {
              "numeral": 1,
              "rule": "Tree labels shall use sentence case capitalization.",
              "status": "current",
              "tier": 3
            }
          ]
        },
        {
          "name": "Application State",
          "numeral": 26,
          "link": "/components/application-state/",
          "rules": [
            {
              "numeral": 1,
              "rule": "Application State shall be visible at all times when present.",
              "status": "current",
              "tier": 3
            },
            {
              "numeral": 2,
              "rule": "Application State shall only use the default background color or a color from the [Astro Tag palettes.](/design-guidelines/color/#tag-1)",
              "status": "under-review",
              "tier": 2
            },
            {
              "numeral": 3,
              "rule": "Application State text shall meet WCAG AA color compliance for contrast against the component’s background color.",
              "status": "current",
              "tier": 2
            },
            {
              "numeral": 4,
              "rule": "Application State text shall use sentence casing.",
              "status": "current",
              "tier": 3
            },
            {
              "numeral": 5,
              "rule": "Application State text shall not wrap within the component.",
              "status": "current",
              "tier": 3
            }
          ]
        }
      ]
    }
  ]
}<|MERGE_RESOLUTION|>--- conflicted
+++ resolved
@@ -267,11 +267,7 @@
             {
               "numeral": 2,
               "rule": "Checkboxes shall act independently of others in a group.",
-<<<<<<< HEAD
-              "status": "curent",
-=======
-              "status": "current",
->>>>>>> a15d9135
+              "status": "current",
               "tier": 3
             },
             {
@@ -538,11 +534,7 @@
             },
             {
               "numeral": 2,
-<<<<<<< HEAD
-              "rule": "Links shall not use underlined text.",
-=======
               "rule": "Hovered links shall be styled with an underline.",
->>>>>>> a15d9135
               "status": "under-review",
               "tier": 2
             },
@@ -642,11 +634,7 @@
             },
             {
               "numeral": 4,
-<<<<<<< HEAD
-              "rule": "Pop Ups shall not exceed 25 menu items.",
-=======
               "rule": "Pop Up Menus shall not exceed 25 menu items.",
->>>>>>> a15d9135
               "status": "current",
               "tier": 3
             }
@@ -826,15 +814,6 @@
               "rule": "Status Symbols shall be displayed with the [specified colors](/components/status-symbol/#status-colors).",
               "status": "current",
               "tier": 1
-<<<<<<< HEAD
-            },
-            {
-              "numeral": 3,
-              "rule": "Switch labels shall use sentence case capitalization.",
-              "status": "under-review",
-              "tier": 3
-=======
->>>>>>> a15d9135
             }
           ]
         },
@@ -933,11 +912,7 @@
             {
               "numeral": 3,
               "rule": "Only government-approved control or classification text shall be included in Overall Marking banners and Portion Markings.",
-<<<<<<< HEAD
-              "status": "curent",
-=======
-              "status": "current",
->>>>>>> a15d9135
+              "status": "current",
               "tier": 1
             },
             {
