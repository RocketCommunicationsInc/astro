--- conflicted
+++ resolved
@@ -23,13 +23,8 @@
           "rules": [
             {
               "numeral": 1,
-<<<<<<< HEAD
-              "rule": "Components and backgrounds shall conform to the colors specified in the [Primary](/design-guidelines/color/#primary), [Secondary](/design-guidelines/color/#secondary), [Tertiary](/design-guidelines/color/#tertiary), and [Quaternary](/design-guidelines/color/#quaternary) palettes.",
-              "status": "current",
-=======
               "rule": "Components and backgrounds shall conform to the colors specified in Astro's [color palettes](/design-guidelines/color/).",
               "status": "updated",
->>>>>>> 773f17f5
               "tier": 2
             },
             {
@@ -105,11 +100,7 @@
             {
               "numeral": 1,
               "rule": "Data Visualizations shall have no more than 8 colors per data set.",
-<<<<<<< HEAD
-              "status": "current",
-=======
-              "status": "under-review",
->>>>>>> 773f17f5
+              "status": "under-review",
               "tier": 3
             },
             {
@@ -228,11 +219,7 @@
               "numeral": 5,
               "rule": "Button widths shall accommodate the full title without truncating or abbreviating.",
               "status": "under-review",
-<<<<<<< HEAD
-              "tier": 3
-=======
-              "tier": 1
->>>>>>> 773f17f5
+              "tier": 1
             },
             {
               "numeral": 6,
@@ -280,11 +267,7 @@
             {
               "numeral": 2,
               "rule": "Checkboxes shall act independently of others in a group.",
-<<<<<<< HEAD
-              "status": "under-review",
-=======
               "status": "curent",
->>>>>>> 773f17f5
               "tier": 3
             },
             {
@@ -514,42 +497,25 @@
             },
             {
               "numeral": 5,
-<<<<<<< HEAD
+              "rule": "Help Text shall be left-aligned under the relevant Input Field, regardless of location of the label.",
+              "status": "current",
+              "tier": 2
+            },
+            {
+              "numeral": 6,
               "rule": "Input Fields shall use sentence case capitalization.",
-=======
-              "rule": "Help Text shall be left-aligned under the relevant Input Field, regardless of location of the label.",
->>>>>>> 773f17f5
-              "status": "current",
-              "tier": 2
-            },
-            {
-              "numeral": 6,
-<<<<<<< HEAD
+              "status": "current",
+              "tier": 3
+            },
+            {
+              "numeral": 7,
               "rule": "Input Field labels shall not use placeholder text in place of labels.",
-=======
-              "rule": "Input Fields shall use sentence case capitalization.",
->>>>>>> 773f17f5
-              "status": "current",
-              "tier": 3
-            },
-            {
-              "numeral": 7,
-<<<<<<< HEAD
-              "rule": "Automatically formatted Input Fields shall use consistent, recognizable formatting.",
-=======
-              "rule": "Input Field labels shall not use placeholder text in place of labels.",
->>>>>>> 773f17f5
-              "status": "under-review",
-              "tier": 3
-            },
-            {
-<<<<<<< HEAD
-              "numeral": 4,
-              "rule": "Help Text shall be left-aligned under the relevant Input Field, regardless of location of the label.",
-=======
+              "status": "under-review",
+              "tier": 3
+            },
+            {
               "numeral": 8,
               "rule": "Automatically formatted Input Fields shall use consistent, recognizable formatting.",
->>>>>>> 773f17f5
               "status": "current",
               "tier": 3
             }
@@ -716,11 +682,7 @@
               "numeral": 2,
               "rule": "A Radio Button group shall always have one option selected.",
               "status": "current",
-<<<<<<< HEAD
-              "tier": 2
-=======
-              "tier": 3
->>>>>>> 773f17f5
+              "tier": 3
             },
             {
               "numeral": 3,
@@ -852,15 +814,12 @@
               "rule": "Status Symbols shall be displayed with the [specified colors](/components/status-symbol/#status-colors).",
               "status": "current",
               "tier": 1
-<<<<<<< HEAD
-=======
             },
             {
               "numeral": 3,
               "rule": "Switch labels shall use sentence case capitalization.",
               "status": "under-review",
               "tier": 3
->>>>>>> 773f17f5
             }
           ]
         },
@@ -878,11 +837,7 @@
             {
               "numeral": 2,
               "rule": "Tabs shall use sentence case capitalization.",
-<<<<<<< HEAD
-              "status": "current",
-=======
               "status": "deprecated",
->>>>>>> 773f17f5
               "tier": 3
             },
             {
