{
  "version": "3.2.0",
  "contents": [
    {
      "name": "General",
      "numeral": 1,
      "rules": [
        {
          "numeral": 1,
          "rule": "ASTRO UXDS provides developers with guidance to develop user interfaces. User interfaces must comply with the guidance in this section to be EGS Design Compliant. Developers are encouraged to conform to guidance in other sections identified as “Rules of Thumb”, “Do” examples, and “Don't” examples as described on individual component pages.",
          "status": "current"
        }
      ]
    },
    {
      "name": "Design Guidelines",
      "numeral": 2,
      "rulesets": [
        {
          "name": "Color",
          "numeral": 1,
          "link": "/design-guidelines/color/",
          "rules": [
            {
              "numeral": 1,
              "rule": "Components and backgrounds shall conform to the colors specified in the [Primary](/design-guidelines/color/#primary), [Secondary](/design-guidelines/color/#secondary), [Tertiary](/design-guidelines/color/#tertiary), and [Quaternary](/design-guidelines/color/#quaternary) palettes.",
              "status": "current",
              "tier": 2
            },
            {
              "numeral": 2,
              "rule": "The colors specified in the [Tag 1](/design-guidelines/color/#tag-1), [Tag 2](/design-guidelines/color/#tag-2), [Tag 3](/design-guidelines/color/#tag-3), and [Tag 4](/design-guidelines/color/#tag-4) palettes shall be used when distinct colors are needed to indicate data categories or groups.",
              "status": "current",
              "tier": 2
            }
          ]
        },
        {
          "name": "Typography",
          "numeral": 2,
          "link": "/design-guidelines/typography/",
          "rules": [
            {
              "numeral": 1,
              "rule": "The Roboto typeface or [system fonts](https://drafts.csswg.org/css-fonts-4/#system-ui-def) shall be used for content and components.",
              "status": "updated",
              "tier": 2
            },
            {
              "numeral": 2,
              "rule": "The [tabular number](https://developer.mozilla.org/en-US/docs/Web/CSS/font-variant-numeric) variant or system [ui-monospace](https://drafts.csswg.org/css-fonts-4/#ui-monospace-def) font shall be used when numeric values are intended to align vertically with content above or below",
              "status": "updated",
              "tier": 2
            },
            {
              "numeral": 3,
              "rule": "Text shall conform to the specified typography for [Heading](/design-guidelines/typography/#headings), [Body](/design-guidelines/typography/#body-text), and [Inline Text](/design-guidelines/typography/#inline-text-styles).",
              "status": "current",
              "tier": 2
            },
            {
              "numeral": 4,
              "rule": "Text within Astro components will use sentence case capitalization unless otherwise stated.",
              "status": "under-review",
              "tier": 3
            }
          ]
        }
      ]
    },
    {
      "name": "Patterns",
      "numeral": 3,
      "rulesets": [
        {
          "name": "Status System",
          "numeral": 1,
          "link": "/patterns/status-system/",
          "rules": [
            {
              "numeral": 1,
              "rule": "Elements indicating state or status shall use only the specified [Status Symbols](/patterns/status-system/).",
              "figure": "/img/patterns/status-system-fundamentals.png",
              "status": "current",
              "tier": 1
            },
            {
              "numeral": 2,
              "rule": "Elements indicating state or status shall use only the specified [Status Colors](/patterns/status-system/#status-colors).",
              "status": "current",
              "tier": 1
            }
          ]
        },
        {
          "name": "Data Visualization",
          "numeral": 2,
          "link": "/patterns/data-visualization/",
          "rules": [
            {
              "numeral": 1,
<<<<<<< HEAD
              "rule": "Data visualizations shall have no more than 8 colors per data set.",
              "status": "current",
              "tier": 3
            },
            {
              "numeral": 2,
              "rule": "Data visualizations shall use sentence case capitalization for titles, labels, and legends.",
              "status": "current",
              "tier": 3
=======
              "rule": "Data Visualizations shall have no more than 8 colors per data set.",
              "status": "new"
            },
            {
              "numeral": 2,
              "rule": "Data Visualizations shall use sentence case capitalization for titles, labels, and legends.",
              "status": "new"
>>>>>>> 82e61e13
            }
          ]
        },
        {
          "name": "Tables",
          "numeral": 3,
          "link": "/patterns/table/",
          "rules": [
            {
              "numeral": 1,
              "rule": "Table titles, legends, and column labels shall use sentence case capitalization.",
              "status": "current",
              "tier": 3
            }
          ]
        },
        {
          "name": "Forms and Validation",
          "numeral": 4,
          "link": "/patterns/forms-and-validation/",
          "rules": [
            {
              "numeral": 1,
              "rule": "Form controls shall not use placeholder text in place of help text.",
              "status": "current",
              "tier": 3
            },
            {
              "numeral": 2,
              "rule": "Help Text shall be left-aligned under the relevant form element, regardless of location of the form element’s label. The only exception is for Radio Button and Checkbox list item Help Text which shall be left-aligned to the item’s text and not its icon.",
              "status": "current",
              "tier": 2
            },
            {
              "numeral": 3,

              "rule": "Required fields shall be marked with an asterisk to the right of the label when the majority of a form is optional.",
              "status": "under-review",
              "tier": 2
            },
            {
              "numeral": 4,
              "rule": "Optional fields shall be marked with an asterisk to the right of the label when the majority of a form is required.",
              "status": "under-review",
              "tier": 2
            },
            {
              "numeral": 5,
              "rule": "Help Text shall use sentence case capitalization.",
              "status": "current",
              "tier": 3
            },
            {
              "numeral": 6,
              "rule": "Validation Text shall use sentence case capitalization.",
              "status": "current",
              "tier": 3
            },
            {
              "numeral": 7,
              "rule": "Inline Validation Text shall be left-aligned under the relevant form element or group, regardless of location of the form element’s label.",
              "status": "current",
              "tier": 2
            },
            {
              "numeral": 8,
              "rule": "Inline Validation Text shall replace Help Text when Help Text is present under a form element and an error state is triggered.",
              "status": "current",
              "tier": 3
            }
          ]
        }
      ]
    },
    {
      "name": "Components",
      "numeral": 4,
      "rulesets": [
        {
          "name": "Button",
          "numeral": 1,
          "link": "/components/button/",
          "rules": [
            {
              "numeral": 1,
              "rule": "Buttons shall act as actionable elements, not as state indicators.",
              "status": "current",
              "tier": 3
            },
            {
              "numeral": 2,
              "rule": "Buttons shall not activate Pop Up Menus.",
              "status": "under-review",
              "tier": 3
            },
            {
              "numeral": 3,
              "rule": "Grouped Buttons shall have the same width and even spacing.",
              "status": "deprecated",
              "tier": 2
            },
            {
              "numeral": 4,
              "rule": "Button titles shall be verbs that describe the action performed.",
              "status": "current",
              "tier": 3
            },
            {
              "numeral": 5,
              "rule": "Button widths shall accommodate the full title without truncating or abbreviating.",
              "status": "under-review",
              "tier": 3
            },
            {
              "numeral": 6,
              "rule": "Buttons shall be clearly titled, with no outside label.",
              "status": "current",
              "tier": 1
            },
            {
              "numeral": 7,
              "rule": "An ellipsis (…) shall follow the Button title when further action is required to complete the command.",
              "status": "under-review",
              "tier": 2
            },
            {
              "numeral": 8,
              "rule": "Outline Button style shall indicate the less preferred option in grouped Buttons.",
              "status": "under-review",
              "tier": 2
            },
            {
              "numeral": 9,
              "rule": "Primary Buttons indicating preferred user actions shall be placed to the right of buttons used for secondary user actions when in Button groups.",
              "status": "current",
              "tier": 3
            },
            {
              "numeral": 10,
              "rule": "Button text shall use sentence case capitalization.",
              "status": "current",
              "tier": 3
            }
          ]
        },
        {
          "name": "Checkbox",
          "numeral": 2,
          "link": "/components/checkbox/",
          "rules": [
            {
              "numeral": 1,
              "rule": "Checkboxes shall set values, not initiate actions.",
              "status": "current",
              "tier": 3
            },
            {
              "numeral": 2,
              "rule": "Checkboxes shall act independently of others in a group.",
              "status": "under-review",
              "tier": 3
            },
            {
              "numeral": 3,
              "rule": "Checkboxes shall align vertically when in a group.",
              "status": "current",
              "tier": 2
            },
            {
              "numeral": 4,
              "rule": "Checkboxes shall have a corresponding label.",
              "status": "current",
              "tier": 1
            },
            {
              "numeral": 5,
              "rule": "Checkbox labels shall use sentence case capitalization.",
              "status": "current",
              "tier": 3
            },
            {
              "numeral": 6,
              "rule": "Checkbox list item Help Text shall be left-aligned to the item’s text and not its icon.",
              "status": "current",
              "tier": 2
            },
            {
              "numeral": 7,
              "rule": "Inline Validation Text shall be left-aligned under the relevant checkbox list, regardless of location of the label.",
              "status": "current",
              "tier": 2
            }
          ]
        },
        {
          "name": "Dialog",
          "numeral": 3,
          "link": "/components/dialog/",
          "rules": [
            {
              "numeral": 1,
              "rule": "Dialogs shall use text Buttons for confirm or cancel actions, not links or other components.",
              "status": "current",
              "tier": 3
            },
            {
              "numeral": 2,
              "rule": "The confirm Button shall be to the right of the cancel Button, and right aligned within the Dialog Box.",
              "status": "current",
              "tier": 3
            },
            {
              "numeral": 3,
              "rule": "Dialogs shall be closed only with confirm or cancel Buttons.",
              "status": "current",
              "tier": 3
            },
            {
              "numeral": 4,
              "rule": "Button titles shall be verbs that describe their actions, or the generic titles “OK” and “Cancel”.",
              "status": "current",
              "tier": 2
            },
            {
              "numeral": 5,
              "rule": "Dialog text shall be clear, brief, and actionable.",
              "status": "current",
              "tier": 2
            },
            {
              "numeral": 6,
              "rule": "Dialog title and button labels shall use sentence case capitalization.",
              "status": "current",
              "tier": 3
            }
          ]
        },
        {
          "name": "Select",
          "numeral": 4,
          "link": "/components/select/",
          "rules": [
            {
              "numeral": 1,
              "rule": "Menu items shall use sentence case capitalization.",
              "status": "current",
              "tier": 3
            },
            {
              "numeral": 2,
              "rule": "An ellipsis (…) shall follow a menu item when further action is required to complete the command.",
              "status": "under-review",
              "tier": 3
            },
            {
              "numeral": 3,
<<<<<<< HEAD
              "rule": "Select menus shall not exceed 25 menu items. For longer lists, use a [Table](/patterns/table) instead.",
              "status": "current",
              "tier": 3
=======
              "rule": "Select Menus shall not exceed 25 menu items. For longer lists, use a [Table](/patterns/table) instead.",
              "status": "current"
>>>>>>> 82e61e13
            },
            {
              "numeral": 4,
              "rule": "Help Text shall be left-aligned under the relevant Select Menu, regardless of location of the label.",
              "status": "current",
              "tier": 2
            },
            {
              "numeral": 5,
              "rule": "Inline Validation Text shall be left-aligned under the relevant Select Menu, regardless of location of the label.",
              "status": "current",
              "tier": 2
            }
          ]
        },
        {
          "name": "Global Status Bar",
          "numeral": 5,
          "link": "/components/global-status-bar/",
          "rules": [
            {
              "numeral": 1,
              "rule": "The Global Status Bar shall be reserved for global elements that appear on every screen.",
              "status": "current",
              "tier": 3
            },
            {
              "numeral": 2,
              "rule": "The Global Status Bar shall include the application name. Other elements are optional.",
              "status": "under-review",
              "tier": 2
            },
            {
              "numeral": 3,
              "rule": "Optional Global Status Bar elements shall be arranged left to right in this order: navigation [Tabs](/components/tabs), [Clock](/components/clock), [Monitoring Icons](/components/icons-and-symbols/#monitoring-icons), [Action Icons](/components/icons-and-symbols/#action-icons), Emergency Shut Off Button.",
              "figure": "/img/components/global-status-complex.png",
              "status": "current",
              "tier": 2
            },
            {
              "numeral": 4,
              "rule": "Global Status Bar shall use dark theme styling even when the application is light themed.",
              "status": "current",
              "tier": 2
            }
          ]
        },
        {
          "name": "Icons and Symbols",
          "numeral": 6,
          "link": "/components/icons-and-symbols/",
          "rules": [
            {
              "numeral": 1,
<<<<<<< HEAD
              "rule": "Monitoring Icons shall include a label and a [status symbol](/components/status-symbol).",
              "status": "current",
              "tier": 1
=======
              "rule": "Monitoring Icons shall include a label and a [Status Symbol](/components/icons-and-symbols#status-symbol).",
              "status": "current"
>>>>>>> 82e61e13
            },
            {
              "numeral": 2,
              "rule": "Monitoring Icons shall be colored with one of the six [standard status colors](/patterns/status-system/#status-colors).",
              "status": "current",
              "tier": 1
            },
            {
              "numeral": 3,
              "rule": "Percentage Monitoring Icons shall depict a value between 0 and 100 as both an arc and numeric display.",
              "figure": "/img/components/percentage-monitoring-graphic.png",
              "status": "under-review",
              "tier": 1
            },
            {
              "numeral": 4,
              "rule": "[Status Symbols](/components/status-symbol) shall not be altered. They are required for ADA 508 and WCAG 2.0 compliance.",
              "status": "current",
              "tier": 1
            },
            {
              "numeral": 5,
              "rule": "[Icon labels](/components/icons-and-symbols/#labeling) shall identify the item represented, and shall not change. A Sub-Label may provide dynamic information.",
              "status": "under-review",
              "tier": 3
            },
            {
              "numeral": 6,
              "rule": "Grouped Icons shall be equally sized.",
              "figure": "/img/components/icons-do-1.png",
              "status": "current",
              "tier": 2
            },
            {
              "numeral": 7,
              "rule": "Icon labels shall use sentence case capitalization.",
              "status": "current",
              "tier": 3
            }
          ]
        },
        {
          "name": "Input Field",
          "numeral": 7,
          "link": "/components/input-field/",
          "rules": [
            {
              "numeral": 1,
              "rule": "Stacked Input Fields shall be left-aligned.",
              "status": "current",
              "tier": 2
            },
            {
              "numeral": 2,
              "rule": "Input Fields shall use the mimimum text size defined in the CSS.",
              "status": "under-review",
              "tier": 2
            },
            {
              "numeral": 3,
              "rule": "Input Field labels shall be aligned to the top left, or to the left, of the field.",
              "figure": "/img/components/input-fields-do-1.png",
              "status": "current",
              "tier": 2
            },
            {
              "numeral": 4,
              "rule": "Input Fields shall have a corresponding label.",
              "status": "under-review",
              "tier": 2
            },
            {
              "numeral": 5,
              "rule": "Input Fields shall use sentence case capitalization.",
              "status": "current",
              "tier": 2
            },
            {
              "numeral": 6,
              "rule": "Input Field labels shall not use placeholder text in place of labels.",
              "status": "current",
              "tier": 3
            },
            {
              "numeral": 7,
              "rule": "Automatically formatted Input Fields shall use consistent, recognizable formatting.",
              "status": "under-review",
              "tier": 3
            },
            {
              "numeral": 4,
              "rule": "Help Text shall be left-aligned under the relevant Input Field, regardless of location of the label.",
              "status": "current",
              "tier": 3
            }
          ]
        },
        {
          "name": "Link",
          "numeral": 8,
          "link": "/components/link/",
          "rules": [
            {
              "numeral": 1,
              "rule": "Links shall use the color defined in the CSS.",
              "status": "current",
              "tier": 2
            },
            {
              "numeral": 2,
              "rule": "Links shall not use underlined text.",
              "status": "under-review",
              "tier": 2
            },
            {
              "numeral": 3,
<<<<<<< HEAD
              "rule": "Linked text shall indicated what will happen when the link is clicked, not \"Click Here\" or \"Link\".",
              "status": "under-review",
              "tier": 2
=======
              "rule": "Linked text shall indicated what will happen when the Link is clicked, not \"Click Here\" or \"Link\".",
              "status": "current"
>>>>>>> 82e61e13
            }
          ]
        },
        {
          "name": "Log",
          "numeral": 9,
          "link": "/components/log/",
          "rules": [
            {
              "numeral": 1,
              "rule": "Log entries shall include a timestamp.",
              "status": "current",
              "tier": 3
            },
            {
              "numeral": 2,
              "rule": "When Log is scrolled to the top, it shall remain locked to the top, allowing users to always see the latest event.",
              "status": "current",
              "tier": 3
            },
            {
              "numeral": 3,
              "rule": "When Log is scrolled to view older events, incoming events shall not change the scrolling position.",
              "status": "current",
              "tier": 3
            },
            {
              "numeral": 4,
              "rule": "Log component text shall use sentence case capitalization.",
              "status": "current",
              "tier": 3
            }
          ]
        },
        {
          "name": "Pagination",
          "numeral": 10,
          "link": "/components/pagination/",
          "rules": [
            {
              "rule": "Pagination shall not use underlined text except for in hovered elements.",
              "numeral": 1,
              "status": "under-review",
              "tier": 3
            },
            {
              "numeral": 2,
              "rule": "Pagination shall display Prev and Next links when the entire page range cannot be displayed.",
              "figure": "/img/components/pagination-1.png",
              "status": "current",
              "tier": 3
            },
            {
              "numeral": 3,
              "rule": "Pagination shall remove the Prev link when there are no more pages before the first numeral displayed.",
              "status": "current",
              "tier": 3
            },
            {
              "numeral": 4,
              "rule": "Pagination shall remove the Next link when there are no more pages after the last numeral displayed.",
              "status": "under-review",
              "tier": 3
            }
          ]
        },
        {
          "name": "Pop Up",
          "numeral": 11,
          "link": "/components/pop-up/",
          "rules": [
            {
              "numeral": 1,
              "rule": "Menu items shall use sentence case capitalization.",
              "status": "current",
              "tier": 3
            },
            {
              "numeral": 2,
              "rule": "An ellipsis (…) shall follow a menu item when further action is required to complete the command.",
              "status": "current",
              "tier": 3
            },
            {
              "numeral": 3,
              "rule": "Related groups of menu items shall be indicated by separator lines.",
              "status": "under-review",
              "tier": 2
            },
            {
              "numeral": 4,
              "rule": "Pop Ups shall not exceed 25 menu items.",
              "status": "current",
              "tier": 3
            }
          ]
        },
        {
          "name": "Progress",
          "numeral": 12,
          "link": "/components/progress/",
          "rules": [
            {
              "numeral": 1,
              "rule": "A Determinate Progress indicator shall indicate an operation that has a well-defined duration.",
              "figure": "/img/components/determinate-progress-do-1.png",
              "status": "current",
              "tier": 2
            },
            {
              "numeral": 2,
              "rule": "An Indeterminate Progress indicator shall indicate an operation that has unknown duration.",
              "figure": "/img/components/indeterminate-progress-do-1.png",
              "status": "current",
              "tier": 2
            },
            {
              "numeral": 3,
              "rule": "A Progress indicator shall be displayed when a operation takes longer than one second to complete.",
              "status": "under-review",
              "tier": 3
            }
          ]
        },
        {
          "name": "Radio Button",
          "numeral": 13,
          "link": "/components/radio-button/",
          "rules": [
            {
              "numeral": 1,
              "rule": "Radio Buttons shall be used for mutually exclusive choices.",
              "status": "current",
              "tier": 2
            },
            {
              "numeral": 2,
              "rule": "A Radio Button group shall always have one option selected.",
              "status": "current",
              "tier": 2
            },
            {
              "numeral": 3,
              "rule": "A Radio Button group shall not exceed 6 items. For longer lists, use a Select Menu.",
              "status": "current",
              "tier": 3
            },
            {
              "numeral": 4,
              "rule": "A Radio Button shall not initiate an action.",
              "status": "current",
              "tier": 3
            },
            {
              "numeral": 5,
              "rule": "Radio Button labels shall use sentence case capitalization.",
              "status": "current",
              "tier": 3
            },
            {
              "numeral": 6,
              "rule": "Radio Buttons shall have a corresponding label.",
              "figure": "/img/components/radio-buttons-do-1.png",
              "status": "current",
              "tier": 1
            },
            {
              "numeral": 7,
              "rule": "A Radio Button shall not initiate an immediate state change.",
              "status": "current",
              "tier": 3
            },
            {
              "numeral": 8,
              "rule": "Radio Button list item Help Text shall be left-aligned to the item’s text and not its icon.",
              "status": "current",
              "tier": 2
            }
          ]
        },
        {
          "name": "Search",
          "numeral": 14,
          "link": "/components/search/",
          "rules": [
            {
              "numeral": 1,
              "rule": "Search Fields shall contain placeholder text, defaulting to \"Search ... \"",
              "status": "under-review",
              "tier": 2
            },
            {
              "numeral": 2,
              "rule": "When a Search Field has keyboard focus, the clear button shall be enabled.",
              "figure": "/img/components/search-focus.png",
              "status": "under-review",
              "tier": 3
            },
            {
              "numeral": 3,
              "rule": "Search text shall use sentence case capitalization.",
              "status": "current",
              "tier": 3
            },
            {
              "numeral": 4,
              "rule": "Help Text shall be left-aligned under the relevant Search field, regardless of location of the label.",
              "status": "current",
              "tier": 2
            },
            {
              "numeral": 5,
              "rule": "Inline Validation Text shall be left-aligned under the relevant Search field, regardless of location of the label.",
              "status": "current",
              "tier": 2
            }
          ]
        },
        {
          "name": "Segmented Button",
          "numeral": 15,
          "link": "/components/segmented-button/",
          "rules": [
            {
              "numeral": 1,
              "rule": "Segmented Buttons shall be used for mutually exclusive choices.",
              "status": "current",
              "tier": 3
            },
            {
              "numeral": 2,
              "rule": "A Segmented Button shall always have one option selected.",
              "status": "current",
              "tier": 3
            },
            {
              "numeral": 3,
              "rule": "Segmented Buttons shall be limited to two to four choices.",
              "status": "current",
              "tier": 3
            },
            {
              "numeral": 4,
              "rule": "Segmented Buttons shall use sentence case capitalization.",
              "status": "current",
              "tier": 3
            },
            {
              "numeral": 5,
              "rule": "Help Text shall be left-aligned under the relevant Segmented Button, regardless of location of the label.",
              "status": "under-review",
              "tier": 2
            }
          ]
        },
        {
          "name": "Status Symbol",
          "numeral": 16,
          "link": "/components/status-symbol/",
          "rules": [
            {
              "numeral": 1,
              "rule": "Status Symbols shall be displayed with the [specified shapes](/components/status-symbol).",
              "status": "current",
              "tier": 1
            },
            {
              "numeral": 2,
              "rule": "Status Symbols shall be displayed with the [specified colors](/components/status-symbol/#status-colors).",
              "status": "current",
              "tier": 1
            },
            {
              "numeral": 3,
              "rule": "Switch labels shall use sentence case capitalization.",
              "status": "under-review",
              "tier": 3
            }
          ]
        },
        {
          "name": "Tabs",
          "numeral": 17,
          "link": "/components/tabs/",
          "rules": [
            {
              "numeral": 1,
              "rule": "Tabs shall be arranged in a single row or column.",
              "status": "current",
              "tier": 3
            },
            {
              "numeral": 2,
              "rule": "Tabs shall use sentence case capitalization.",
              "status": "current",
              "tier": 3
            },
            {
              "numeral": 3,
              "rule": "Large Tabs shall be used within the Global Status Bar, or top of the content area, for top level navigation.",
              "status": "under-review",
              "tier": 2
            },
            {
              "numeral": 4,
              "rule": "Small Tabs shall be used within the content area, for sub level navigation or view switching.",
              "status": "under-review",
              "tier": 2
            }
          ]
        },
        {
          "name": "Switch",
          "numeral": 18,
          "link": "/components/switch/",
          "rules": [
            {
              "numeral": 1,
              "rule": "Switch shall be used when the action takes immediate effect, without further user confirmation.",
              "status": "current",
              "tier": 3
            },
            {
              "numeral": 2,
              "rule": "Switches shall have a corresponding label.",
              "status": "current",
              "tier": 1
            },
            {
              "numeral": 3,
              "rule": "Switch labels shall use sentence case capitalization.",
              "status": "current",
              "tier": 3
            },
            {
              "numeral": 4,
              "rule": "Help Text shall be left-aligned under the relevant Switch, regardless of location of the label.",
              "status": "under-review",
              "tier": 2
            }
          ]
        },
        {
          "name": "Accordion",
          "numeral": 19,
          "link": "/components/accordion/",
          "rules": [
            {
              "numeral": 1,
              "rule": "Accordion titles shall use sentence case capitalization.",
              "status": "current",
              "tier": 3
            }
          ]
        },
        {
          "name": "Classification & Control Markings",
          "numeral": 20,
          "link": "/components/classification-markings/",
          "rules": [
            {
              "numeral": 1,
              "rule": "Classification and control markings shall follow all applicable laws and government standards.",
              "status": "current",
              "tier": 1
            },
            {
              "numeral": 2,
              "rule": "If classified or controlled information is present on a screen, the screen shall include a fixed Overall Marking banner at the top.",
              "status": "current",
              "tier": 1
            },
            {
              "numeral": 3,
              "rule": "Only government-approved control or classification text shall be included in Overall Marking banners and Portion Markings.",
              "status": "curent",
              "tier": 1
            },
            {
              "numeral": 4,
              "rule": "Only Astro's defined background and text colors shall be used for classification and control markings.",
              "status": "under-review",
              "tier": 1
            },
            {
              "numeral": 5,
              "rule": "No other UI elements shall occlude the Overall Marking banner.",
              "status": "current",
              "tier": 1
            },
            {
              "numeral": 6,
              "rule": "Marking text shall follow the standard marking structure with bold, centered text in all capital letters.",
              "status": "current",
              "tier": 1
            },
            {
              "numeral": 7,
              "rule": "Portion Markings shall be placed at the top or top-left of the classified or controlled portion.",
              "status": "current",
              "tier": 1
            },
            {
              "numeral": 8,
              "rule": "Text in the Overall Marking banner shall be as specific as possible to the highest level of classified information contained in that system or view.",
              "status": "current",
              "tier": 1
            },
            {
              "numeral": 9,
              "rule": "The classification level itself (excepting CUI) in Overall Marking banners must be spelled out completely.",
              "status": "current",
              "tier": 1
            }
          ]
        },
        {
          "name": "Slider",
          "numeral": 21,
          "link": "/components/slider/",
          "rules": [
            {
              "numeral": 1,
              "rule": "Slider labels shall use sentence case capitalization.",
              "status": "current",
              "tier": 3
            },
            {
              "numeral": 2,
              "rule": "Slider labels shall be aligned to the top left of the Slider's track or vertically centered with the track to the left of the Slider.",
              "status": "under-review",
              "tier": 2
            },
            {
              "numeral": 3,
              "rule": "Sliders shall have a visual indicator of the currently selected value.",
              "status": "under-review",
              "tier": 2
            },
            {
              "numeral": 4,
              "rule": "Sliders shall have a corresponding label.",
              "status": "under-review",
              "tier": 2
            }
          ]
        },
        {
          "name": "Clock",
          "numeral": 22,
          "link": "/components/clock/",
          "rules": [
            {
              "numeral": 1,
              "rule": "Clock labels shall use sentence case capitalization.",
              "status": "current",
              "tier": 3
            }
          ]
        },
        {
          "name": "Notification Banner",
          "numeral": 23,
          "link": "/components/notification-banner/",
          "rules": [
            {
              "numeral": 1,
              "rule": "Notification Banner titles shall use sentence case capitalization.",
              "status": "current",
              "tier": 3
            }
          ]
        },
        {
          "name": "Timeline",
          "numeral": 24,
          "link": "/components/timeline/",
          "rules": [
            {
              "numeral": 1,
              "rule": "Timeline header and track titles shall use sentence case capitalization.",
              "status": "current",
              "tier": 3
            }
          ]
        },
        {
          "name": "Tree",
          "numeral": 25,
          "link": "/components/tree/",
          "rules": [
            {
              "numeral": 1,
              "rule": "Tree labels shall use sentence case capitalization.",
              "status": "current",
              "tier": 3
            }
          ]
        },
        {
          "name": "Application State",
          "numeral": 26,
          "link": "/components/application-state/",
          "rules": [
            {
              "numeral": 1,
              "rule": "Application State shall be visible at all times when present.",
              "status": "current",
              "tier": 3
            },
            {
              "numeral": 2,
              "rule": "Application State shall only use the default background color or a color from the [Astro Tag palettes.](/design-guidelines/color/#tag-1)",
              "status": "under-review",
              "tier": 2
            },
            {
              "numeral": 3,
              "rule": "Application State text shall meet WCAG AA color compliance for contrast against the component’s background color.",
              "status": "current",
              "tier": 2
            },
            {
              "numeral": 4,
              "rule": "Application State text shall use sentence casing.",
              "status": "current",
              "tier": 3
            },
            {
              "numeral": 5,
              "rule": "Application State text shall not wrap within the component.",
              "status": "current",
              "tier": 3
            }
          ]
        }
      ]
    }
  ]
}<|MERGE_RESOLUTION|>--- conflicted
+++ resolved
@@ -99,25 +99,15 @@
           "rules": [
             {
               "numeral": 1,
-<<<<<<< HEAD
-              "rule": "Data visualizations shall have no more than 8 colors per data set.",
-              "status": "current",
-              "tier": 3
-            },
-            {
-              "numeral": 2,
-              "rule": "Data visualizations shall use sentence case capitalization for titles, labels, and legends.",
-              "status": "current",
-              "tier": 3
-=======
               "rule": "Data Visualizations shall have no more than 8 colors per data set.",
-              "status": "new"
+              "status": "current",
+              "tier": 3
             },
             {
               "numeral": 2,
               "rule": "Data Visualizations shall use sentence case capitalization for titles, labels, and legends.",
-              "status": "new"
->>>>>>> 82e61e13
+              "status": "current",
+              "tier": 3
             }
           ]
         },
@@ -374,14 +364,9 @@
             },
             {
               "numeral": 3,
-<<<<<<< HEAD
-              "rule": "Select menus shall not exceed 25 menu items. For longer lists, use a [Table](/patterns/table) instead.",
-              "status": "current",
-              "tier": 3
-=======
               "rule": "Select Menus shall not exceed 25 menu items. For longer lists, use a [Table](/patterns/table) instead.",
-              "status": "current"
->>>>>>> 82e61e13
+              "status": "current",
+              "tier": 3
             },
             {
               "numeral": 4,
@@ -436,14 +421,9 @@
           "rules": [
             {
               "numeral": 1,
-<<<<<<< HEAD
-              "rule": "Monitoring Icons shall include a label and a [status symbol](/components/status-symbol).",
-              "status": "current",
-              "tier": 1
-=======
-              "rule": "Monitoring Icons shall include a label and a [Status Symbol](/components/icons-and-symbols#status-symbol).",
-              "status": "current"
->>>>>>> 82e61e13
+              "rule": "Monitoring Icons shall include a label and a [Status Symbol](/components/status-symbol).",
+              "status": "current",
+              "tier": 1
             },
             {
               "numeral": 2,
@@ -560,14 +540,9 @@
             },
             {
               "numeral": 3,
-<<<<<<< HEAD
-              "rule": "Linked text shall indicated what will happen when the link is clicked, not \"Click Here\" or \"Link\".",
-              "status": "under-review",
-              "tier": 2
-=======
-              "rule": "Linked text shall indicated what will happen when the Link is clicked, not \"Click Here\" or \"Link\".",
-              "status": "current"
->>>>>>> 82e61e13
+              "rule": "Linked text shall indicate what will happen when the link is clicked, not \"Click Here\" or \"Link\".",
+              "status": "under-review",
+              "tier": 2
             }
           ]
         },
