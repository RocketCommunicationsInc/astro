--- conflicted
+++ resolved
@@ -341,9 +341,6 @@
   },
   {
     "label": "Compliance",
-<<<<<<< HEAD
-    "url": "/compliance"
-=======
     "url": "/compliance",
     "items": [
       {
@@ -355,7 +352,6 @@
         "url": "/compliance/mil-std-1472"
       }
     ]
->>>>>>> a15d9135
   },
   {
     "label": "Releases",
