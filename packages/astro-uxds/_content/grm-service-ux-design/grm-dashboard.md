--- conflicted
+++ resolved
@@ -72,7 +72,6 @@
 
 ![GRM Dashboard Alert Details](/img/service-specific-ux-design/grm-dashboard-contact-alert-details.png)
 
-<<<<<<< HEAD
 1. **Breadcrumb Navigation** - returns the user to the Dashboard view.
 2. **Alert Details** - contains information relevant to the particular alert.
 3. **Acknowledge/Dismiss** - operators can acknowledge or dismiss the alert.
@@ -80,15 +79,6 @@
 5. **Status Information** - in this example, the equipment string indicates that an antenna is in a critical status for this contact
 6. **Event Log** - displays the events leading up to the alert, which could be useful in troubleshooting
 7. **Modify Button** - puts the contact in an editable mode to allow operators to resolve the issue, in this case by modifying the Equipment String.
-=======
-1. **Breadcrumb Navigation** - Returns the user to the Dashboard view.
-2. **Alert Details** - Contains information relevant to the particular alert.
-3. **Acknowledge/Dismiss** - Operators can acknowledge or dismiss the alert based.
-4. **Contact Details** - Because the alert in the example above is related to a contact, information relevant to that contact is displayed here.
-5. **Status Information** - In this example, the equipment string indicates that an antenna is in a critical status for this contact
-6. **Event Log** - Displays the events leading up to the alert, which could be useful in troubleshooting
-7. **Modify Button** - Puts the contact in an editable mode to allow operators to resolve the issue, in this case by modifying the Equipment String.
->>>>>>> b6fe0369
 
 ### UX Research Findings
 
