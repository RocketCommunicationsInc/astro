---
tags: ["grm", "egs"]
path: /grm-service-ux-design/grm-equipment-manager
date: Last Modified
layout: interior.template.njk
title: GRM Equipment Manager
---

# GRM Equipment Manager

:::note
The images depicted on this page use the color palette and fonts from Astro 4. All new projects should use Astro 5 colors and fonts to be considered an Astro application. Refer to this section for general user experience guidance only, _not_ visual design guidance.
:::
[Launch GRM Equipment Manager Sample App](https://grm-equipment.astrouxds.com/) | [Design Materials and Source Code](#contentBottom)

A core requirement of GRM is to ensure that the equipment on the ground responsible for communicating with satellites is operational and available. This equipment includes hardware such as antennas, processors and software systems that all must interact with one another during a satellite contact. These resources are often shared amongst multiple operations, so if a piece of equipment is not available, it can affect multiple missions. As such, it is critical for operators to quickly identify equipment in need of attention and schedule maintenance to get it back up and running as quickly as possible.

The GRM Equipment Manager app is designed to support this capability by consolidating information related to all ground equipment in one place. The app's home page, the Inoperable Equipment page, immediately provides operators with a list of all inoperable ground equipment. From there, operators can navigate to the Equipment Details page to view the full details of specific inoperable equipment and take action such as schedule a maintenance job.

![GRM Equipment Manager App](/img/service-specific-ux-design/grm-equipment-manager-app.png)

There are three main areas of the GRM Equipment Manager app: the Global Status Bar, the Equipment Navigation Tree, and a tabbed content area that can display either the Inoperable Equipment page or the Equipment Details page. The key elements are described below, but you can find much more design and task flow detail in the GRM Design Specification and Wireframes documents. You can also launch the GRM Equipment Manager Sample App to explore the design interactively.

![GRM Equipment Manager App Details](/img/service-specific-ux-design/grm-equipment-manager-app-details.png)

## Global Status Bar

As outlined on the [About GRM Designs](/grm-service-ux-design/about-the-grm-designs) page, each of the apps in the GRM Suite is designed to occupy its own browser window, allowing operators to focus on the task at hand. But by virtue of being integrated into a suite, the apps share common functionality, such as a single login. Much of the shared functionality is provided in the [Global Status Bar](/components/global-status-bar), an Astro component featured in all three apps. Though the status bar contents vary somewhat between apps in order to best support each app’s individual workflows, all contain a [Clock](/components/clock), [Monitoring Icons](/components/icons-and-symbols), and an App Switcher Menu that allows operators to transition quickly from one GRM task flow to another.

![GRM Dashboard App Details](/img/service-specific-ux-design/grm-equipment-manager-global-status-bar-details.png)

1. **App Switcher Menu** - The App Switcher Menu allows the user to launch new instances of different GRM apps, sign in/sign out, and edit preferences.
2. **Global Clock** - Time is central to many GRM service task flows, so it is included in the Global Status Bar in all GRM apps.
3. **Monitoring Icons** - The Dashboard app includes Upcoming Contacts Allocated (UCA) and Software status indicators, as well as status and alert counts for each of the top categories in the equipment hierarchy.

## Equipment Navigation Tree

Along the left side of the GRM Equipment Manager app is a [navigation tree](/components/tree) that organizes the equipment in hierarchical form. The nature of the hierarchy would likely vary based on the structure of the operation, so it would need to be configurable on a per deployment basis. Using the tree, operators could drill in through the hierarchy and select a piece of equipment. Once the equipment is selected, a new tab is added in the tabbed content area and its details are displayed.

![GRM Equipment Manager Navigation Tree](/img/service-specific-ux-design/grm-equipment-manager-nav-tree-details.png)

1. **Tree Structure** - Equipment is organized into a hierarchy with expandable and collapsible elements.
2. **Equipment Tab** - When a piece of equipment is selected, a new tab is created in the tabbed pane and its Equipment Details page is displayed.

## Inoperable Equipment Page

The default view of the Equipment Manager app is the Inoperable Equipment page, which contains a grid of equipment in a critical or serious alert state, organized by category, and color coded by severity. This allows operators to quickly identify assets that need attention. From this view, operators can click on a piece of equipment to be taken to its details page for more information and to take action.

![GRM Equipment Manager Inoperable Equipment Page](/img/service-specific-ux-design/grm-equipment-manager-inop-details.png)

1. **Equipment Categories** - Inoperable equipment is organized into categories along with a total for the category.
2. **Equipment Status** - Inoperable equipment is displayed with status coding indicating the severity of the problem.

## Equipment Details Page

Operators can access the Equipment Details page for a particular piece of equipment either via the navigation tree or from the grid of Inoperable Equipment. When operators open the details page for a piece of equipment, a new navigation tab to access it is added to the right of the Inoperable tab. This design allows operators to quickly and easily switch back and forth between equipment they are working with in the app.

There are two panels on the Equipment Details page, one on top designed to provide comprehensive information and actions for an individual piece of ground equipment and the other below, which is focused on Maintenance.

### Equipment Details

![GRM Equipment Manager Equipment Details](/img/service-specific-ux-design/grm-equipment-manager-equip-det-top-details.png)

1. **Equipment Tab** - A new tab labeled with the name of the equipment appears to the right of the “Inoperable” home button when operators navigate to any Equipment Details page.
2. **Toggles** - Allow operators to change equipment's online/offline and considered/deconsidered states.
3. **Alerts** - A list of all current and past alerts for the related equipment.
4. **Current Contacts** - All contacts currently executing that include the related equipment in their equipment string.

### Maintenance

![GRM Equipment Maintenance Details](/img/service-specific-ux-design/grm-equipment-manager-equip-det-maint-details.png)

<<<<<<< HEAD
1. **Schedule Job** - the Schedule Maintenance Job page is displayed when operators click this button.
2. **Job Status** - the status of all current maintenance jobs for the equipment is displayed along with a button to view additional detail.
3. **Maintenance History** - displays the history of all maintenance jobs performed on the equipment.
=======
1. **Schedule Job** - The Schedule Maintenance Job page is displayed when operators click this button.
2. **Job Status** - The status of all current maintenance jobs for the equipment is displayed along with a button to view additional detail.
3. **Maintenance History** - Displays the history of all maintenance job performed on the equipment.
>>>>>>> 31992c54

### Schedule Maintenance Job

A key capability of the Maintenance panel is that it allows operators to schedule a new job. When Schedule Job is clicked, Maintenance Details appear and operators can enter all required information. Once a time frame for the job has been entered, clicking the Calculate Conflicts button will display any schedule conflicts that will arise when this equipment is unavailable during the maintenance window. Seeing this information allows operators to either schedule the maintenance to minimize impact or to see the contacts that will have to be modified to use a different piece of equipment during that period.

Note that maintenance-related task flows are covered in much more detail in the [GRM Design Specification and Wireframes](/grm-service-ux-design/grm-equipment-manager#contentBottom) documents, so be sure to consult those for more information.

![GRM Equipment Manager Schedule Jobs Details](/img/service-specific-ux-design/grm-equipment-manager-sched-maint-details.png)

1. **Page** - Returns the user to the Dashboard view.
2. **Job Settings** - Operators enter required information for the maintenance in the form at the left.
3. **Calculate Conflicts** - Generates a list of contacts that will not execute due to the time window of this job, unless they are allocated different equipment.
4. **Conflicts Table** - If there are conflicts caused by the maintenance window, they are displayed in this table.
5. **Submit Request** - Once operators have.

## Task Flow Example - Schedule Maintenance Job

Below is an animated walkthrough of a representative task flow using the GRM Equipment Manager app. In this flow, an operator notices a piece of equipment in a critical state and uses the app to request maintenance for it.

<div markdown="1">
	<figure>
		<a href="#demo" class="demo" name="close">
			<span class="icon-play"></span>
			<img src="/img/service-specific-ux-design/grm-equipment-manager-sched-job-placeholder.png"
			alt="GRM Equipment Manager demo" />
		</a>
	</figure>
	<a href="#close" class="lightbox" id="demo" markdown="1">
		<img src="/img/service-specific-ux-design/grm-equipment-manager-sched-job.gif" alt="GRM equipment manager" />
	</a>
</div>

## Design Materials and Source Code

Below are design and development resources to get you started on an app that supports GRM equipment management. Note that there are some discrepancies between the design documents and the [GRM Equipment Manager Sample App](https://grm-equipment.astrouxds.com/) due to design improvements that were introduced late in the app development cycle.

| Resources                                                                                                                                       | Description                                                                                                                                                |
| ----------------------------------------------------------------------------------------------------------------------------------------------- | ---------------------------------------------------------------------------------------------------------------------------------------------------------- |
| [GRM Design Specifications (pdf)](http://com.rocketcom.astrouxds.s3.amazonaws.com/attachments/cjx3r384i2gbihmqnxcwrq25d-grm-specifications.pdf) | The GRM Design Specification contains information on use cases, task flows, UX research and wireframes for key features of the GRM App Suite.              |
| [GRM Design Wireframes (pdf)](http://com.rocketcom.astrouxds.s3.amazonaws.com/attachments/cjtsx349t073s4iqnxbejjwg6-grm-wireframes.pdf)         | The GRM Design Wireframes document contains the complete set of wireframes (mid-fidelity renderings) of the screens designed for the GRM App Suite.        |
| [App Source Code (Git Repository)](https://bitbucket.org/rocketcom/grm-sample-apps-equipment/src/master/)                                       | The source code Git repository and other useful documentation for the GRM Dashboard App is hosted at bitbucket.org so that you can check it out in detail. |<|MERGE_RESOLUTION|>--- conflicted
+++ resolved
@@ -70,15 +70,9 @@
 
 ![GRM Equipment Maintenance Details](/img/service-specific-ux-design/grm-equipment-manager-equip-det-maint-details.png)
 
-<<<<<<< HEAD
 1. **Schedule Job** - the Schedule Maintenance Job page is displayed when operators click this button.
 2. **Job Status** - the status of all current maintenance jobs for the equipment is displayed along with a button to view additional detail.
 3. **Maintenance History** - displays the history of all maintenance jobs performed on the equipment.
-=======
-1. **Schedule Job** - The Schedule Maintenance Job page is displayed when operators click this button.
-2. **Job Status** - The status of all current maintenance jobs for the equipment is displayed along with a button to view additional detail.
-3. **Maintenance History** - Displays the history of all maintenance job performed on the equipment.
->>>>>>> 31992c54
 
 ### Schedule Maintenance Job
 
