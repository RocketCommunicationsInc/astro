---
tags: components
path: /patterns/table
date: Last Modified
layout: interior.template.njk
title: Table
---

# Table

<<<<<<< HEAD
Tables are a fundamental UX design tool for organizing and displaying data. They are used throughout space applications and may take many forms. The principal table interactions and styles are illustrated below and demonstrated in the [GRM](https://grm-dashboard.astrouxds.com/) and [TT&C](https://ttc-monitor.astrouxds.com/) sample applications. Types of content used in table cells varies by use case, but often includes: text, checkboxes, icons, status indicators, or buttons.
=======
## Appearance and Behavior
>>>>>>> d6071a88

Tables are a fundamental UX design tool for organizing and displaying data. They are used throughout space applications and may take many forms. The principal table interactions and styles are illustrated below and demonstrated in the [GRM](https://grm-dashboard.astrouxds.com/) and [TT&C](https://ttc-monitor.astrouxds.com/) sample applications. Types of content used in table cells varies by use case, but often includes: [text](/design-guidelines/typography/), [checkboxes](/components/checkbox/), [icons](/components/icons-and-symbols/), [status indicators](/components/status-symbol/), or [buttons](/components/button/).

<<<<<<< HEAD
A Table can be configured with a tall header with large hero numbers (if the count of some type is important to know at a glance) or with a compact header if vertical space is at a premium.

![Table with tall header.](/img/patterns/table-header-tall.png "Table with tall header.")

![Table with compact header.](/img/patterns/table-header-compact.png "Table with compact header.")

## Filters

Filters, to narrow what is displayed in the Table, may be presented in the header as Select Menus, as a Segmented Button, or as an Input Field. If it is critical that the user knows that not all data is displayed, a warning may be shown when filters are applied. Though it is not a requirement to display filters in the header row of the column to which they correspond, tables created using ag-Grid default to this design pattern.

![Table with filters as Select Menus and wildcard Input Field.](/img/patterns/table-filters.png "Table with filters as Select Menus and wildcard Input Field.")

![Table with filters as Segmented Buttons and wildcard Input Field.](/img/patterns/table-segmented-button.png "Table with filters as Segmented Buttons and wildcard Input Field.")
=======
## Filtering

Filters, to narrow what is displayed in the Table, may be presented in the header as Select Menus, as a Segmented Button, or as an Input Field. If it is critical that the user knows that not all data is displayed, a warning may be shown when filters are applied. Though it is not a requirement to display filters in the header row of the column to which they correspond, tables created using ag-Grid default to this design pattern.
>>>>>>> d6071a88

## Sorting

Tables default to being sorted by the data in the first column with an arrow pointing up or down to indicate whether that column is being sorted in ascending or descending order, respectively. Manual sorting is accomplished by clicking the text in a column header. On initial sort, data may sort either ascending or descending, depending on what type of data is contained in that column, with subsequent clicks toggling between the two.

## Selection and Action

Tables use a familiar Selection/Action model. Selection is accomplished by clicking in a row. Multiple selection can be enabled by adding a selection column of Checkboxes. Action Buttons may appear in an inline detail area or in a footer.

![Table with inline action.](/img/patterns/table-inline-action.png "Table with inline action.")

![Table with multiple selection and actions in footer.](/img/patterns/table-action-footer.png "Table with multiple selection and actions in footer.")

## Complex Tables

For more complex Tables, we recommend using either the community or enterprise tier of [ag-Grid](https://www.ag-grid.com/). While we cannot provide support for ag-Grid or its many features, we do provide light and dark variants of Astro in a theme file consumable by ag-grid.

We maintain a [separate repo for the ag-Grid Astro theme](https://github.com/RocketCommunicationsInc/astro-ag-Grid). Please visit the following links to get started:

- [Documentation](https://github.com/RocketCommunicationsInc/astro-ag-Grid/#astro-ag-grid-theme)
- [Astro Theme SASS files](https://github.com/RocketCommunicationsInc/astro-ag-Grid/tree/master/src/css)
- Working [example](https://astro-ag-grid-example.netlify.app/) of a complex table using the Astro theme<|MERGE_RESOLUTION|>--- conflicted
+++ resolved
@@ -8,33 +8,13 @@
 
 # Table
 
-<<<<<<< HEAD
 Tables are a fundamental UX design tool for organizing and displaying data. They are used throughout space applications and may take many forms. The principal table interactions and styles are illustrated below and demonstrated in the [GRM](https://grm-dashboard.astrouxds.com/) and [TT&C](https://ttc-monitor.astrouxds.com/) sample applications. Types of content used in table cells varies by use case, but often includes: text, checkboxes, icons, status indicators, or buttons.
-=======
-## Appearance and Behavior
->>>>>>> d6071a88
 
 Tables are a fundamental UX design tool for organizing and displaying data. They are used throughout space applications and may take many forms. The principal table interactions and styles are illustrated below and demonstrated in the [GRM](https://grm-dashboard.astrouxds.com/) and [TT&C](https://ttc-monitor.astrouxds.com/) sample applications. Types of content used in table cells varies by use case, but often includes: [text](/design-guidelines/typography/), [checkboxes](/components/checkbox/), [icons](/components/icons-and-symbols/), [status indicators](/components/status-symbol/), or [buttons](/components/button/).
 
-<<<<<<< HEAD
-A Table can be configured with a tall header with large hero numbers (if the count of some type is important to know at a glance) or with a compact header if vertical space is at a premium.
-
-![Table with tall header.](/img/patterns/table-header-tall.png "Table with tall header.")
-
-![Table with compact header.](/img/patterns/table-header-compact.png "Table with compact header.")
-
-## Filters
-
-Filters, to narrow what is displayed in the Table, may be presented in the header as Select Menus, as a Segmented Button, or as an Input Field. If it is critical that the user knows that not all data is displayed, a warning may be shown when filters are applied. Though it is not a requirement to display filters in the header row of the column to which they correspond, tables created using ag-Grid default to this design pattern.
-
-![Table with filters as Select Menus and wildcard Input Field.](/img/patterns/table-filters.png "Table with filters as Select Menus and wildcard Input Field.")
-
-![Table with filters as Segmented Buttons and wildcard Input Field.](/img/patterns/table-segmented-button.png "Table with filters as Segmented Buttons and wildcard Input Field.")
-=======
 ## Filtering
 
 Filters, to narrow what is displayed in the Table, may be presented in the header as Select Menus, as a Segmented Button, or as an Input Field. If it is critical that the user knows that not all data is displayed, a warning may be shown when filters are applied. Though it is not a requirement to display filters in the header row of the column to which they correspond, tables created using ag-Grid default to this design pattern.
->>>>>>> d6071a88
 
 ## Sorting
 
