{% extends "base.template.njk" %}
{% block content %}
	<link rel="stylesheet" href="/css/compliance.css">
	{{ content | safe }}
  <p>Version {{ compliance.version }}</p>


<section class="compliance">
  <article>
<<<<<<< HEAD
    <h2>Intro Title Goes Here</h2>
    <p>This is an introductory paragraph. Lorem ipsum dolor sit amet, consectetur adipiscing elit, sed do eiusmod tempor incididunt ut labore et dolore magna aliqua. Ut enim ad minim veniam, quis nostrud exercitation ullamco laboris nisi ut aliquip ex ea commodo consequat. Duis aute irure dolor in reprehenderit in voluptate velit esse cillum dolore eu fugiat nulla pariatur. Excepteur sint occaecat cupidatat non proident, sunt in culpa qui officia deserunt mollit anim id est laborum.</p>
    <a href="#">View GitHub</a>
  </article>

<article class="compliancy-headline">
    <h2>About Compliancy Headline</h2>
    <p>
      This is an introductory paragraph. Lorem ipsum dolor sit amet, consectetur adipiscing elit, sed do eiusmod tempor incididunt ut labore et dolore magna aliqua. Ut enim ad minim veniam, quis nostrud exercitation ullamco laboris nisi ut aliquip ex ea commodo consequat. Duis aute irure dolor in reprehenderit in voluptate velit esse cillum dolore eu fugiat nulla pariatur. Excepteur sint occaecat cupidatat non proident, sunt in culpa qui officia deserunt mollit anim id est laborum.
    </p>

    <ol class="compliancy-list">
      <li>
        <span class="tier tier--1">Tier 1</span>
=======
    <h2>Design Compliance</h2>
    <p>Applications adopted by EGS are required to meet the Design Compliance set forth by Astro UXDS. Design Compliance improves operator efficiency, engagement and reduces training time. When applications across the Enterprise have a common and consistent user interface Guardians can focus learning the mission unique needs rather than learning new interface paradigms.</p>
  </article>

<article class="compliancy-headline">
    <h2>Tiered Compliance</h2>
    <p>
     Astro can be adopted incrementally though the tiered compliance system outlined below. Projects can achieve progressively higher levels of compliance with each iterative release. It is important to note that adherence to the EGS Design Compliance is only one factor in accomplishing a successful user interface. Be sure to employ a user centered design practice like<a href="https://www.astrouxds.com/design-process/research/"> Traditional UX</a> or <a href="https://www.scaledagileframework.com/lean-ux/">Lean UX</a>. For assistance please contact <a href = "mailto:support@astrouxds.com?">support@astrouxds.com</a>.
    </p>
    <p>
    The EGS Design Compliance rules are a living document and version with the principles of <a href="https://semver.org/"> Semantic Versioning</a>. Contribution back to Astro and the Tiered Compliance model to address issues, propose new rules or contribute additional research or guidance can be made through <a href="https://github.com/RocketCommunicationsInc/astro/discussions"> Astro’s GitHub page</a>.
    </p>


    <ol class="compliancy-list">
      <li>
      <span class="tier tier--1">Tier 1</span>
>>>>>>> 7ce8d1e9
        <div>
        Basic status icons, status colors, really important things for operators to quickly become familiar with the application
        </div>
      </li>
      <li>
<<<<<<< HEAD
        <span class="tier tier--2">Tier 2</span>
=======
      <span class="tier tier--2">Tier 2</span>
>>>>>>> 7ce8d1e9
        <div>
        Tier 1 + Astro colors to make it look like an Astro application (visual)
        </div>
      </li>
      <li>
<<<<<<< HEAD
        <span class="tier tier--3">Tier 3</span>
=======
      <span class="tier tier--3">Tier 3</span>
>>>>>>> 7ce8d1e9
        <div>
        Tier 2 + interaction patterns (behavioral) 
        </div>
        </li>
      </ol>
  </article>

<hr>
</section>

  <!-- Recursive rendering of compliance rules //-->
{% macro complianceMacro(data, prefix) %}

	{% if data.rulesets.length %}

		<li class="section">
			<span class="numeral">
        {{ data.numeral }}.0
      </span> 
      <span class="ruleset-name">
        {{ data.name }}
      </span>
		</li>

    <ol class="rulesets">
      {% for rulesets in data.rulesets|sort(false,false,'numeral') %}
        {{ complianceMacro(rulesets, data.numeral) }}
      {% endfor %}
    </ol>

	{% else %}
    <li class="ruleset">

      <span class="numeral">
        {% if prefix != null %}{{ prefix }}.{% endif %}{{ data.numeral }}.0
      </span> 

      <span class="rules-name">
        {% if data.link %}
          {{ data.name }} 
          <a href="{{ data.link }}" class="rules-name--link">
            View {{ data.name }} Page 
          </a>
        {% else %}
          {{ data.name }}
        {% endif %}
      </span>
    </li>

    <ol class="rules">
      {% for rule in data.rules|sort(false,false,'numeral') %}
        <li class="rule">

          <span class="numeral">
            {% if prefix != null %}{{ prefix }}.{% endif %}{{ data.numeral }}.{{ rule.numeral }}
          </span>

          {% if rule.tier %}
          <span class="tier tier--{{ rule.tier}}">
            Tier {{ rule.tier }}
          </span>
          {% endif %}

          <div class="rule-text" data-status="{{ rule.status }}">
              {{ rule.rule | markdownify | safe }}
<<<<<<< HEAD

=======
              <br>
>>>>>>> 7ce8d1e9
              {% if rule.status !== 'current' %}
                <span class="rule-status">{{rule.status.replace('-', ' ')}}</span>
              {% endif %}
          </div>  
        </li>

        {# {% if rule.figure %}
          <li class="rule">
          <span class="numeral"></span>
            <img class="rule-figure" src="{{ rule.figure }}" alt="{{ rule.rule | markdownify | striptags }}"/>
          </li>
        {% endif %} #}

      {% endfor %}
      </ol>

  {% endif %}
{% endmacro %}



<ol class="compliance">
{% set sortedRules = compliance.contents|sort(false,false,'numeral') %}
  {% for complianceRules in sortedRules %}
    {{ complianceMacro(complianceRules, null) }}
  {% endfor %}
</ol>




{% endblock %}<|MERGE_RESOLUTION|>--- conflicted
+++ resolved
@@ -7,22 +7,6 @@
 
 <section class="compliance">
   <article>
-<<<<<<< HEAD
-    <h2>Intro Title Goes Here</h2>
-    <p>This is an introductory paragraph. Lorem ipsum dolor sit amet, consectetur adipiscing elit, sed do eiusmod tempor incididunt ut labore et dolore magna aliqua. Ut enim ad minim veniam, quis nostrud exercitation ullamco laboris nisi ut aliquip ex ea commodo consequat. Duis aute irure dolor in reprehenderit in voluptate velit esse cillum dolore eu fugiat nulla pariatur. Excepteur sint occaecat cupidatat non proident, sunt in culpa qui officia deserunt mollit anim id est laborum.</p>
-    <a href="#">View GitHub</a>
-  </article>
-
-<article class="compliancy-headline">
-    <h2>About Compliancy Headline</h2>
-    <p>
-      This is an introductory paragraph. Lorem ipsum dolor sit amet, consectetur adipiscing elit, sed do eiusmod tempor incididunt ut labore et dolore magna aliqua. Ut enim ad minim veniam, quis nostrud exercitation ullamco laboris nisi ut aliquip ex ea commodo consequat. Duis aute irure dolor in reprehenderit in voluptate velit esse cillum dolore eu fugiat nulla pariatur. Excepteur sint occaecat cupidatat non proident, sunt in culpa qui officia deserunt mollit anim id est laborum.
-    </p>
-
-    <ol class="compliancy-list">
-      <li>
-        <span class="tier tier--1">Tier 1</span>
-=======
     <h2>Design Compliance</h2>
     <p>Applications adopted by EGS are required to meet the Design Compliance set forth by Astro UXDS. Design Compliance improves operator efficiency, engagement and reduces training time. When applications across the Enterprise have a common and consistent user interface Guardians can focus learning the mission unique needs rather than learning new interface paradigms.</p>
   </article>
@@ -40,27 +24,18 @@
     <ol class="compliancy-list">
       <li>
       <span class="tier tier--1">Tier 1</span>
->>>>>>> 7ce8d1e9
         <div>
         Basic status icons, status colors, really important things for operators to quickly become familiar with the application
         </div>
       </li>
       <li>
-<<<<<<< HEAD
-        <span class="tier tier--2">Tier 2</span>
-=======
       <span class="tier tier--2">Tier 2</span>
->>>>>>> 7ce8d1e9
         <div>
         Tier 1 + Astro colors to make it look like an Astro application (visual)
         </div>
       </li>
       <li>
-<<<<<<< HEAD
-        <span class="tier tier--3">Tier 3</span>
-=======
       <span class="tier tier--3">Tier 3</span>
->>>>>>> 7ce8d1e9
         <div>
         Tier 2 + interaction patterns (behavioral) 
         </div>
@@ -126,11 +101,7 @@
 
           <div class="rule-text" data-status="{{ rule.status }}">
               {{ rule.rule | markdownify | safe }}
-<<<<<<< HEAD
-
-=======
               <br>
->>>>>>> 7ce8d1e9
               {% if rule.status !== 'current' %}
                 <span class="rule-status">{{rule.status.replace('-', ' ')}}</span>
               {% endif %}
