--- conflicted
+++ resolved
@@ -25,10 +25,7 @@
   "author": "",
   "license": "SEE LICENSE IN LICENSE.md",
   "devDependencies": {
-<<<<<<< HEAD
     "@astrouxds/tokens": "^1.0.0",
-=======
->>>>>>> 05acf7ef
     "@11ty/eleventy": "^1.0.2",
     "@11ty/eleventy-plugin-syntaxhighlight": "^4.1.0",
     "@astrouxds/design-tokens": "^2.0.0-beta.18",
