{
  "name": "astro-website",
<<<<<<< HEAD
  "version": "6.13.1",
=======
  "version": "7.0.0-rc.2",
>>>>>>> a15d9135
  "private": true,
  "repository": {
    "type": "git",
    "url": "https://github.com/RocketCommunicationsInc/astro-uxds"
  },
  "description": "Generates the public facing Astro UX Guidelines.",
  "main": "index.js",
  "scripts": {
    "start": "run-p -l start:*",
    "start:clean": "rimraf _site",
    "start:search": "node ./_includes/search_config/search-generator.js",
    "start:scss": "sass -w scss:css --no-source-map",
    "start:eleventy": "eleventy --serve",
    "build": "run-s -l build:*",
    "build:clean": "rimraf _site",
    "build:scss": "sass scss:css --no-source-map --style compressed",
    "build:eleventy": "eleventy",
    "build:search": "node ./_includes/search_config/search-generator.js",
    "fetch:images": "export-icons -p"
  },
  "keywords": [],
  "author": "",
  "license": "SEE LICENSE IN LICENSE.md",
  "devDependencies": {
<<<<<<< HEAD
    "@11ty/eleventy": "^1.0.2",
=======
    "@astrouxds/tokens": "^1.0.0",
    "@11ty/eleventy": "^1.0.2",
    "@11ty/eleventy-plugin-syntaxhighlight": "^4.1.0",
    "@astrouxds/design-tokens": "^2.0.0-beta.18",
>>>>>>> a15d9135
    "list-stream": "^2.0.0",
    "markdown-it": "^12.3.2",
    "markdown-it-anchor": "^5.3.0",
    "markdown-it-container": "^2.0.0",
    "markdown-it-div": "^1.1.0",
    "markdown-it-implicit-figures": "^0.9.0",
    "markdown-json": "^1.6.0",
    "npm-run-all": "^4.1.5",
    "rimraf": "^3.0.2"
  },
  "dependencies": {
    "@astrouxds/astro-figma-export": "^1.4.0",
    "fuse.js": "^3.6.1",
    "nodemon": "^2.0.14",
    "sass": "^1.49.8"
  }
}<|MERGE_RESOLUTION|>--- conflicted
+++ resolved
@@ -1,10 +1,6 @@
 {
   "name": "astro-website",
-<<<<<<< HEAD
-  "version": "6.13.1",
-=======
   "version": "7.0.0-rc.2",
->>>>>>> a15d9135
   "private": true,
   "repository": {
     "type": "git",
@@ -29,14 +25,10 @@
   "author": "",
   "license": "SEE LICENSE IN LICENSE.md",
   "devDependencies": {
-<<<<<<< HEAD
-    "@11ty/eleventy": "^1.0.2",
-=======
     "@astrouxds/tokens": "^1.0.0",
     "@11ty/eleventy": "^1.0.2",
     "@11ty/eleventy-plugin-syntaxhighlight": "^4.1.0",
     "@astrouxds/design-tokens": "^2.0.0-beta.18",
->>>>>>> a15d9135
     "list-stream": "^2.0.0",
     "markdown-it": "^12.3.2",
     "markdown-it-anchor": "^5.3.0",
