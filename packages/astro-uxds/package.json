--- conflicted
+++ resolved
@@ -1,10 +1,6 @@
 {
   "name": "astro-website",
-<<<<<<< HEAD
-  "version": "6.5.1",
-=======
   "version": "6.6.0",
->>>>>>> c9b10b83
   "private": true,
   "repository": {
     "type": "git",
