--- conflicted
+++ resolved
@@ -2,7 +2,6 @@
 
 ## 6.1.0
 
-<<<<<<< HEAD
 # [6.1.0](https://github.com/RocketCommunicationsInc/astro/compare/v6.0.3...v6.1.0) (2021-12-13)
 
 ### Bug Fixes
@@ -22,20 +21,17 @@
 -   Updated @stencil/core [2.5.2] -> [2.10.0]
 
 ## [4.4.5](https://github.com/nortonprojects/astro/compare/v1.0.0...v4.4.5) (2021-10-20)
-=======
+
 ### Minor Changes
->>>>>>> d0e5ecc1
 
 #### Icon
 
-<<<<<<< HEAD
 ## [0.0.18] (2021-10-12)
-=======
+
 -   Added new CSS Shadow Part `icon`
 -   Moved the `icon` shadow part in `rux-icon` to be on the SVG element.
 
 #### Global Status Bar
->>>>>>> d0e5ecc1
 
 -   Added new CSS Shadow Parts: `icon`, `container`, `username`, and `app-state`
 
