{
    "name": "@astrouxds/astro-web-components",
<<<<<<< HEAD
    "version": "6.13.1",
=======
    "version": "7.0.0-rc.2",
>>>>>>> a15d9135
    "description": "Astro Web Components",
    "main": "dist/index.cjs.js",
    "module": "dist/index.js",
    "es2015": "dist/esm/index.mjs",
    "es2017": "dist/esm/index.mjs",
    "types": "dist/types/index.d.ts",
    "collection": "dist/collection/collection-manifest.json",
    "collection:main": "dist/collection/index.js",
    "unpkg": "dist/astro-web-components/astro-web-components.esm.js",
    "files": [
        "dist/",
        "loader/"
    ],
    "scripts": {
        "build.stencil": "stencil build --docs",
        "build.storybook": "build-storybook",
        "build": "npm run build.stencil",
        "icons.fetch": "export-icons",
        "icons.generate": "node src/utils/generate-icons.js",
        "lint.js": "eslint src/**/*{.ts,.tsx}",
        "lint.css": "stylelint \"src/components/**/*.scss\" --fix",
        "prettier": "prettier --write --loglevel warn .",
        "start.stencil": "stencil build --dev --watch --serve",
        "start.storybook": "start-storybook -p 6006",
        "start": "concurrently npm:start.stencil npm:start.storybook",
        "test": "start-server-and-test ci.server 3333 test.all",
        "test.e2e": "npx playwright test",
        "test.wk": "npx playwright test --project=webkit",
        "test.cr": "npx playwright test --project=chromium",
        "test.ff": "npx playwright test --project=firefox",
        "ci.server": "http-server www -p 3333 -c-1 --silent",
        "test.unit.watch": "TZ=UTC stencil test --spec --watchAll",
        "test.unit": "TZ=UTC stencil test --spec --coverage",
        "test.unit.silent": "TZ=UTC stencil test --spec --coverage, --silent",
        "test.all": "concurrently npm:test.unit.silent npm:test.e2e",
        "deploy.beta": "netlify deploy --site '27100b54-2df5-4ab2-a331-4ef2b81f8054'",
        "deploy.storybook": "netlify deploy --site 'bfaf1790-0a59-47fb-ab34-4a3530a715f1'",
        "test.e2e.ga": "start-server-and-test ci.server 3333 test.e2e"
    },
    "dependencies": {
        "@floating-ui/dom": "~1.0.1",
        "@stencil/core": "~2.18.0",
        "date-fns": "~2.21.1",
        "date-fns-tz": "~1.3.3"
    },
    "license": "MIT",
    "devDependencies": {
        "@astrouxds/astro-figma-export": "~1.0.1",
        "@astrouxds/storybook-addon-docs-stencil": "~1.0.10",
        "@astrouxds/tokens": "^1.0.0",
        "@babel/core": "~7.13.16",
<<<<<<< HEAD
        "@playwright/test": "~1.25.0",
        "@stencil/angular-output-target": "~0.2.1",
=======
        "@playwright/test": "~1.25.2",
        "@stencil/angular-output-target": "~0.4.0",
>>>>>>> a15d9135
        "@stencil/eslint-plugin": "~0.4.0",
        "@stencil/react-output-target": "~0.3.1",
        "@stencil/sass": "~1.4.1",
        "@storybook/addon-a11y": "~6.4.18",
        "@storybook/addon-actions": "~6.4.18",
        "@storybook/addon-docs": "~6.4.18",
        "@storybook/addon-essentials": "~6.4.18",
        "@storybook/addon-google-analytics": "~6.2.9",
        "@storybook/addon-links": "~6.4.18",
        "@storybook/addons": "~6.4.18",
        "@storybook/theming": "~6.4.18",
        "@storybook/web-components": "~6.4.18",
        "@types/jest": "~26.0.24",
        "@types/puppeteer": "~5.4.4",
        "@typescript-eslint/eslint-plugin": "~4.22.1",
        "@typescript-eslint/parser": "~4.22.1",
        "babel-loader": "~8.2.3",
        "concurrently": "~6.2.2",
        "eslint": "~7.25.0",
        "eslint-config-google": "~0.14.0",
        "eslint-plugin-react": "~7.23.2",
        "http-server": "~13.0.2",
        "jest": "~26.6.3",
        "jest-cli": "~26.6.3",
        "lit": "~2.0.0-rc.3",
        "netlify-cli": "~8.4.3",
        "prettier": "~2.2.1",
        "pretty-quick": "~3.1.3",
        "puppeteer": "~5.5.0",
        "start-server-and-test": "~1.14.0",
        "storybook-addon-themes": "~6.1.0",
        "stylelint": "~14.9.1",
        "stylelint-config-prettier": "~9.0.3",
        "stylelint-config-standard": "~26.0.0",
        "svgo": "~2.3.0",
        "wait-on": "~6.0.0"
    }
}<|MERGE_RESOLUTION|>--- conflicted
+++ resolved
@@ -1,10 +1,6 @@
 {
     "name": "@astrouxds/astro-web-components",
-<<<<<<< HEAD
-    "version": "6.13.1",
-=======
     "version": "7.0.0-rc.2",
->>>>>>> a15d9135
     "description": "Astro Web Components",
     "main": "dist/index.cjs.js",
     "module": "dist/index.js",
@@ -56,13 +52,8 @@
         "@astrouxds/storybook-addon-docs-stencil": "~1.0.10",
         "@astrouxds/tokens": "^1.0.0",
         "@babel/core": "~7.13.16",
-<<<<<<< HEAD
-        "@playwright/test": "~1.25.0",
-        "@stencil/angular-output-target": "~0.2.1",
-=======
         "@playwright/test": "~1.25.2",
         "@stencil/angular-output-target": "~0.4.0",
->>>>>>> a15d9135
         "@stencil/eslint-plugin": "~0.4.0",
         "@stencil/react-output-target": "~0.3.1",
         "@stencil/sass": "~1.4.1",
