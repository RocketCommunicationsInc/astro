--- conflicted
+++ resolved
@@ -21,23 +21,6 @@
         ></rux-notification>
         `)
 
-<<<<<<< HEAD
-        await page.waitForTimeout(1000)
-
-        const el = page.locator('rux-notification').first()
-        const icon = el.locator('rux-icon').first()
-
-        await icon.click()
-
-        await el
-            .evaluate((e) => {
-                console.log(e)
-                return e.hasAttribute('open')
-            })
-            .then((e) => {
-                expect(e).toBeFalsy()
-            })
-=======
         const el = page.locator('rux-notification')
         const icon = el.locator('rux-icon')
 
@@ -60,7 +43,6 @@
         await el
             .evaluate((e) => e.hasAttribute('open'))
             .then((e) => expect(e).toBeFalsy())
->>>>>>> c5302864
     })
 })
 /*
