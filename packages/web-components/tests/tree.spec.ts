import { test, expect } from './utils/_astro-fixtures'

test.describe('Tree', () => {
    test.beforeEach(async ({ astroPage }) => {
        const template = `
            <rux-tree>
                <rux-tree-node expanded>
                    Tree item 1

                    <rux-tree-node
                        slot="node"
                        expanded
                    >
                        Tree item 1.1

                        <rux-tree-node slot="node">
                            Tree item 1.1.1
                        </rux-tree-node>

                        <rux-tree-node slot="node">
                            Tree item 1.1.2
                        </rux-tree-node>

                        <rux-tree-node slot="node">
                            Tree item 1.1.3
                        </rux-tree-node>

                    </rux-tree-node>

                    <rux-tree-node slot="node">
                        Tree item 1.2
                    </rux-tree-node>

                    <rux-tree-node slot="node">
                        Tree item 1.3

                        <rux-tree-node slot="node">
                            Tree item 1.3.1
                            <rux-tree-node slot="node">
                                Tree item 1.1.1
                            </rux-tree-node>

                            <rux-tree-node slot="node">
                                Tree item 1.1.2
                            </rux-tree-node>

                            <rux-tree-node slot="node">
                                Tree item 1.1.3
                            </rux-tree-node>
                        </rux-tree-node>

                        <rux-tree-node slot="node">
                            Tree item 1.3.2

                            <rux-tree-node slot="node">
                                Tree item 1.1.1
                            </rux-tree-node>

                            <rux-tree-node slot="node">
                                Tree item 1.1.2
                            </rux-tree-node>

                            <rux-tree-node slot="node">
                                Tree item 1.1.3
                            </rux-tree-node>
                        </rux-tree-node>
                        <rux-tree-node slot="node">
                            Tree item 1.3.3
                            <rux-tree-node slot="node">
                                Tree item 1.3.3.1
                            </rux-tree-node>
                            <rux-tree-node slot="node">
                                Tree item 1.3.3.2
                            </rux-tree-node>
                            <rux-tree-node slot="node">
                                Tree item 1.3.3.3
                            </rux-tree-node>
                        </rux-tree-node>
                        
                    </rux-tree-node>
                    <rux-tree-node slot="node">
                        Tree item 1.4
                        <rux-tree-node slot="node">
                            Tree item 1.4.1
                        </rux-tree-node>
                        <rux-tree-node slot="node">
                            Tree item 1.4.2
                        </rux-tree-node>
                        <rux-tree-node slot="node">
                            Tree item 1.4.3
                        </rux-tree-node>
                    </rux-tree-node>
                    <rux-tree-node slot="node">
                        Tree item 1.5
                    </rux-tree-node>
                </rux-tree-node>
                <rux-tree-node id="test-expanded">
                    Tree item 2
                    <rux-tree-node slot="node">
                        Tree item 2.1
                    </rux-tree-node>
                    <rux-tree-node slot="node">
                        Tree item 2.2
                    </rux-tree-node>
                    <rux-tree-node slot="node">
                        Tree item 2.3
                    </rux-tree-node>
                </rux-tree-node>
                <rux-tree-node>
                    Tree item 3
                </rux-tree-node>
            </rux-tree>
        `
        
        await astroPage.load(template)
        await astroPage.addListener('ruxtreenodeexpanded')
        await astroPage.addListener('ruxtreenodecollapsed')
        await astroPage.addListener('ruxtreenodeselected')
   
        // await page.addScriptTag({
        //     content: `
        // document.addEventListener('ruxtreenodeexpanded', function (event) {
        //     console.log('rux-tree-node-expanded', event.detail)
        // })
        // document.addEventListener('ruxtreenodecollapsed', function (event) {
        //     console.log('rux-tree-node-collapsed', event.detail)
        // })
        // document.addEventListener('ruxtreenodeselected', function (event) {
        //     console.log('rux-tree-node-selected', event.detail)
        // })
        // `,
        // })
    })

    test('it renders', async ({ astroPage }) => {
        const el = astroPage.firstChild
        await expect(el).toBeVisible()
        await expect(el).toHaveClass('rux-tree hydrated')
    })
    test('allows keyboard controls', async ({ astroPage, page }) => {
        //Arrange
<<<<<<< HEAD
        const treeNode = astroPage.firstChild.locator('rux-tree-node').first()
        const parent = treeNode.locator('.parent').first()
        const treeNodeNested = treeNode.locator('rux-tree-node').first()
=======
        const treeNode = page.locator('rux-tree-node').first()
        const firstTreeNodeParentDiv = treeNode.locator('.parent').first()
        const secondNode = treeNode.locator('rux-tree-node').first()
        // const parent = treeNode.locator('.tree-node').first()
        // const treeNodeNested = treeNode.locator('rux-tree-node').first()
        // const treeNodeNestedParent = treeNodeNested.locator('.parent').first()
>>>>>>> 64390c6e

        //Act
        await firstTreeNodeParentDiv.focus()
        //Assert
        await expect(treeNode).toHaveAttribute('expanded', '')

        //Act
        await page.keyboard.press('ArrowDown')

        //Assert
<<<<<<< HEAD
        await expect(treeNodeNested).toHaveAttribute('expanded', '')
=======
        await expect(secondNode).toHaveAttribute('expanded', '')
>>>>>>> 64390c6e

        //Act
        await page.keyboard.press('ArrowLeft')

<<<<<<< HEAD
        await expect(treeNodeNested).not.toHaveAttribute('expanded', '')
        //Assert
=======
        await expect(secondNode).not.toHaveAttribute('expanded', '')
>>>>>>> 64390c6e
    })
    test('emits ruxtreenodeselected event', async ({ astroPage, page }) => {
        //TODO need to check that event only fires once
        //Arrange
        const ruxTreeNode = astroPage.firstChild.locator('rux-tree-node').first()
        const parent = ruxTreeNode.locator('.parent').first()

        //Assert
        page.on('console', (msg) => {
            expect(msg.text()).toContain('ruxtreenodeselected')
        })

        //Act
        await Promise.all([
            page.waitForEvent('console', { timeout: 500 }),
            parent.click(),
        ])
    })

    test('emits ruxtreenodeexpanded', async ({ astroPage, page }) => {
        //TODO need to check that event only fires once
        //Arrange
        const testExpanded = astroPage.firstChild.locator('#test-expanded').first()
        const parent = testExpanded.locator('.parent').first()
        const arrow = parent.locator('.arrow').first()

        //Assert
        page.on('console', (msg) => {
            expect(msg.text()).toContain('ruxtreenodeexpanded node')
        })

        //Act
        await Promise.all([
            page.waitForEvent('console', { timeout: 500 }),
            arrow.click(),
        ])
    })
    test('emits ruxtreenodecollapsed', async ({ astroPage, page }) => {
        //TODO need to check that event only fires once
        //Arrange
        const testExpanded = astroPage.firstChild.locator('#test-expanded').first()
        const parent = testExpanded.locator('.parent').first()
        const arrow = parent.locator('.arrow').first()

        //Act
        await arrow.click()

        //Assert
        page.on('console', (msg) => {
            expect(msg.text()).toContain('ruxtreenodecollapsed node')
        })

        //Act
        await Promise.all([
            page.waitForEvent('console', { timeout: 500 }),
            arrow.click(),
        ])
    })
})
/*
    Need to test: 
    - Event only fires once
*/<|MERGE_RESOLUTION|>--- conflicted
+++ resolved
@@ -139,18 +139,9 @@
     })
     test('allows keyboard controls', async ({ astroPage, page }) => {
         //Arrange
-<<<<<<< HEAD
         const treeNode = astroPage.firstChild.locator('rux-tree-node').first()
         const parent = treeNode.locator('.parent').first()
         const treeNodeNested = treeNode.locator('rux-tree-node').first()
-=======
-        const treeNode = page.locator('rux-tree-node').first()
-        const firstTreeNodeParentDiv = treeNode.locator('.parent').first()
-        const secondNode = treeNode.locator('rux-tree-node').first()
-        // const parent = treeNode.locator('.tree-node').first()
-        // const treeNodeNested = treeNode.locator('rux-tree-node').first()
-        // const treeNodeNestedParent = treeNodeNested.locator('.parent').first()
->>>>>>> 64390c6e
 
         //Act
         await firstTreeNodeParentDiv.focus()
@@ -161,21 +152,13 @@
         await page.keyboard.press('ArrowDown')
 
         //Assert
-<<<<<<< HEAD
         await expect(treeNodeNested).toHaveAttribute('expanded', '')
-=======
-        await expect(secondNode).toHaveAttribute('expanded', '')
->>>>>>> 64390c6e
 
         //Act
         await page.keyboard.press('ArrowLeft')
 
-<<<<<<< HEAD
         await expect(treeNodeNested).not.toHaveAttribute('expanded', '')
         //Assert
-=======
-        await expect(secondNode).not.toHaveAttribute('expanded', '')
->>>>>>> 64390c6e
     })
     test('emits ruxtreenodeselected event', async ({ astroPage, page }) => {
         //TODO need to check that event only fires once
