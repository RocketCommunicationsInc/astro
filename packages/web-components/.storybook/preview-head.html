<link rel="preconnect" href="https://fonts.gstatic.com" />
<script>
    window.addEventListener('DOMContentLoaded', (event) => {
        const previewFrame = document.querySelector('body')

        if (!previewFrame.classList.contains('dark-theme')) {
            previewFrame.classList.add('dark-theme')
        }
    })
</script>
<link
    href="https://fonts.googleapis.com/css2?family=Roboto+Mono:wght@100;300;400&family=Roboto:wght@100;300;400;500;700;900&display=swap"
    rel="stylesheet"
/>
<link rel="stylesheet" href="./astro-web-components/astro-web-components.css" />
<style>
    /**
    * See [Theming](https://github.com/storybookjs/storybook/blob/next/addons/docs/docs/theming.md)
    */
    .sbdocs.sbdocs-wrapper {
        background: var(--color-background-base-default);
    }

    .sbdocs.sbdocs-h1 {
        font-size: 2.125rem;
        font-weight: 400;
        color: var(--color-text-primary);
        margin-block-start: 0.67em;
        margin-block-end: 0.67em;
        margin-inline-start: 0px;
        margin-inline-end: 0px;
    }

    .sbdocs.sbdocs-p {
        margin: 0 0 1rem 0;
        font-size: 17px;
        color: var(--color-text-primary);
        font-weight: 300;
        line-height: 1.6;
    }

    .sbdocs.sbdocs-li {
        font-size: 17px;
        color: var(--color-text-primary);
        font-weight: 300;
        line-height: 1.6;
    }

    .sbdocs.sbdocs-content .docblock-argstable-body a {
        color: var(--color-background-interactive-default);
        text-decoration: none;
    }

    .sbdocs.sbdocs-a {
        color: var(--color-background-interactive-default);
        text-decoration: none;
    }

    .sbdocs code {
        color: var(--color-text-primary);
    }
<<<<<<< HEAD
=======

    .sbdocs #story--components-modal--modal {
        display: block;
        min-height: 500px;
    }

    .sbdocs #story--components-modal--modal rux-modal::part(wrapper) {
        position: absolute;
        top: 0px;
        left: 0px;
        width: 100%;
        height: 100%;
    }

    .sbdocs #story--components-modal--with-slots {
        display: block;
        min-height: 500px;
    }

    .sbdocs #story--components-modal--with-slots rux-modal::part(wrapper) {
        position: absolute;
        top: 0px;
        left: 0px;
        width: 100%;
        height: 100%;
    }
>>>>>>> 340ed72c
</style>

<script
    type="module"
    src="./astro-web-components/astro-web-components.esm.js"
></script>
<script nomodule="" src="./astro-web-components/index.esm.js"></script><|MERGE_RESOLUTION|>--- conflicted
+++ resolved
@@ -59,8 +59,6 @@
     .sbdocs code {
         color: var(--color-text-primary);
     }
-<<<<<<< HEAD
-=======
 
     .sbdocs #story--components-modal--modal {
         display: block;
@@ -87,7 +85,6 @@
         width: 100%;
         height: 100%;
     }
->>>>>>> 340ed72c
 </style>
 
 <script
