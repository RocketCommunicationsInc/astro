<link rel="preconnect" href="https://fonts.gstatic.com" />
<script>
    window.addEventListener('DOMContentLoaded', (event) => {
        const previewFrame = document.querySelector('body')

        if (!previewFrame.classList.contains('dark-theme')) {
            previewFrame.classList.add('dark-theme')
        }
    })
</script>
<link
    href="https://fonts.googleapis.com/css2?family=Roboto+Mono:wght@100;300;400&family=Roboto:wght@100;300;400;500;700;900&display=swap"
    rel="stylesheet"
/>
<link rel="stylesheet" href="./astro-web-components/astro-web-components.css" />
<style>
    /**
    * See [Theming](https://github.com/storybookjs/storybook/blob/next/addons/docs/docs/theming.md)
    */
    .sbdocs.sbdocs-wrapper {
        background: var(--color-background-base-default);
    }

    .sbdocs.sbdocs-h1 {
        font-size: 2.125rem;
        font-weight: 400;
        color: var(--color-text-primary);
        margin-block-start: 0.67em;
        margin-block-end: 0.67em;
        margin-inline-start: 0px;
        margin-inline-end: 0px;
    }

    .sbdocs.sbdocs-p {
        margin: 0 0 1rem 0;
        font-size: 17px;
        color: var(--color-text-primary);
        font-weight: 300;
        line-height: 1.6;
    }

    .sbdocs.sbdocs-li {
        font-size: 17px;
        color: var(--color-text-primary);
        font-weight: 300;
        line-height: 1.6;
    }

    .sbdocs.sbdocs-content .docblock-argstable-body a {
<<<<<<< HEAD
        color: var(--color-interactive-default);
=======
        color: var(--color-background-interactive-default);
>>>>>>> 2a7e22c1
        text-decoration: none;
    }

    .sbdocs.sbdocs-a {
<<<<<<< HEAD
        color: var(--color-interactive-default);
=======
        color: var(--color-background-interactive-default);
>>>>>>> 2a7e22c1
        text-decoration: none;
    }

    .sbdocs code {
        color: var(--color-text-primary);
    }
</style>

<script
    type="module"
    src="./astro-web-components/astro-web-components.esm.js"
></script>
<script nomodule="" src="./astro-web-components/index.esm.js"></script><|MERGE_RESOLUTION|>--- conflicted
+++ resolved
@@ -47,20 +47,12 @@
     }
 
     .sbdocs.sbdocs-content .docblock-argstable-body a {
-<<<<<<< HEAD
-        color: var(--color-interactive-default);
-=======
         color: var(--color-background-interactive-default);
->>>>>>> 2a7e22c1
         text-decoration: none;
     }
 
     .sbdocs.sbdocs-a {
-<<<<<<< HEAD
-        color: var(--color-interactive-default);
-=======
         color: var(--color-background-interactive-default);
->>>>>>> 2a7e22c1
         text-decoration: none;
     }
 
