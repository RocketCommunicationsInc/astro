--- conflicted
+++ resolved
@@ -115,13 +115,6 @@
     .sidebar-container input[type='search'] {
         color: white;
     }
-<<<<<<< HEAD
-
-    .sidebar-container input[type='search']:focus {
-        color: black;
-    }
-=======
->>>>>>> 340ed72c
 
     .storybook-readme-story .markdown-body table thead tr {
         background-color: #141f2c;
