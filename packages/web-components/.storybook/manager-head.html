--- conflicted
+++ resolved
@@ -114,6 +114,7 @@
     .sidebar-container input[type='search'] {
         color: white;
     }
+
     .sidebar-container input[type='search']:focus {
         color: black;
     }
@@ -124,14 +125,10 @@
 
     /* scrollbars */
     body {
-<<<<<<< HEAD
-        scrollbar-color: var(--color-interactive-muted, rgb(43, 101, 155))
-=======
         scrollbar-color: var(
                 --color-background-interactive-muted,
                 rgb(43, 101, 155)
             )
->>>>>>> 2a7e22c1
             var(--color-background-surface-default, rgb(27, 45, 62));
     }
 
@@ -142,14 +139,10 @@
     }
 
     ::-webkit-scrollbar-thumb {
-<<<<<<< HEAD
-        background-color: var(--color-interactive-muted, rgb(43, 101, 155));
-=======
         background-color: var(
             --color-background-interactive-muted,
             rgb(43, 101, 155)
         );
->>>>>>> 2a7e22c1
         border-radius: 8px;
         border: 3px solid transparent;
         background-clip: padding-box;
@@ -166,14 +159,10 @@
 
     ::-webkit-scrollbar-thumb:active,
     ::-webkit-scrollbar-thumb:hover {
-<<<<<<< HEAD
-        background-color: var(--color-interactive-default, rgb(58, 129, 191));
-=======
         background-color: var(
             --color-background-interactive-default,
             rgb(58, 129, 191)
         );
->>>>>>> 2a7e22c1
     }
 
     ::-webkit-scrollbar-track,
