--- conflicted
+++ resolved
@@ -18,11 +18,7 @@
     -webkit-order: 3;
     order: 3;
     margin-top: 0.625rem;
-<<<<<<< HEAD
-    color: var(--color-icon-status-fill-critical);
-=======
     color: var(--status-symbol-color-fill-critical);
->>>>>>> 3d358fd5
     font-size: var(--font-body-2-bold-font-size);
     font-family: var(--font-body-2-bold-font-family);
     font-weight: var(--font-body-2-bold-font-weight);
