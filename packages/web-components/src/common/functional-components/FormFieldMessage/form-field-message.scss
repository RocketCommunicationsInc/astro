--- conflicted
+++ resolved
@@ -15,23 +15,13 @@
     width: fit-content;
     -webkit-order: 3;
     order: 3;
-<<<<<<< HEAD
-    margin-top: 0.625rem;
-=======
     display: flex;
     margin-top: var(--spacing-2);
->>>>>>> a15d9135
     color: var(--color-text-error);
     font-size: var(--font-body-2-bold-font-size);
     font-family: var(--font-body-2-bold-font-family);
     font-weight: var(--font-body-2-bold-font-weight);
     letter-spacing: var(--font-body-2-bold-letter-spacing);
-<<<<<<< HEAD
-}
-
-.rux-error-text svg {
-    margin-right: 0.625rem; // 10px
-=======
     line-height: var(--font-body-2-bold-line-height);
 }
 
@@ -41,5 +31,8 @@
     color: var(--color-text-error);
     margin-right: var(--spacing-2); //8
     cursor: default;
->>>>>>> a15d9135
+}
+
+.rux-error-text svg {
+    margin-right: 0.625rem; // 10px
 }