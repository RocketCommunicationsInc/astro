--- conflicted
+++ resolved
@@ -20,21 +20,6 @@
         return (
             <div class="rux-error-text" part="error-text">
                 {children}
-<<<<<<< HEAD
-                <svg
-                    viewBox="0 0 24 24"
-                    fill="none"
-                    xmlns="http://www.w3.org/2000/svg"
-                >
-                    <path
-                        fill-rule="evenodd"
-                        clip-rule="evenodd"
-                        d="M19.53 21.0001C21.07 21.0001 22.03 19.3301 21.26 18.0001L13.73 4.99005C12.96 3.66005 11.04 3.66005 10.27 4.99005L2.74 18.0001C1.97 19.3301 2.93 21.0001 4.47 21.0001H19.53ZM12 14.0001C11.45 14.0001 11 13.5501 11 13.0001V11.0001C11 10.4501 11.45 10.0001 12 10.0001C12.55 10.0001 13 10.4501 13 11.0001V13.0001C13 13.5501 12.55 14.0001 12 14.0001ZM11 16.0001V18.0001H13V16.0001H11Z"
-                        fill="currentColor"
-                    ></path>
-                </svg>
-=======
->>>>>>> d6071a88
                 {errorText}
             </div>
         )
