{
    "name": "basic-form",
    "version": "0.0.0",
    "scripts": {
        "ng": "ng",
        "start": "ng serve",
        "build": "ng build",
        "watch": "ng build --watch --configuration development",
        "test": "ng test"
    },
    "private": true,
    "dependencies": {
        "@angular/animations": "~12.2.0",
        "@angular/common": "~12.2.0",
        "@angular/compiler": "~12.2.0",
        "@angular/core": "~12.2.0",
        "@angular/forms": "~12.2.0",
        "@angular/platform-browser": "~12.2.0",
        "@angular/platform-browser-dynamic": "~12.2.0",
        "@angular/router": "~12.2.0",
<<<<<<< HEAD
        "@astrouxds/angular": "^1.0.0-alpha.2",
=======
        "@astrouxds/angular": "0.0.8",
        "@astrouxds/astro-web-components": "^0.0.18",
>>>>>>> 2e5b1383
        "rxjs": "~6.6.0",
        "tslib": "^2.3.0",
        "zone.js": "~0.11.4"
    },
    "devDependencies": {
        "@angular-devkit/build-angular": "~12.2.0",
        "@angular/cli": "~12.2.0",
        "@angular/compiler-cli": "~12.2.0",
        "@types/jasmine": "~3.8.0",
        "@types/node": "^12.11.1",
        "jasmine-core": "~3.8.0",
        "karma": "~6.3.0",
        "karma-chrome-launcher": "~3.1.0",
        "karma-coverage": "~2.0.3",
        "karma-jasmine": "~4.0.0",
        "karma-jasmine-html-reporter": "~1.7.0",
        "typescript": "~4.3.5"
    }
}<|MERGE_RESOLUTION|>--- conflicted
+++ resolved
@@ -18,12 +18,8 @@
         "@angular/platform-browser": "~12.2.0",
         "@angular/platform-browser-dynamic": "~12.2.0",
         "@angular/router": "~12.2.0",
-<<<<<<< HEAD
-        "@astrouxds/angular": "^1.0.0-alpha.2",
-=======
         "@astrouxds/angular": "0.0.8",
         "@astrouxds/astro-web-components": "^0.0.18",
->>>>>>> 2e5b1383
         "rxjs": "~6.6.0",
         "tslib": "^2.3.0",
         "zone.js": "~0.11.4"
