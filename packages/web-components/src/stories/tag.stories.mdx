--- conflicted
+++ resolved
@@ -10,12 +10,7 @@
 
 # Tag
 
-<<<<<<< HEAD
-Tags are currently used to indicate one of three statuses: pass, fail, and unknown. However, there is
-an available slot that can be utilized to create your own Tag.
-=======
 Tags help users quickly identify important information related to an item and categorize items by keywords.
->>>>>>> a15d9135
 
 export const Default = (args) => {
     return html`
