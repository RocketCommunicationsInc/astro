import { extractArgTypes } from '@astrouxds/storybook-addon-docs-stencil'
import { Meta, Story, Canvas, ArgsTable } from '@storybook/addon-docs'
import { html, render } from 'lit-html'

<Meta
    title="Forms/Radio Group"
    component="rux-radio-group"
    subcomponents={{ 'Rux Radio': 'rux-radio' }}
    argTypes={extractArgTypes('rux-radio-group')}
    parameters={{
        actions: {
            handles: ['ruxchange rux-radio-group'],
        },
    }}
/>

# Radio Group

Radio Group allows users to interact with a group of radio buttons as a single control. When one selection is made, the previous selection becomes deselected. One option should always be selected.

The Radio Group component is responsible for checking and unchecking individual Radio component's inside the group. The Radio component is only responsible for displaying the checked or unchecked state.

## Guidelines

-   [Astro UXDS: Radio Buttons](https://www.astrouxds.com/ui-components/radio-button)
-   [Astro UXDS: Form and Input Validation](https://www.astrouxds.com/ui-components/validation)

export const Default = (args) => {
    return html`
<rux-radio-group
    name="${args.name}"
    label="${args.label}"
    .value="${args.value}"
    ?invalid="${args.invalid}"
    ?required="${args.required}"
    .helpText="${args.helpText}"
    .errorText="${args.errorText}"
>
    <rux-radio value="one" name="radios">One</rux-radio>
    <rux-radio value="two" name="radios">Two</rux-radio>
    <rux-radio value="three" name="radios">Three</rux-radio>
</rux-radio-group>
    `
}

<Canvas>
    <Story
        args={{
            name: 'radios',
            label: 'Radio group',
            errorText: "",
            helpText: "",
            invalid: false,
            value: {}
        }}
        name="Default"
    >
        {Default.bind()}
    </Story>
</Canvas>

## API

<ArgsTable of="rux-radio-group" />

## Usage

### Marking a radio as checked

Make use of the `value` property to control the state of the checked radio value.

## Variants

### Invalid

export const Invalid = (args) => {
    return html`
<rux-radio-group
    name="radios"
    label="${args.label}"
    .value="${args.value}"
    ?invalid="${args.invalid}"
    ?required="${args.required}"
    .helpText="${args.helpText}"
    .errorText="${args.errorText}"
>
    <rux-radio value="one" name="radios">One</rux-radio>
    <rux-radio value="two" name="radios">Two</rux-radio>
    <rux-radio value="three" name="radios">Three</rux-radio>
</rux-radio-group>
    `
}

<Canvas>
    <Story
        args={{
            name: 'radios',
            label: 'Radio group',
            invalid: true,
            errorText: "",
            helpText: "",
            value: {}
        }}
        name="Invalid"
    >
        {Invalid.bind()}
    </Story>
</Canvas>

### Required

export const Required = (args) => {
    return html`
<rux-radio-group
    name="radios"
    label="${args.label}"
    .value="${args.value}"
    ?invalid="${args.invalid}"
    ?required="${args.required}"
    .helpText="${args.helpText}"
    .errorText="${args.errorText}"
>
    <rux-radio value="one" name="radios">One</rux-radio>
    <rux-radio value="two" name="radios">Two</rux-radio>
    <rux-radio value="three" name="radios">Three</rux-radio>
</rux-radio-group>
    `
}

<Canvas>
    <Story
        args={{
            name: 'radios',
            label: 'Radio group',
            required: true,
        }}
        name="Required"
    >
        {Required.bind()}
    </Story>
</Canvas>

### With Help Text

export const WithHelpText = (args) => {
    return html`
<rux-radio-group
    name="radios"
    label="${args.label}"
    .value="${args.value}"
    ?invalid="${args.invalid}"
    ?required="${args.required}"
    help-text="${args.helpText}"
    .error-text="${args.errorText}"
>
    <rux-radio value="one" name="radios">One</rux-radio>
    <rux-radio value="two" name="radios">Two</rux-radio>
    <rux-radio value="three" name="radios">Three</rux-radio>
</rux-radio-group>
    `
}

<Canvas>
    <Story
        args={{
            name: 'radios',
            label: 'Radio group',
            helpText: 'Help text',
            errorText: "",
            invalid: false,
            value: {}
        }}
        name="With Help Text"
    >
        {WithHelpText.bind()}
    </Story>
</Canvas>

### With Error Text

export const WithErrorText = (args) => {
    return html`
<rux-radio-group
    name="radios"
    label="${args.label}"
    .value="${args.value}"
    ?invalid="${args.invalid}"
<<<<<<< HEAD
    help-text="${args.helpText}"
=======
    ?required="${args.required}"
    .help-text="${args.helpText}"
>>>>>>> 8818effd
    error-text="${args.errorText}"
>
    <rux-radio value="one" name="radios">One</rux-radio>
    <rux-radio value="two" name="radios">Two</rux-radio>
    <rux-radio value="three" name="radios">Three</rux-radio>
</rux-radio-group>
    `
}

<Canvas>
    <Story
        args={{
            name: 'radios',
            label: 'Radio group',
            errorText: 'Error text',
            helpText: "",
            invalid: true,
            value: {}
        }}
        name="With Error Text"
    >
        {WithErrorText.bind()}
    </Story>
</Canvas>

## Customization

### Horizontal Labels

You can utilize the `form-field` and `label` Shadow Parts to have full control over label placement. For example:

```css
rux-radio-group::part(form-field) {
    display: flex;
    flex-direction: row;
    align-items: center;
}
rux-radio-group::part(label) {
    margin-right: var(--spacing-input-label-left);
}
```

export const HorizontalLabel = (args) => {
    return html`
<style>
    #left-example::part(form-field) {
        display: flex;
        flex-direction: row;
    }
    #left-example::part(label) {
        margin-right: var(--spacing-input-label-left);
    }
</style>
<rux-radio-group
    id="left-example"
    name="${args.name}"
    label="${args.label}"
    .value="${args.value}"
    ?invalid="${args.invalid}"
    help-text="${args.helpText}"
    error-text="${args.errorText}"
>
    <rux-radio value="1">one</rux-radio>
    <rux-radio value="2">two</rux-radio>
    <rux-radio value="3">three</rux-radio>
</rux-radio-group>
    `
}

<Canvas>
    <Story
        name="Horizontal Label"
        args={{
            name: 'radios',
            label: 'Label',
            errorText: "",
            helpText: "",
            invalid: false,
            value: {}
        }}
    >
        {HorizontalLabel.bind()}
    </Story>
</Canvas>

## Cherry Picking

If you're already utilizing a build system that supports tree shaking and want to only import this individual component:

```js
import RuxRadio from '@astrouxds/astro-web-components/dist/components/rux-radio.js'
import RuxRadioGroup from '@astrouxds/astro-web-components/dist/components/rux-radio-group.js'
customElements.define('rux-radio', RuxRadio)
customElements.define('rux-radio-group', RuxRadioGroup)
```<|MERGE_RESOLUTION|>--- conflicted
+++ resolved
@@ -185,12 +185,8 @@
     label="${args.label}"
     .value="${args.value}"
     ?invalid="${args.invalid}"
-<<<<<<< HEAD
-    help-text="${args.helpText}"
-=======
     ?required="${args.required}"
     .help-text="${args.helpText}"
->>>>>>> 8818effd
     error-text="${args.errorText}"
 >
     <rux-radio value="one" name="radios">One</rux-radio>
