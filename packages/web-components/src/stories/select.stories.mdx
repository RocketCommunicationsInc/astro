--- conflicted
+++ resolved
@@ -306,11 +306,7 @@
         label="${args.label}"
         input-id="${args.inputId}"
         label-id="${args.labelId}"
-<<<<<<< HEAD
-        error-text="${args.errorText}"
-=======
         .error-text="${args.errorText}"
->>>>>>> 8818effd
         help-text="${args.helpText}"
         name="${args.name}"
     >
