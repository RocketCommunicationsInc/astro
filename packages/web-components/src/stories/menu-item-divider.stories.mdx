import { extractArgTypes } from '@astrouxds/storybook-addon-docs-stencil'
import { Meta, Story, Canvas, ArgsTable } from '@storybook/addon-docs'
import { html, render } from 'lit-html'

<Meta
    title="Components/Pop Up/Menu Item Divider"
    component="rux-menu-item-divider"
    subcomponents={{ RuxPopUp: 'rux-pop-up' }}
    argTypes={extractArgTypes('rux-menu-item-divider')}
/>

# Menu Item Divider

<<<<<<< HEAD
Menu Item should be used inside of [Pop Up Menu](?path=/docs/components-pop-up-menu--default-story). It is used to group Menu Items.
=======
Menu Item should be used inside of [Pop Up](?path=/docs/components-pop-up--default-story). It is used to group Menu Items.
>>>>>>> a15d9135

export const Default = (args) => {
    return html` <rux-menu-item-divider></rux-menu-item-divider> `
}

<Canvas>
    <Story name="Default">{Default.bind()}</Story>
</Canvas>

## API

<ArgsTable of="rux-menu-item-divider" />

## Cherry Picking

If you're already utilizing a build system that supports tree shaking and want to only import this individual component:

```js
import RuxMenuItemDivider from '@astrouxds/astro-web-components/dist/components/rux-menu-item-divider'
customElements.define('rux-menu-item-divider', RuxMenuItemDivider)
```<|MERGE_RESOLUTION|>--- conflicted
+++ resolved
@@ -11,11 +11,7 @@
 
 # Menu Item Divider
 
-<<<<<<< HEAD
-Menu Item should be used inside of [Pop Up Menu](?path=/docs/components-pop-up-menu--default-story). It is used to group Menu Items.
-=======
 Menu Item should be used inside of [Pop Up](?path=/docs/components-pop-up--default-story). It is used to group Menu Items.
->>>>>>> a15d9135
 
 export const Default = (args) => {
     return html` <rux-menu-item-divider></rux-menu-item-divider> `
