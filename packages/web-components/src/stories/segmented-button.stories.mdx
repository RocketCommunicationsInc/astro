--- conflicted
+++ resolved
@@ -32,11 +32,8 @@
 <div style="padding: 10vh 5vw; display: flex; justify-content: center;">
     <rux-segmented-button
         .data="${args.data}"
-<<<<<<< HEAD
         .selected="${args.selected}"
-=======
         .size="${args.size}"
->>>>>>> 8818effd
     ></rux-segmented-button>
 </div>
     `
