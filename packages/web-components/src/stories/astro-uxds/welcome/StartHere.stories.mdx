--- conflicted
+++ resolved
@@ -54,11 +54,7 @@
   .framework {
     text-align: center;
     border-radius: var(--radius-base);
-<<<<<<< HEAD
-    border: 1px solid var(--color-interactive-default);
-=======
     border: 1px solid var(--color-background-interactive-default);
->>>>>>> 3d358fd5
     cursor: pointer;
   }
   .framework .sbdocs {
@@ -69,17 +65,10 @@
     font-size: 1.5rem;
   }
   .framework:hover {
-<<<<<<< HEAD
-    border-color: var(--color-interactive-hover);
-  }
-  .framework:hover .sbdocs-a {
-    color: var(--color-interactive-hover);
-=======
     border-color: var(--color-background-interactive-hover);
   }
   .framework:hover .sbdocs-a {
     color: var(--color-background-interactive-hover);
->>>>>>> 3d358fd5
   }
   .framework .sbdocs svg {
     margin-bottom: 2rem;
