import { extractArgTypes } from '@astrouxds/storybook-addon-docs-stencil'
import { Meta, Story, Canvas, ArgsTable } from '@storybook/addon-docs'
import { html, render } from 'lit-html'

<Meta
    title="Components/Modal"
    component="rux-modal"
    argTypes={extractArgTypes('rux-modal')}
    parameters={{
        actions: {
            handles: ['ruxmodalclosed rux-modal', 'ruxmodalopened rux-modal'],
        },
    }}
/>

# Modal

A Modal interrupts the app experience to prompt a user to confirm an action or acknowledge a piece of information.

## Guidelines

-   [Astro UXDS: Modal](https://astrouxds.com/ui-components/dialog-box)

export const Modal = (args) => {
    return html`
<<<<<<< HEAD
<div style="display: flex; flex-flow: column; justify-content: center;">
    <rux-modal
        ?open="${args.open}"
        modal-message="${args.modalMessage}"
        modal-title="${args.modalTitle}"
        confirm-text="${args.confirmText}"
        deny-text="${args.denyText}"
    ></rux-modal>
</div
=======
            <style>
            .sbdocs #story--components-modal--default-story {
                display: block;
                min-height: 500px;
            }
                .sbdocs #story--components-modal--modal rux-modal::part(container) {
        position: absolute;
        top: 0px;
        left: 0px;
        width: 100%;
        height: 100%;
    }
            .rux-button-group{
                margin-top: auto;
                margin-left: auto;
                align-self: flex-end;
            }
            rux-modal::part(modal-wrapper) {
                position: absolute;
                top: 0px;
                left: 0px;
                width: 100%;
                height: 100%;
            }
        </style>
        <div style="display: flex; flex-flow: column; justify-content: center;">
            <rux-modal
                ?open="${args.open}"
                ?click-to-close="${args.clickToClose}"
                id="modal-1"
            >
            <div slot="header">Modal title</div>
            <div slot="message">Modal message</div>
            <div slot="footer">
                <rux-button-group class="rux-button-group" h-align="right">
                    <rux-button class="btn" secondary>Cancel</rux-button>
                    <rux-button class="btn" >Release</rux-button>
                </rux-button-group>
            </div>
            </rux-modal>
        </div>
        <script>
            let modal = document.getElementById('modal-1');
            let btns = document.querySelectorAll('.btn');
            btns.forEach((btn) => {
                btn.addEventListener("click", () => {
                    modal.open = false;
                })
            })
        </script>
>>>>>>> c9b10b83
    `
}

<Canvas>
    <Story
        args={{
            open: true,
        }}
        name="Default"
    >
        {Modal.bind()}
    </Story>
</Canvas>

## API

<ArgsTable of="rux-modal" />

## Variants

### Close on click away

export const ClickToClose = (args) => {
    return html`
        <style>
            .sbdocs #story--components-modal--click-to-close {
                display: block;
                min-height: 500px;
            }
            rux-modal::part(container) {
                position: absolute;
                top: 0px;
                left: 0px;
                width: 100%;
                height: 100%;
            }
            .rux-button-group {
                margin-top: auto;
                margin-left: auto;
                align-self: flex-end;
            }
        </style>
        <div style="display: flex; flex-flow: column; justify-content: center;">
            <rux-modal
                ?open="${args.open}"
                ?click-to-close="${args.clickToClose}"
            >
                <div slot="header">Click Off Close</div>
                <div slot="message">
                    <p>
                        If click-to-close is true, clicking off of rux-modal
                        will close it.
                    </p>
                </div>
                <div
                    slot="footer"
                    style="width: 100%; display: flex; justify-content: space-between; align-items: center;"
                >
                    <div>
                        <a
                            href="https://astrouxds.com/"
                            style="margin-right: 10px; text-decoration: none; color: var(--color-primary);"
                            >Modal Link</a
                        >
                    </div>
                    <div>
                        <rux-button-group>
                            <rux-button secondary>Cancel</rux-button>
                            <rux-button>Confirm</rux-button>
                        </rux-button-group>
                    </div>
                </div>
            </rux-modal>
        </div>
    `
}

<Canvas>
    <Story
        args={{
            open: true,
            clickToClose: true,
        }}
        name="Click To Close"
    >
        {ClickToClose.bind()}
    </Story>
</Canvas>

### Other Variants

export const OtherVariants = (args) => {
    return html`
        <style>
            .sbdocs #story--components-modal--other-variants {
                display: block;
                min-height: 500px;
            }
            rux-modal::part(container) {
                position: relative;
                top: 0px;
                left: 0px;
                width: 100%;
                height: 100%;
            }
            ul {
                list-style: none;
                background-color: black;
            }
            li {
                padding: 1rem;
            }
        </style>
        <ul>
            <li>
                <rux-modal open>
                    <div slot="header">Title and message with no footer</div>
                    <div slot="message">Modal Message</div>
                </rux-modal>
            </li>
            <li>
                <rux-modal open>
                    <div slot="header">Title and footer with no message</div>
                    <div
                    slot="footer"
                    style="width: 100%; display: flex; justify-content: space-between; align-items: center;"
                >
                    <div>
                        <a
                            href="https://astrouxds.com/"
                            style="margin-right: 10px; text-decoration: none; color: var(--color-primary);"
                            >Modal Link</a
                        >
                    </div>
                    <div>
                        <rux-button-group>
                            <rux-button secondary>Cancel</rux-button>
                            <rux-button>Confirm</rux-button>
                        </rux-button-group>
                    </div>
                </div>
                </rux-modal>
            </li>
            <li>
                <rux-modal open>
                    <div slot="message">Message and footer, no title</div>
                     <div
                        slot="footer"
                        style="width: 100%; display: flex; justify-content: space-between; align-items: center;"
                     >
                        <div>
                            <a
                                href="https://astrouxds.com/"
                                style="margin-right: 10px; text-decoration: none; color: var(--color-primary);"
                                >Modal Link</a
                            >
                        </div>
                    <div>
                        <rux-button-group>
                            <rux-button secondary>Cancel</rux-button>
                            <rux-button>Confirm</rux-button>
                        </rux-button-group>
                    </div>
                </div>
                </rux-modal>
            </li>
        </ul>
    `
}

<Canvas>
    <Story
        name="Other Variants"
    >
        {OtherVariants.bind()}
    </Story>
</Canvas>

## Opening, Closing and Focusing

### Opening and Closing

The `open` prop of `rux-modal` is mutable and can be changed accordingly. The `click-to-close` prop can be used to enable the closing of `rux-modal` when a user clicks off of it. Here is a basic example of doing so with buttons:

```js
<rux-modal id="modal" open click-to-close>
    <div slot="header">Modal Header</div>
    <p slot="message">Modal message here!</p>
    <div slot="footer">
        <rux-button id="confirm">Confirm</rux-button>
    </div>
</rux-modal>
<script>
    const modal = document.getElementById('modal');
    const confirm = document.getElementById('confirm')
    confirm.addEventListener('click', () => {
        modal.open = false;
    })
</script>
```

### Applying Focus

Often times when a modal opens, you want to focus a specific element. Here's a simple way to apply focus using a `rux-button` to open the modal:

```js
<rux-button id="open">Open Modal</rux-button>
<rux-modal id="modal" click-to-close>
    <div slot="header">Modal Header</div>
    <p slot="message">Modal message here!</p>
    <div slot="footer">
        <rux-button id="confirm">Confirm</rux-button>
    </div>
</rux-modal>

<script>
    const modal = document.getElementById('modal')
    const open = document.getElementById('open')
    const confirm = document.getElementById('confirm')
    modal.addEventListener('ruxmodalopened', () => {
        setTimeout(() => {
            confirm.focus()
        }, 0)
    })
    confirm.addEventListener('click', () => {
        modal.open = false
    })
    open.addEventListener('click', () => {
        modal.open = true
    })
</script>
```

## Cherry Picking

If you're already utilizing a build system that supports tree shaking and want to only import this individual component:

```js
import RuxModal from '@astrouxds/astro-web-components/dist/components/rux-modal.js'
customElements.define('rux-modal', RuxModal)
```<|MERGE_RESOLUTION|>--- conflicted
+++ resolved
@@ -23,17 +23,6 @@
 
 export const Modal = (args) => {
     return html`
-<<<<<<< HEAD
-<div style="display: flex; flex-flow: column; justify-content: center;">
-    <rux-modal
-        ?open="${args.open}"
-        modal-message="${args.modalMessage}"
-        modal-title="${args.modalTitle}"
-        confirm-text="${args.confirmText}"
-        deny-text="${args.denyText}"
-    ></rux-modal>
-</div
-=======
             <style>
             .sbdocs #story--components-modal--default-story {
                 display: block;
@@ -84,7 +73,6 @@
                 })
             })
         </script>
->>>>>>> c9b10b83
     `
 }
 
