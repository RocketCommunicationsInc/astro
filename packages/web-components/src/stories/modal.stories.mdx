import { extractArgTypes } from '@astrouxds/storybook-addon-docs-stencil'
import { Meta, Story, Canvas, ArgsTable } from '@storybook/addon-docs'
import { html, render } from 'lit-html'

import { styled } from '@storybook/theming'
export const StyledDiv = styled.div`
    position: relative;
    margin: 1rem 0;
    border-left: 20px solid var(--color-status-serious);
    background: white;
    color: var(--color-status-serious);
    padding: 19px;
    font-family: var(--font-body-1-bold-font-family);
    font-size: var(--font-body-1-bold-font-size);
    font-weight: var(--font-body-1-bold-font-weight);
    letter-spacing: var(--font-body-1-bold-letter-spacing);
    .banner-text {
        margin-top: 1rem;
        color: var(--color-text-inverse);
    }
`

export const BetaTag = styled.div`
  display: inline-block;
  padding: 7px;
  color: var(--color-palette-neutral-1000);
  border-radius: var(--radius-base);
  background: var(--color-status-serious);
      font-family: var(--font-body-2-bold-font-family);
    font-size: var(--font-body-2-bold-font-size);
    font-weight: var(--font-body-2-bold-font-weight);
    letter-spacing: var(--font-body-2-bold-letter-spacing);
`

<Meta
    title="Components/Modal"
    component="rux-modal"
    argTypes={extractArgTypes('rux-modal')}
    parameters={{
        actions: {
            handles: ['ruxmodalclosed rux-modal', 'ruxmodalopened rux-modal'],
        },
    }}
/>

# Modal <BetaTag>Deprecated</BetaTag>

<<<<<<< HEAD
A Modal interrupts the app experience to prompt a user to confirm an action or acknowledge a piece of information.
=======
<StyledDiv>
    <div>Deprecation Warning</div>
    <p class="banner-text">
        Modal has been renamed to Dialog and will be removed in 7.0.
    </p>
</StyledDiv>

A Modal interrupts the app experience to prompt a user to confirm an action or acknowledge a piece of information. It displays information along with a set of Buttons allowing users to “Accept or Cancel” the actions presented within the Rux Modal.
>>>>>>> 9888dcc0

## Guidelines

-   [Astro UXDS: Modal](https://astrouxds.com/ui-components/dialog-box)

export const Modal = (args) => {
    return html`
            <style>
            .sbdocs #story--components-modal--default-story {
                display: block;
                min-height: 500px;
            }
                .sbdocs #story--components-modal--modal rux-modal::part(container) {
        position: absolute;
        top: 0px;
        left: 0px;
        width: 100%;
        height: 100%;
    }
            .rux-button-group{
                margin-top: auto;
                margin-left: auto;
                align-self: flex-end;
            }
            rux-modal::part(modal-wrapper) {
                position: absolute;
                top: 0px;
                left: 0px;
                width: 100%;
                height: 100%;
            }
        </style>
        <div style="display: flex; flex-flow: column; justify-content: center;">
            <rux-modal
                ?open="${args.open}"
                ?click-to-close="${args.clickToClose}"
                id="modal-1"
            >
            <div slot="header">Modal title</div>
            <div slot="message">Modal message</div>
            <div slot="footer">
                <rux-button-group class="rux-button-group" h-align="right">
                    <rux-button class="btn" secondary>Cancel</rux-button>
                    <rux-button class="btn" >Release</rux-button>
                </rux-button-group>
            </div>
            </rux-modal>
        </div>
        <script>
            let modal = document.getElementById('modal-1');
            let btns = document.querySelectorAll('.btn');
            btns.forEach((btn) => {
                btn.addEventListener("click", () => {
                    modal.open = false;
                })
            })
        </script>
    `
}

<Canvas>
    <Story
        args={{
            open: true,
        }}
        name="Default"
    >
        {Modal.bind()}
    </Story>
</Canvas>

## API

<ArgsTable of="rux-modal" />

### Variants

export const WithSlots = (args) => {
    return html`
    <style>
        rux-modal::part(message){
            padding: 0.5rem;
        }
    </style>
<div style="display: flex; flex-direction: column; justify-content: center;">
<rux-modal
    ?open="${args.open}"
>
    <span slot="header">Slot Header</span>
<<<<<<< HEAD
    <div slot="message" style="display: flex; flex-direction: column;">
=======
    <div style="display: flex; flex-direction: column;">
>>>>>>> 9888dcc0
        <span style="margin-bottom: 10px;">Slot Message</span>
        <rux-input label="Input"></rux-input>
    </div>
    <div slot="footer" style="display: flex; justify-content: space-between; align-items: center;">
        <a href="astrouxds.com">Link</a>
        <rux-button-group h-align="right">
            <rux-button secondary>Cancel</rux-button>
            <rux-button>Confirm</rux-button>
        </rux-button-group>
    </div>
</rux-modal>
</div>
    `
}

<Canvas>
    <Story
        args={{
            open: true,
        }}
        argTypes={{
            modalTitle: { table: { disable: true}},
            modalMessage: { table: { disable: true}},
            confirmText: { table: { disable: true}},
            denyText: { table: { disable: true}}
        }}
        name="With Slots"
    >
        {WithSlots.bind()}
    </Story>
</Canvas>

## Opening, Closing and Focusing with Slots

<<<<<<< HEAD
Using slots in the modal allows for near complete customization of the component, but also requires a bit more
=======
Using slots in the Modal allows for near complete customization of the component, but also requires a bit more
>>>>>>> 9888dcc0
boilerplate for some things that are built in with the default method. 

### Opening and Closing

The `open` prop of `rux-modal` is mutable and can be changed accordingly. Here's an example of how you could do that 
<<<<<<< HEAD
using a `rux-button` to open the modal, and another `rux-button` in the `footer` slot to close it.
=======
using a `rux-button` to open the Modal, and another `rux-button` in the `footer` slot to close it.
>>>>>>> 9888dcc0

```js
<rux-button id="open">Open Modal</rux-button>
<rux-modal id="modal" open>
    <div slot="header">Modal Header</div>
<<<<<<< HEAD
    <span slot="message">Modal message here!</span>
=======
    <span>Modal message here!</span>
>>>>>>> 9888dcc0
    <div slot="footer">
        <rux-button id="confirm">Confirm</rux-button>
    </div>
</rux-modal>
<script>
    const openModal = document.getElementById('open')
    const modal = document.getElementById('modal');
    const confirm = document.getElementById('confirm')
    openModal.addEventListener('click', () => { 
        modal.open = true;
    })
    confirm.addEventListener('click', () => {
        modal.open = false;
    })
</script>
```

### Applying Focus

<<<<<<< HEAD
Often times when a modal opens, you want to focus a specific element like a confirm or cancel button. 
=======
Often times when a Modal opens, you want to focus a specific element like a confirm or cancel button. 
>>>>>>> 9888dcc0
Here's a simple way to do that if you're using slots to customize the footer.

```js
<rux-button id="open">Open Modal</rux-button>
<rux-modal id="modal">
    <div slot="header">Modal Header</div>
<<<<<<< HEAD
    <p slot="message">Modal message here!</p>
=======
    <p>Modal message here!</p>
>>>>>>> 9888dcc0
    <div slot="footer">
        <rux-button id="confirm">Confirm</rux-button>
    </div>
</rux-modal>

<script>
    const modal = document.getElementById('modal')
    const open = document.getElementById('open')
    const confirm = document.getElementById('confirm')
    modal.addEventListener('ruxmodalopened', () => {
        //Find the native button that is in the shadow dom
        const shadowBtn = confirm.shadowRoot.querySelector('button');
        setTimeout(() => {
            shadowBtn.focus()
        })
    })
    confirm.addEventListener('click', () => {
        modal.open = false
    })
    open.addEventListener('click', () => {
        modal.open = true
    })
</script>
```

## Cherry Picking

If you're already utilizing a build system that supports tree shaking and want to only import this individual component:

```js
import RuxModal from '@astrouxds/astro-web-components/dist/components/rux-modal.js'
customElements.define('rux-modal', RuxModal)
```<|MERGE_RESOLUTION|>--- conflicted
+++ resolved
@@ -45,9 +45,6 @@
 
 # Modal <BetaTag>Deprecated</BetaTag>
 
-<<<<<<< HEAD
-A Modal interrupts the app experience to prompt a user to confirm an action or acknowledge a piece of information.
-=======
 <StyledDiv>
     <div>Deprecation Warning</div>
     <p class="banner-text">
@@ -56,7 +53,6 @@
 </StyledDiv>
 
 A Modal interrupts the app experience to prompt a user to confirm an action or acknowledge a piece of information. It displays information along with a set of Buttons allowing users to “Accept or Cancel” the actions presented within the Rux Modal.
->>>>>>> 9888dcc0
 
 ## Guidelines
 
@@ -146,11 +142,7 @@
     ?open="${args.open}"
 >
     <span slot="header">Slot Header</span>
-<<<<<<< HEAD
-    <div slot="message" style="display: flex; flex-direction: column;">
-=======
     <div style="display: flex; flex-direction: column;">
->>>>>>> 9888dcc0
         <span style="margin-bottom: 10px;">Slot Message</span>
         <rux-input label="Input"></rux-input>
     </div>
@@ -185,31 +177,19 @@
 
 ## Opening, Closing and Focusing with Slots
 
-<<<<<<< HEAD
 Using slots in the modal allows for near complete customization of the component, but also requires a bit more
-=======
-Using slots in the Modal allows for near complete customization of the component, but also requires a bit more
->>>>>>> 9888dcc0
 boilerplate for some things that are built in with the default method. 
 
 ### Opening and Closing
 
 The `open` prop of `rux-modal` is mutable and can be changed accordingly. Here's an example of how you could do that 
-<<<<<<< HEAD
 using a `rux-button` to open the modal, and another `rux-button` in the `footer` slot to close it.
-=======
-using a `rux-button` to open the Modal, and another `rux-button` in the `footer` slot to close it.
->>>>>>> 9888dcc0
 
 ```js
 <rux-button id="open">Open Modal</rux-button>
 <rux-modal id="modal" open>
     <div slot="header">Modal Header</div>
-<<<<<<< HEAD
-    <span slot="message">Modal message here!</span>
-=======
     <span>Modal message here!</span>
->>>>>>> 9888dcc0
     <div slot="footer">
         <rux-button id="confirm">Confirm</rux-button>
     </div>
@@ -229,22 +209,14 @@
 
 ### Applying Focus
 
-<<<<<<< HEAD
 Often times when a modal opens, you want to focus a specific element like a confirm or cancel button. 
-=======
-Often times when a Modal opens, you want to focus a specific element like a confirm or cancel button. 
->>>>>>> 9888dcc0
 Here's a simple way to do that if you're using slots to customize the footer.
 
 ```js
 <rux-button id="open">Open Modal</rux-button>
 <rux-modal id="modal">
     <div slot="header">Modal Header</div>
-<<<<<<< HEAD
-    <p slot="message">Modal message here!</p>
-=======
     <p>Modal message here!</p>
->>>>>>> 9888dcc0
     <div slot="footer">
         <rux-button id="confirm">Confirm</rux-button>
     </div>
