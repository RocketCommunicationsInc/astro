--- conflicted
+++ resolved
@@ -91,64 +91,6 @@
 
 <ArgsTable of="rux-modal" />
 
-<<<<<<< HEAD
-## Variants
-
-### Close on click away
-
-export const ClickToClose = (args) => {
-    return html`
-        <style>
-            .sbdocs #story--components-modal--click-to-close {
-                display: block;
-                min-height: 500px;
-            }
-            rux-modal::part(container) {
-                position: absolute;
-                top: 0px;
-                left: 0px;
-                width: 100%;
-                height: 100%;
-            }
-            .rux-button-group {
-                margin-top: auto;
-                margin-left: auto;
-                align-self: flex-end;
-            }
-        </style>
-        <div style="display: flex; flex-flow: column; justify-content: center;">
-            <rux-modal
-                ?open="${args.open}"
-                ?click-to-close="${args.clickToClose}"
-            >
-                <div slot="header">Click Off Close</div>
-                <div slot="message">
-                    <p>
-                        If click-to-close is true, clicking off of rux-modal
-                        will close it.
-                    </p>
-                </div>
-                <div
-                    slot="footer"
-                    style="width: 100%; display: flex; justify-content: space-between; align-items: center;"
-                >
-                    <div>
-                        <a
-                            href="https://astrouxds.com/"
-                            style="margin-right: 10px; text-decoration: none; color: var(--color-primary);"
-                            >Modal Link</a
-                        >
-                    </div>
-                    <div>
-                        <rux-button-group>
-                            <rux-button secondary>Cancel</rux-button>
-                            <rux-button>Confirm</rux-button>
-                        </rux-button-group>
-                    </div>
-                </div>
-            </rux-modal>
-        </div>
-=======
 ### Variants
 
 export const WithSlots = (args) => {
@@ -176,7 +118,6 @@
     </div>
 </rux-modal>
 </div>
->>>>>>> 340ed72c
     `
 }
 
@@ -184,115 +125,6 @@
     <Story
         args={{
             open: true,
-<<<<<<< HEAD
-            clickToClose: true,
-        }}
-        name="Click To Close"
-    >
-        {ClickToClose.bind()}
-    </Story>
-</Canvas>
-
-### Other Variants
-
-export const OtherVariants = (args) => {
-    return html`
-        <style>
-            .sbdocs #story--components-modal--other-variants {
-                display: block;
-                min-height: 500px;
-            }
-            rux-modal::part(container) {
-                position: relative;
-                top: 0px;
-                left: 0px;
-                width: 100%;
-                height: 100%;
-            }
-            ul {
-                list-style: none;
-                background-color: black;
-            }
-            li {
-                padding: 1rem;
-            }
-        </style>
-        <ul>
-            <li>
-                <rux-modal open>
-                    <div slot="header">Title and message with no footer</div>
-                    <div slot="message">Modal Message</div>
-                </rux-modal>
-            </li>
-            <li>
-                <rux-modal open>
-                    <div slot="header">Title and footer with no message</div>
-                    <div
-                    slot="footer"
-                    style="width: 100%; display: flex; justify-content: space-between; align-items: center;"
-                >
-                    <div>
-                        <a
-                            href="https://astrouxds.com/"
-                            style="margin-right: 10px; text-decoration: none; color: var(--color-primary);"
-                            >Modal Link</a
-                        >
-                    </div>
-                    <div>
-                        <rux-button-group>
-                            <rux-button secondary>Cancel</rux-button>
-                            <rux-button>Confirm</rux-button>
-                        </rux-button-group>
-                    </div>
-                </div>
-                </rux-modal>
-            </li>
-            <li>
-                <rux-modal open>
-                    <div slot="message">Message and footer, no title</div>
-                     <div
-                        slot="footer"
-                        style="width: 100%; display: flex; justify-content: space-between; align-items: center;"
-                     >
-                        <div>
-                            <a
-                                href="https://astrouxds.com/"
-                                style="margin-right: 10px; text-decoration: none; color: var(--color-primary);"
-                                >Modal Link</a
-                            >
-                        </div>
-                    <div>
-                        <rux-button-group>
-                            <rux-button secondary>Cancel</rux-button>
-                            <rux-button>Confirm</rux-button>
-                        </rux-button-group>
-                    </div>
-                </div>
-                </rux-modal>
-            </li>
-        </ul>
-    `
-}
-
-<Canvas>
-    <Story
-        name="Other Variants"
-    >
-        {OtherVariants.bind()}
-    </Story>
-</Canvas>
-
-## Opening, Closing and Focusing
-
-### Opening and Closing
-
-The `open` prop of `rux-modal` is mutable and can be changed accordingly. The `click-to-close` prop can be used to enable the closing of `rux-modal` when a user clicks off of it. Here is a basic example of doing so with buttons:
-
-```js
-<rux-modal id="modal" open click-to-close>
-    <div slot="header">Modal Header</div>
-    <p slot="message">Modal message here!</p>
-=======
         }}
         argTypes={{
             modalTitle: { table: { disable: true}},
@@ -321,23 +153,17 @@
 <rux-modal id="modal" open>
     <div slot="header">Modal Header</div>
     <span slot="message">Modal message here!</span>
->>>>>>> 340ed72c
     <div slot="footer">
         <rux-button id="confirm">Confirm</rux-button>
     </div>
 </rux-modal>
 <script>
-<<<<<<< HEAD
-    const modal = document.getElementById('modal');
-    const confirm = document.getElementById('confirm')
-=======
     const openModal = document.getElementById('open')
     const modal = document.getElementById('modal');
     const confirm = document.getElementById('confirm')
     openModal.addEventListener('click', () => { 
         modal.open = true;
     })
->>>>>>> 340ed72c
     confirm.addEventListener('click', () => {
         modal.open = false;
     })
@@ -346,20 +172,12 @@
 
 ### Applying Focus
 
-<<<<<<< HEAD
-Often times when a modal opens, you want to focus a specific element. Here's a simple way to apply focus using a `rux-button` to open the modal:
-
-```js
-<rux-button id="open">Open Modal</rux-button>
-<rux-modal id="modal" click-to-close>
-=======
 Often times when a modal opens, you want to focus a specific element like a confirm or cancel button. 
 Here's a simple way to do that if you're using slots to customize the footer.
 
 ```js
 <rux-button id="open">Open Modal</rux-button>
 <rux-modal id="modal">
->>>>>>> 340ed72c
     <div slot="header">Modal Header</div>
     <p slot="message">Modal message here!</p>
     <div slot="footer">
@@ -372,17 +190,11 @@
     const open = document.getElementById('open')
     const confirm = document.getElementById('confirm')
     modal.addEventListener('ruxmodalopened', () => {
-<<<<<<< HEAD
-        setTimeout(() => {
-            confirm.focus()
-        }, 0)
-=======
         //Find the native button that is in the shadow dom
         const shadowBtn = confirm.shadowRoot.querySelector('button');
         setTimeout(() => {
             shadowBtn.focus()
         })
->>>>>>> 340ed72c
     })
     confirm.addEventListener('click', () => {
         modal.open = false
