<!DOCTYPE html>
<html dir="ltr" lang="en">
    <head>
        <meta charset="utf-8" />
        <meta
            name="viewport"
            content="width=device-width, initial-scale=1.0, minimum-scale=1.0, maximum-scale=5.0"
        />
        <title>Stencil Component Starter</title>

        <link rel="preconnect" href="https://fonts.gstatic.com" />
        <link
            href="https://fonts.googleapis.com/css2?family=Roboto+Mono:wght@100;300;400&family=Roboto:wght@100;300;400;500;700;900&display=swap"
            rel="stylesheet"
        />
        <script type="module" src="/build/astro-web-components.esm.js"></script>
        <script nomodule src="/build/astro-web-components.js"></script>
        <link rel="stylesheet" href="/build/astro-web-components.css" />
    </head>

    <body>
        <div
            style="
                width: 350px;
                margin: 1rem auto;
                display: flex;
                gap: 1rem;
                flex-direction: column;
            "
        >
            <span>2025-01-25T17:25:24.211Z</span>
            <span>2025-02-25T17:25:24.211Z</span>
            <span>2024-02-25T17:25:24.211Z</span>
            <rux-textarea></rux-textarea>
            <rux-datetime-picker
                label="Default (no given value)"
                help-text="Help Text"
                precision="ms"
                min-year="2000"
                max-year="2040"
            ></rux-datetime-picker>
            <div>
                <rux-radio-group label="Precision" name="precision" value="MS">
                    <rux-radio value="sec" name="precision">Seconds</rux-radio>
                    <rux-radio value="ms" name="precision"
                        >Milliseconds</rux-radio
                    >
<<<<<<< HEAD
                    <rux-radio value="min" name="precision">Minutes</rux-radio>
                </rux-radio-group>
            </div>
            <rux-datetime-picker
                label="Min"
                value="2025-01-25T17:25:24.211Z"
            ></rux-datetime-picker>
            <!-- <rux-datetime-picker
                label="Seconds"
                value="2025-01-25T17:25:24.211Z"
                precision="sec"
            ></rux-datetime-picker> -->
            <!-- <rux-datetime-picker label="MS" value="2025-01-25T17:25:24.211Z" precision="ms"></rux-datetime-picker>
    <div style="width: 300px; margin: 1rem auto"> -->
        </div>
=======
                        <rux-radio value="top" name="radios">Top</rux-radio>
                        <rux-radio value="both" name="radios">Both</rux-radio>
                        <rux-radio value="bottom" name="radios"
                            >Bottom</rux-radio
                        >
                    </rux-radio-group>
                    <rux-switch
                        id="show-secondary-ruler"
                        label="Show Secondary Ruler"
                    ></rux-switch>
                    <rux-switch id="hide-j-day" label="Hide J-Day"></rux-switch>
                    <rux-switch id="toggle-theme" label="Toggle Theme"></rux-switch>
                </section>

                <rux-timeline
                    id="first"
                    has-played-indicator="false"
                    timezone="America/New_York"
                    start="2021-01-01T00:00:00.000Z"
                    end="2021-03-02T01:00:00.000Z"
                    playhead="2021-01-02T00:00:00.000Z"
                    interval="hour"
                    zoom="4"
                    show-grid
                    show-secondary-ruler
                    show-start-of-day
                    show-grid
                >
                    <rux-track>
                        <div slot="label">Region 1</div>
                        <rux-time-region
                            start="2021-01-01T03:00:00.000Z"
                            end="2021-01-02T02:00:00Z"
                            status="serious"
                        >
                            Event 1.2
                        </rux-time-region>
                    </rux-track>
                    <rux-track>
                        <div slot="label">Region 2</div>
                        <rux-time-region
                            start="2021-01-10T01:00:00Z"
                            end="2021-01-12T02:00:00Z"
                            status="serious"
                        >
                            Event 1.2
                        </rux-time-region>
                    </rux-track>
                    <rux-track>
                        <div slot="label">Region 3</div>
                        <rux-time-region
                            start="2021-02-25T01:00:00Z"
                            end="2021-02-27T02:00:00Z"
                            status="serious"
                        >
                            Event 3.2
                        </rux-time-region>
                    </rux-track>
                    <rux-track slot="ruler">
                        <rux-ruler></rux-ruler>
                    </rux-track>
                </rux-timeline>
            </main>
        </rux-classification-marking>
        <script>
            const timeline = document.querySelector('rux-timeline')
            const input = document.querySelector('rux-input')
            const interval = document.getElementById('interval-level')
            const currenttz = document.querySelector('#currentTimezone')
            currenttz.textContent = timeline.getAttribute('timezone')
            const setRulerPosition = document.getElementById(
                'set-ruler-position'
            )
            const toggleShowSecondaryRuler = document.getElementById(
                'show-secondary-ruler'
            )
            const hideJDay = document.getElementById('hide-j-day')
            const toggleTheme = document.getElementById('toggle-theme')

            hideJDay.addEventListener('ruxchange', (e) => {
                timeline.toggleAttribute('hide-j-day')
            })
            toggleTheme.addEventListener('ruxchange', () => {
              document.querySelector('body').classList.toggle('light-theme')
            })
            toggleShowSecondaryRuler.addEventListener('ruxchange', (e) => {
                timeline.toggleAttribute('show-secondary-ruler')
            })
            setRulerPosition.addEventListener('ruxchange', (e) => {
                timeline.setAttribute('ruler-position', e.target.value)
            })

            let zoomLevel = 4
            input.value = zoomLevel
            interval.value = timeline.getAttribute('interval')
            function zoom(number) {
                zoomLevel = zoomLevel + number
                input.value = zoomLevel
                setZoomInterval(zoomLevel)
                timeline.setAttribute('zoom', zoomLevel)
            }

            const togglegrid = () => {
                timeline.toggleAttribute('show-grid')
            }

            const toggleTimezone = () => {
                const current = timeline.timezone

                const newTz =
                    current === 'America/New_York' ? 'UTC' : 'America/New_York'
                timeline.timezone = newTz
                currenttz.textContent = newTz
            }

            function setZoomInterval(zoomLevel) {
                if (zoomLevel === 1) {
                    timeline.setAttribute('interval', 'month')
                    interval.value = 'month'
                }
                if (zoomLevel === 2) {
                    timeline.setAttribute('interval', 'week')
                    interval.value = 'week'
                }
                if (zoomLevel === 3) {
                    timeline.setAttribute('interval', 'day')
                    interval.value = 'day'
                }
                if (zoomLevel === 4) {
                    timeline.setAttribute('interval', 'hour')
                    interval.value = 'hour'
                }
                if (zoomLevel >= 5) {
                    timeline.setAttribute('interval', 'minute')
                    interval.value = 'minute'
                }
            }
        </script>
>>>>>>> 3a52f33d
    </body>
    <script>
        const radioGroup = document.querySelector('rux-radio-group')
        const datetimePicker = document.querySelector('rux-datetime-picker')

        radioGroup.addEventListener('ruxchange', (e) => {
            datetimePicker.setAttribute('precision', e.target.value)
        })
    </script>
</html><|MERGE_RESOLUTION|>--- conflicted
+++ resolved
@@ -45,7 +45,6 @@
                     <rux-radio value="ms" name="precision"
                         >Milliseconds</rux-radio
                     >
-<<<<<<< HEAD
                     <rux-radio value="min" name="precision">Minutes</rux-radio>
                 </rux-radio-group>
             </div>
@@ -53,154 +52,14 @@
                 label="Min"
                 value="2025-01-25T17:25:24.211Z"
             ></rux-datetime-picker>
-            <!-- <rux-datetime-picker
+            <rux-datetime-picker
                 label="Seconds"
                 value="2025-01-25T17:25:24.211Z"
                 precision="sec"
-            ></rux-datetime-picker> -->
-            <!-- <rux-datetime-picker label="MS" value="2025-01-25T17:25:24.211Z" precision="ms"></rux-datetime-picker>
-    <div style="width: 300px; margin: 1rem auto"> -->
-        </div>
-=======
-                        <rux-radio value="top" name="radios">Top</rux-radio>
-                        <rux-radio value="both" name="radios">Both</rux-radio>
-                        <rux-radio value="bottom" name="radios"
-                            >Bottom</rux-radio
-                        >
-                    </rux-radio-group>
-                    <rux-switch
-                        id="show-secondary-ruler"
-                        label="Show Secondary Ruler"
-                    ></rux-switch>
-                    <rux-switch id="hide-j-day" label="Hide J-Day"></rux-switch>
-                    <rux-switch id="toggle-theme" label="Toggle Theme"></rux-switch>
-                </section>
-
-                <rux-timeline
-                    id="first"
-                    has-played-indicator="false"
-                    timezone="America/New_York"
-                    start="2021-01-01T00:00:00.000Z"
-                    end="2021-03-02T01:00:00.000Z"
-                    playhead="2021-01-02T00:00:00.000Z"
-                    interval="hour"
-                    zoom="4"
-                    show-grid
-                    show-secondary-ruler
-                    show-start-of-day
-                    show-grid
-                >
-                    <rux-track>
-                        <div slot="label">Region 1</div>
-                        <rux-time-region
-                            start="2021-01-01T03:00:00.000Z"
-                            end="2021-01-02T02:00:00Z"
-                            status="serious"
-                        >
-                            Event 1.2
-                        </rux-time-region>
-                    </rux-track>
-                    <rux-track>
-                        <div slot="label">Region 2</div>
-                        <rux-time-region
-                            start="2021-01-10T01:00:00Z"
-                            end="2021-01-12T02:00:00Z"
-                            status="serious"
-                        >
-                            Event 1.2
-                        </rux-time-region>
-                    </rux-track>
-                    <rux-track>
-                        <div slot="label">Region 3</div>
-                        <rux-time-region
-                            start="2021-02-25T01:00:00Z"
-                            end="2021-02-27T02:00:00Z"
-                            status="serious"
-                        >
-                            Event 3.2
-                        </rux-time-region>
-                    </rux-track>
-                    <rux-track slot="ruler">
-                        <rux-ruler></rux-ruler>
-                    </rux-track>
-                </rux-timeline>
-            </main>
-        </rux-classification-marking>
-        <script>
-            const timeline = document.querySelector('rux-timeline')
-            const input = document.querySelector('rux-input')
-            const interval = document.getElementById('interval-level')
-            const currenttz = document.querySelector('#currentTimezone')
-            currenttz.textContent = timeline.getAttribute('timezone')
-            const setRulerPosition = document.getElementById(
-                'set-ruler-position'
-            )
-            const toggleShowSecondaryRuler = document.getElementById(
-                'show-secondary-ruler'
-            )
-            const hideJDay = document.getElementById('hide-j-day')
-            const toggleTheme = document.getElementById('toggle-theme')
-
-            hideJDay.addEventListener('ruxchange', (e) => {
-                timeline.toggleAttribute('hide-j-day')
-            })
-            toggleTheme.addEventListener('ruxchange', () => {
-              document.querySelector('body').classList.toggle('light-theme')
-            })
-            toggleShowSecondaryRuler.addEventListener('ruxchange', (e) => {
-                timeline.toggleAttribute('show-secondary-ruler')
-            })
-            setRulerPosition.addEventListener('ruxchange', (e) => {
-                timeline.setAttribute('ruler-position', e.target.value)
-            })
-
-            let zoomLevel = 4
-            input.value = zoomLevel
-            interval.value = timeline.getAttribute('interval')
-            function zoom(number) {
-                zoomLevel = zoomLevel + number
-                input.value = zoomLevel
-                setZoomInterval(zoomLevel)
-                timeline.setAttribute('zoom', zoomLevel)
-            }
-
-            const togglegrid = () => {
-                timeline.toggleAttribute('show-grid')
-            }
-
-            const toggleTimezone = () => {
-                const current = timeline.timezone
-
-                const newTz =
-                    current === 'America/New_York' ? 'UTC' : 'America/New_York'
-                timeline.timezone = newTz
-                currenttz.textContent = newTz
-            }
-
-            function setZoomInterval(zoomLevel) {
-                if (zoomLevel === 1) {
-                    timeline.setAttribute('interval', 'month')
-                    interval.value = 'month'
-                }
-                if (zoomLevel === 2) {
-                    timeline.setAttribute('interval', 'week')
-                    interval.value = 'week'
-                }
-                if (zoomLevel === 3) {
-                    timeline.setAttribute('interval', 'day')
-                    interval.value = 'day'
-                }
-                if (zoomLevel === 4) {
-                    timeline.setAttribute('interval', 'hour')
-                    interval.value = 'hour'
-                }
-                if (zoomLevel >= 5) {
-                    timeline.setAttribute('interval', 'minute')
-                    interval.value = 'minute'
-                }
-            }
-        </script>
->>>>>>> 3a52f33d
+            ></rux-datetime-picker>
+            <rux-datetime-picker label="MS" value="2025-01-25T17:25:24.211Z" precision="ms"></rux-datetime-picker>
+    <div style="width: 300px; margin: 1rem auto">
+        </div>             
     </body>
     <script>
         const radioGroup = document.querySelector('rux-radio-group')
