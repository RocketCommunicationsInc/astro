<!DOCTYPE html>
<html dir="ltr" lang="en">
    <head>
        <meta charset="utf-8" />
        <meta
            name="viewport"
            content="width=device-width, initial-scale=1.0, minimum-scale=1.0, maximum-scale=5.0"
        />
        <title>Stencil Component Starter</title>

        <link rel="preconnect" href="https://fonts.gstatic.com" />
        <link
            href="https://fonts.googleapis.com/css2?family=Roboto+Mono:wght@100;300;400&family=Roboto:wght@100;300;400;500;700;900&display=swap"
            rel="stylesheet"
        />
        <script type="module" src="/build/astro-web-components.esm.js"></script>
        <script nomodule src="/build/astro-web-components.js"></script>

        <link rel="stylesheet" href="/build/astro-web-components.css" />
    </head>

<<<<<<< HEAD
    <body>
        <style>
            rux-tag {
                width: 100px;
                height: 40px;
                display: flex;
                justify-content: center;
                align-items: center;
            }

            rux-tag::part(container) {
                text-align: center;
            }
        </style>
        <div style="padding: 10px 5%; width: 100px">
            <rux-tag status="pass">
                <div slot="tag-text">Custom</div>
            </rux-tag>
        </div>
        <rux-tag status="bad"></rux-tag>
    </body>
=======
    <body></body>
>>>>>>> 50bff939
</html><|MERGE_RESOLUTION|>--- conflicted
+++ resolved
@@ -19,29 +19,5 @@
         <link rel="stylesheet" href="/build/astro-web-components.css" />
     </head>
 
-<<<<<<< HEAD
-    <body>
-        <style>
-            rux-tag {
-                width: 100px;
-                height: 40px;
-                display: flex;
-                justify-content: center;
-                align-items: center;
-            }
-
-            rux-tag::part(container) {
-                text-align: center;
-            }
-        </style>
-        <div style="padding: 10px 5%; width: 100px">
-            <rux-tag status="pass">
-                <div slot="tag-text">Custom</div>
-            </rux-tag>
-        </div>
-        <rux-tag status="bad"></rux-tag>
-    </body>
-=======
     <body></body>
->>>>>>> 50bff939
 </html>