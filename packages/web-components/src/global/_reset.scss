--- conflicted
+++ resolved
@@ -31,17 +31,6 @@
     color: var(--color-text-primary, rgb(255, 255, 255));
 
     background-color: var(--color-background-base-default);
-<<<<<<< HEAD
-    scrollbar-color: var(--color-interactive-muted);
-
-    a {
-        text-decoration: none;
-        color: var(--color-interactive-default);
-    }
-    a:hover {
-        text-decoration: underline;
-        color: var(--color-interactive-hover);
-=======
     scrollbar-color: var(--color-border-interactive-muted);
 
     a {
@@ -51,7 +40,6 @@
     a:hover {
         text-decoration: underline;
         color: var(--color-background-interactive-hover);
->>>>>>> 3d358fd5
     }
 }
 
@@ -72,14 +60,10 @@
 }
 
 ::-webkit-scrollbar-thumb {
-<<<<<<< HEAD
-    background-color: var(--color-interactive-muted, rgb(43, 101, 155));
-=======
     background-color: var(
         --color-background-interactive-muted,
         rgb(43, 101, 155)
     );
->>>>>>> 3d358fd5
     border-radius: 8px;
     border: 3px solid transparent;
     background-clip: padding-box;
@@ -96,14 +80,10 @@
 
 ::-webkit-scrollbar-thumb:active,
 ::-webkit-scrollbar-thumb:hover {
-<<<<<<< HEAD
-    background-color: var(--color-interactive-default, rgb(58, 129, 191));
-=======
     background-color: var(
         --color-background-interactive-default,
         rgb(58, 129, 191)
     );
->>>>>>> 3d358fd5
 }
 
 ::-webkit-scrollbar-track,
