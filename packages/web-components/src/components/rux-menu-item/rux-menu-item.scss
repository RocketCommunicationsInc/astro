--- conflicted
+++ resolved
@@ -2,11 +2,7 @@
     /**
       * @prop --popup-menu-text-color: Menu Text Color
     */
-<<<<<<< HEAD
-    --popup-menu-text-color: var(--color-interactive-default);
-=======
     --popup-menu-text-color: var(--color-background-interactive-default);
->>>>>>> 2a7e22c1
 
     /**
       * @prop --popup-menu-item-background-color: Menu Item Background Color
@@ -23,13 +19,9 @@
     /**
       * @prop --popup-menu-item-hover-background-color: Menu Item Hover Text Color
     */
-<<<<<<< HEAD
-    --popup-menu-item-hover-text-color: var(--color-interactive-hover);
-=======
     --popup-menu-item-hover-text-color: var(
         --color-background-interactive-hover
     );
->>>>>>> 2a7e22c1
 
     display: block;
 
