@use '../../common/functional-components/FormFieldMessage/form-field-message.scss';

:host {
    display: block;
    scrollbar-color: var(--color-border-interactive-muted)
        var(--color-background-surface-default);
    ::-webkit-scrollbar {
        width: 16px;
        height: 16px;
        background-color: transparent;
    }

    ::-webkit-scrollbar-thumb {
        background-color: var(
            --color-border-interactive-muted,
            rgb(43, 101, 155)
        );
        border-radius: 8px;
        border: 3px solid transparent;
        background-clip: padding-box;
    }

    /* visually "centers" because the dark edge of the shadow gives the illusion this is offset */
    ::-webkit-scrollbar-thumb:vertical {
        border-left-width: 4px;
    }

    ::-webkit-scrollbar-thumb:horizontal {
        border-top-width: 4px;
    }

    ::-webkit-scrollbar-thumb:active,
    ::-webkit-scrollbar-thumb:hover {
        background-color: var(
            --color-background-interactive-default,
            rgb(58, 129, 191)
        );
    }

    ::-webkit-scrollbar-track,
    ::-webkit-scrollbar-corner {
        background-color: var(
            --color-background-surface-default,
            rgb(27, 45, 62)
        );

        box-shadow: var(--shadow-inner-scrollbar-vertical);
    }

    ::-webkit-scrollbar-track:vertical {
        box-shadow: var(--shadow-inner-scrollbar-vertical);
    }

    ::-webkit-scrollbar-track:horizontal {
        box-shadow: var(--shadow-inner-scrollbar-horizontal);
    }

    /** @prop --select-menu-border-radius: [DEPRECATED] Border radius for Select Menu */
    --select-menu-border-radius: var(--radius-base);

    /** @prop --select-menu-border-hover-color: [DEPRECATED] Border Hover Color of the Select Input */
    --select-menu-border-hover-color: var(--color-background-interactive-hover);

    /** @prop --select-menu-border-focus-color: [DEPRECATED] Border Focus Color of the Select Input */
    --select-menu-border-focus-color: var(--color-background-interactive-hover);

    /** @prop --select-menu-invalid-border-color: [DEPRECATED] Border Color of the Invalid Select Input */
    --select-menu-invalid-border-color: var(
        --status-symbol-color-fill-critical
    );

    /** @prop --select-menu-text-color: [DEPRECATED] Text Color of the Select Input */
    --select-menu-text-color: var(--color-background-interactive-default);

    /**  @prop --select-menu-option-text-hover-color: [DEPRECATED] Text Hover Color of the Select Menu Options */
    --select-menu-option-text-hover-color: var(
        --color-background-interactive-hover
    );

    /** @prop --select-menu-option-selected-background-color: [DEPRECATED] Background Color of the Selected Option */
    --select-menu-option-selected-background-color: var(
        --color-background-surface-selected
    );

    /** @prop --select-menu-option-selected-text-color: [DEPRECATED] Text Color of the Selected Option */
    --select-menu-option-selected-text-color: var(--color-text-primary);

    /** @prop --select-menu-label-color: [DEPRECATED] Text Color of the Label */
    --select-menu-label-color: var(--color-text-primary);

    /** @prop --select-menu-inactive-caret: [DEPRECATED] Caret Shown When the Select Menu is Closed */
    --select-menu-inactive-caret: url('data:image/svg+xml,%3Csvg%20width%3D%2210%22%20height%3D%225%22%20xmlns%3D%22http%3A%2F%2Fwww.w3.org%2F2000%2Fsvg%22%3E%3Cpath%20fill%3D%22%234dacff%22%20d%3D%22M0%200h10L5%205z%22%20fill-rule%3D%22evenodd%22%2F%3E%3C%2Fsvg%3E');

    /** @prop --select-menu-active-caret: [DEPRECATED] Caret Shown When the Select Menu is Open */
    --select-menu-active-caret: url('data:image/svg+xml,%3Csvg%20width%3D%2210%22%20height%3D%225%22%20style%3D%22transform%3A%20rotate%28180deg%29%22%20xmlns%3D%22http%3A%2F%2Fwww.w3.org%2F2000%2Fsvg%22%3E%3Cpath%20fill%3D%22%234dacff%22%20d%3D%22M0%200h10L5%205z%22%20fill-rule%3D%22evenodd%22%3E%3C%2Fpath%3E%3C%2Fsvg%3E');

    /** @prop --select-menu-background-color: [DEPRECATED] Background Color of the Select Input */
    --select-menu-background-color: linear-gradient(
        to left,
        var(--color-background-surface-selected) 2rem,
        var(--color-background-base-default) 2rem
    );

    /** @prop --select-menu-border-color: [DEPRECATED] Border Color of the Select Input */
    --select-menu-border-color: var(--color-border-interactive-muted);
}

.hidden,
:host([hidden]) {
    display: none;
}

label {
    display: inline-block;
    margin-bottom: 10px;
    color: var(--color-text-primary);
    font-family: var(--font-body-1-font-family);
    font-size: var(--font-body-1-font-size);
    font-weight: var(--font-body-1-font-weight);
    letter-spacing: var(--font-body-1-letter-spacing);
    .rux-label__asterisk {
        margin-left: 4px;
    }
}

.rux-select:not(.rux-select--multiple) {
    background-image: url('data:image/svg+xml,%3Csvg%20width%3D%2210%22%20height%3D%225%22%20xmlns%3D%22http%3A%2F%2Fwww.w3.org%2F2000%2Fsvg%22%3E%3Cpath%20fill%3D%22%234dacff%22%20d%3D%22M0%200h10L5%205z%22%20fill-rule%3D%22evenodd%22%2F%3E%3C%2Fsvg%3E'),
        linear-gradient(
            to left,
            var(--color-background-surface-selected) 2rem,
            var(--color-background-base-default) 2rem
        );
    background-position: center right 0.625rem, center left 0;
    background-repeat: no-repeat;
    box-shadow: 0 1px 3px 1px rgba(0, 0, 0, 0.5);
    &:active:not(:disabled) {
        background-image: url('data:image/svg+xml,%3Csvg%20width%3D%2210%22%20height%3D%225%22%20style%3D%22transform%3A%20rotate%28180deg%29%22%20xmlns%3D%22http%3A%2F%2Fwww.w3.org%2F2000%2Fsvg%22%3E%3Cpath%20fill%3D%22%234dacff%22%20d%3D%22M0%200h10L5%205z%22%20fill-rule%3D%22evenodd%22%3E%3C%2Fpath%3E%3C%2Fsvg%3E'),
            linear-gradient(
                to left,
                var(--color-background-surface-selected) 2rem,
                var(--color-background-base-default) 2rem
            );
    }
    &:hover {
        cursor: pointer;
    }
}

.rux-select {
    position: relative;
    background: var(--color-background-base-default);
    appearance: none;
    -webkit-appearance: none;
    -moz-appearance: none;
    width: 100%;
    border: 1px solid var(--color-border-interactive-muted);
    border-radius: var(--radius-base);
    color: var(--color-background-interactive-default);
    font-family: var(--font-body-1-font-family);
    font-size: var(--font-body-1-font-size);
    font-weight: var(--font-body-1-font-weight);
    letter-spacing: var(--font-body-1-letter-spacing);
    user-select: none;

    &--small {
        padding: 3.5px 8px;
    }
    &--medium {
        padding: 7.5px 8px;
    }
    &--large {
        padding: 13.5px 8px;
    }
    &--multiple {
        background: var(--color-background-base-default);
        padding: 0;
        option {
            padding: 0.438rem 0 0.438rem 1rem; // 7px 0px 7px 16px
            text-indent: 1rem;
            &:hover {
                color: var(--color-background-interactive-hover);
                background-color: var(--color-background-surface-hover);
                cursor: pointer;
            }
            &:checked {
                background: var(--color-background-surface-selected);
                color: var(--color-text-primary);
            }
            &:disabled {
                cursor: not-allowed;
                &:hover {
<<<<<<< HEAD
                    color: var(--color-background-interactive-default);
                    background-color: linear-gradient(
                        to left,
                        var(--color-background-surface-selected) 2rem,
                        var(--color-background-base-default) 2rem
                    );
=======
                    color: var(--select-menu-text-color);
                    opacity: var(--disabled-opacity);
                    background-color: var(--select-menu-background-color);
>>>>>>> 198f3add
                }
            }
        }
    }
    &--invalid {
        border: 1px solid var(--color-text-error);
    }

    &:hover {
        border: 1px solid var(--color-background-interactive-hover);
    }

    &:focus {
        outline: none;
        border: 1px solid var(--color-background-interactive-hover);
    }

    &:disabled {
        opacity: 0.4;
        cursor: not-allowed;
        &:hover {
            border: 1px solid var(--color-border-interactive-muted);
        }
    }

    &::-ms-expand {
        display: none;
    }

    &:focus::-ms-value {
        background: transparent;
    }

    option {
        opacity: 1;
        color: var(--color-background-interactive-default);
        border-radius: 0;

        &:hover {
            color: var(--color-background-interactive-hover);
            background-color: var(--select-menu-option-hover-background-color);
        }

        &:focus {
            color: var(--color-text-primary);
            background-color: var(--color-background-surface-selected);
        }
        &:disabled {
            cursor: not-allowed;
            //var(--select-menu-text-color) with 0.4 opacity
            color: #4dacff66;
        }
    }

    optgroup {
        text-indent: 1rem;
        color: var(--select-menu-text-color);
        font-family: var(--font-body-1-font-family);
        font-size: var(--font-body-1-font-size);
        font-weight: var(--font-body-1-font-weight);
        letter-spacing: var(--font-body-1-letter-spacing);
        font-style: normal;
    }
}<|MERGE_RESOLUTION|>--- conflicted
+++ resolved
@@ -189,18 +189,9 @@
             &:disabled {
                 cursor: not-allowed;
                 &:hover {
-<<<<<<< HEAD
-                    color: var(--color-background-interactive-default);
-                    background-color: linear-gradient(
-                        to left,
-                        var(--color-background-surface-selected) 2rem,
-                        var(--color-background-base-default) 2rem
-                    );
-=======
                     color: var(--select-menu-text-color);
                     opacity: var(--disabled-opacity);
                     background-color: var(--select-menu-background-color);
->>>>>>> 198f3add
                 }
             }
         }
