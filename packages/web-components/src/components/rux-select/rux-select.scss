@use '../../common/functional-components/FormFieldMessage/form-field-message.scss';

:host {
    display: block;
    scrollbar-color: var(--color-interactive-muted)
        var(--color-background-surface-default);
    ::-webkit-scrollbar {
        width: 16px;
        height: 16px;
        background-color: transparent;
    }

    ::-webkit-scrollbar-thumb {
        background-color: var(--color-interactive-muted, rgb(43, 101, 155));
        border-radius: 8px;
        border: 3px solid transparent;
        background-clip: padding-box;
    }

    /* visually "centers" because the dark edge of the shadow gives the illusion this is offset */
    ::-webkit-scrollbar-thumb:vertical {
        border-left-width: 4px;
    }

    ::-webkit-scrollbar-thumb:horizontal {
        border-top-width: 4px;
    }

    ::-webkit-scrollbar-thumb:active,
    ::-webkit-scrollbar-thumb:hover {
        background-color: var(--color-interactive-default, rgb(58, 129, 191));
    }

    ::-webkit-scrollbar-track,
    ::-webkit-scrollbar-corner {
        background-color: var(
            --color-background-surface-default,
            rgb(27, 45, 62)
        );

        box-shadow: var(--shadow-inner-scrollbar-vertical);
    }

    ::-webkit-scrollbar-track:vertical {
        box-shadow: var(--shadow-inner-scrollbar-vertical);
    }

    ::-webkit-scrollbar-track:horizontal {
        box-shadow: var(--shadow-inner-scrollbar-horizontal);
    }

    /** @prop --select-menu-border-radius: Border radius for Select Menu */
    --select-menu-border-radius: var(--radius-base);

    /** @prop --select-menu-border-hover-color: Border Hover Color of the Select Input */
    --select-menu-border-hover-color: var(--color-interactive-hover);

    /** @prop --select-menu-border-focus-color: Border Focus Color of the Select Input */
    --select-menu-border-focus-color: var(--color-interactive-hover);

    /** @prop --select-menu-invalid-border-color: Border Color of the Invalid Select Input */
    --select-menu-invalid-border-color: var(--color-icon-status-fill-critical);

    /** @prop --select-menu-text-color: Text Color of the Select Input */
    --select-menu-text-color: var(--color-interactive-default);

    /** @prop --select-menu-option-text-hover-color: Text Hover Color of the Select Menu Options */
    --select-menu-option-text-hover-color: var(--color-interactive-hover);

    /** @prop --select-menu-option-selected-background-color: Background Color of the Selected Option */
    --select-menu-option-selected-background-color: var(
        --color-background-surface-selected
    );

    /** @prop --select-menu-option-selected-text-color: Text Color of the Selected Option */
    --select-menu-option-selected-text-color: var(--color-text-primary);

    /** @prop --select-menu-label-color: Text Color of the Label */
    --select-menu-label-color: var(--color-text-primary);

    /** @prop --select-menu-inactive-caret: Caret Shown When the Select Menu is Closed */
    --select-menu-inactive-caret: url('data:image/svg+xml,%3Csvg%20width%3D%2210%22%20height%3D%225%22%20xmlns%3D%22http%3A%2F%2Fwww.w3.org%2F2000%2Fsvg%22%3E%3Cpath%20fill%3D%22%234dacff%22%20d%3D%22M0%200h10L5%205z%22%20fill-rule%3D%22evenodd%22%2F%3E%3C%2Fsvg%3E');

    /** @prop --select-menu-active-caret: Caret Shown When the Select Menu is Open */
    --select-menu-active-caret: url('data:image/svg+xml,%3Csvg%20width%3D%2210%22%20height%3D%225%22%20style%3D%22transform%3A%20rotate%28180deg%29%22%20xmlns%3D%22http%3A%2F%2Fwww.w3.org%2F2000%2Fsvg%22%3E%3Cpath%20fill%3D%22%234dacff%22%20d%3D%22M0%200h10L5%205z%22%20fill-rule%3D%22evenodd%22%3E%3C%2Fpath%3E%3C%2Fsvg%3E');

    /** @prop --select-menu-background-color: Background Color of the Select Input */
    --select-menu-background-color: linear-gradient(
        to left,
        var(--color-background-surface-selected) 2rem,
        var(--color-background-base-default) 2rem
    );

    /** @prop --select-menu-border-color: Border Color of the Select Input */
    --select-menu-border-color: var(--color-interactive-muted);
}

.hidden,
:host([hidden]) {
    display: none;
}

label {
    display: inline-block;
    margin-bottom: 10px;
    color: var(--select-menu-label-color);
    font-family: var(--font-body-1-font-family);
    font-size: var(--font-body-1-font-size);
    font-weight: var(--font-body-1-font-weight);
    letter-spacing: var(--font-body-1-letter-spacing);
    .rux-label__asterisk {
        margin-left: 4px;
    }
}

.rux-select:not(.rux-select--multiple) {
    background-image: var(--select-menu-inactive-caret),
        var(--select-menu-background-color);
    background-position: center right 0.625rem, center left 0;
    background-repeat: no-repeat;
    box-shadow: 0 1px 3px 1px rgba(0, 0, 0, 0.5);
    &:active:not(:disabled) {
        background-image: var(--select-menu-active-caret),
            var(--select-menu-background-color);
    }
    &:hover {
        cursor: pointer;
    }
}

.rux-select {
    position: relative;
    appearance: none;
    -webkit-appearance: none;
    -moz-appearance: none;
    width: 100%;
    border: 1px solid var(--select-menu-border-color);
    border-radius: var(--select-menu-border-radius);
    color: var(--select-menu-text-color);
    font-family: var(--font-body-1-font-family);
    font-size: var(--font-body-1-font-size);
    font-weight: var(--font-body-1-font-weight);
    letter-spacing: var(--font-body-1-letter-spacing);

    user-select: none;

    &--small {
        padding: 3.5px 8px;
    }
    &--medium {
        padding: 7.5px 8px;
    }
    &--large {
        padding: 13.5px 8px;
    }
    &--multiple {
        background: var(--color-background);
        padding: 0;
        option {
            padding: 0.438rem 0 0.438rem 1rem; // 7px 0px 7px 16px
            text-indent: 1rem;
            &:hover {
                color: var(--color-hover);
                background-color: var(--color-list-hover);
                cursor: pointer;
            }
            &:checked {
                background: var(--color-selected);
                color: var(--color-default-text);
            }
            &:active {
                background-color: green;
            }
            &:disabled {
                opacity: var(--disabled-opacity);
                cursor: not-allowed;
                &:hover {
                    color: var(--select-menu-text-color);
                    background-color: var(--select-menu-background-color);
                }
            }
        }
    }
    &--invalid {
        border: 1px solid var(--select-menu-invalid-border-color);
    }

    &:hover {
        border: 1px solid var(--select-menu-border-hover-color);
    }

    &:focus {
        outline: none;
        border: 1px solid var(--select-menu-border-focus-color);
    }

    &:disabled {
        opacity: 0.4;
        cursor: not-allowed;
        &:hover {
            border: 1px solid var(--select-menu-border-color);
        }
    }

    &::-ms-expand {
        display: none;
    }

    &:focus::-ms-value {
        background: transparent;
    }

    option {
        opacity: 1;
        color: var(--select-menu-text-color);
        border-radius: 0;

        &:hover {
            color: var(--select-menu-option-text-hover-color);
            background-color: var(--select-menu-option-hover-background-color);
        }

        &:focus {
            color: var(--select-menu-option-selected-text-color);
            background-color: var(
                --select-menu-option-selected-background-color
            );
        }
        &:disabled {
            opacity: var(--disabled-opacity);
            cursor: not-allowed;
        }
    }

<<<<<<< HEAD
.rux-select--multiple {
    background: var(--color-background-base-default);
    option {
        padding: 0.438rem 0 0.438rem 1rem; // 7px 0px 7px 16px
        text-indent: 1rem;
        &:hover {
            color: var(--color-interactive-hover);
            background-color: var(--color-background-surface-hover);
            cursor: pointer;
        }
        &:checked {
            background: var(--color-background-surface-selected);
            color: var(--color-text-primary);
        }
        &:active {
            background-color: green;
        }
        &:disabled {
            opacity: var(--disabled-opacity);
            cursor: not-allowed;
            &:hover {
                color: var(--select-menu-text-color);
                background-color: var(--select-menu-background-color);
            }
        }
    }
=======
>>>>>>> 3a000967
    optgroup {
        text-indent: 1rem;
        color: var(--color-text-primary);
        font-family: var(--font-body-1-font-family);
        font-size: var(--font-body-1-font-size);
        font-weight: var(--font-body-1-font-weight);
        letter-spacing: var(--font-body-1-letter-spacing);
        font-style: normal;
    }
}<|MERGE_RESOLUTION|>--- conflicted
+++ resolved
@@ -232,7 +232,17 @@
         }
     }
 
-<<<<<<< HEAD
+    optgroup {
+        text-indent: 1rem;
+        color: var(--color-text-primary);
+        font-family: var(--font-body-1-font-family);
+        font-size: var(--font-body-1-font-size);
+        font-weight: var(--font-body-1-font-weight);
+        letter-spacing: var(--font-body-1-letter-spacing);
+        font-style: normal;
+    }
+}
+
 .rux-select--multiple {
     background: var(--color-background-base-default);
     option {
@@ -259,15 +269,4 @@
             }
         }
     }
-=======
->>>>>>> 3a000967
-    optgroup {
-        text-indent: 1rem;
-        color: var(--color-text-primary);
-        font-family: var(--font-body-1-font-family);
-        font-size: var(--font-body-1-font-size);
-        font-weight: var(--font-body-1-font-weight);
-        letter-spacing: var(--font-body-1-letter-spacing);
-        font-style: normal;
-    }
 }