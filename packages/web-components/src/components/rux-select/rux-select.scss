--- conflicted
+++ resolved
@@ -201,11 +201,7 @@
         }
     }
     optgroup {
-<<<<<<< HEAD
-        padding-left: 1rem; // 16px
-=======
         text-indent: 1rem;
->>>>>>> 2c183386
         color: var(--color-default-text);
         font-family: var(--font-body-1-font-family);
         font-size: var(--font-body-1-font-size);
