@use '../../common/functional-components/FormFieldMessage/form-field-message.scss';

:host {
    display: block;
<<<<<<< HEAD
    scrollbar-color: var(--color-interactive-muted)
=======
    scrollbar-color: var(--color-border-interactive-muted)
>>>>>>> 3d358fd5
        var(--color-background-surface-default);
    ::-webkit-scrollbar {
        width: 16px;
        height: 16px;
        background-color: transparent;
    }

    ::-webkit-scrollbar-thumb {
<<<<<<< HEAD
        background-color: var(--color-interactive-muted, rgb(43, 101, 155));
=======
        background-color: var(
            --color-background-interactive-muted,
            rgb(43, 101, 155)
        );
>>>>>>> 3d358fd5
        border-radius: 8px;
        border: 3px solid transparent;
        background-clip: padding-box;
    }

    /* visually "centers" because the dark edge of the shadow gives the illusion this is offset */
    ::-webkit-scrollbar-thumb:vertical {
        border-left-width: 4px;
    }

    ::-webkit-scrollbar-thumb:horizontal {
        border-top-width: 4px;
    }

    ::-webkit-scrollbar-thumb:active,
    ::-webkit-scrollbar-thumb:hover {
<<<<<<< HEAD
        background-color: var(--color-interactive-default, rgb(58, 129, 191));
=======
        background-color: var(
            --color-background-interactive-default,
            rgb(58, 129, 191)
        );
>>>>>>> 3d358fd5
    }

    ::-webkit-scrollbar-track,
    ::-webkit-scrollbar-corner {
        background-color: var(
            --color-background-surface-default,
            rgb(27, 45, 62)
        );

        box-shadow: var(--shadow-inner-scrollbar-vertical);
    }

    ::-webkit-scrollbar-track:vertical {
        box-shadow: var(--shadow-inner-scrollbar-vertical);
    }

    ::-webkit-scrollbar-track:horizontal {
        box-shadow: var(--shadow-inner-scrollbar-horizontal);
    }

    /** @prop --select-menu-border-radius: Border radius for Select Menu */
    --select-menu-border-radius: var(--radius-base);

    /** @prop --select-menu-border-hover-color: Border Hover Color of the Select Input */
<<<<<<< HEAD
    --select-menu-border-hover-color: var(--color-interactive-hover);

    /** @prop --select-menu-border-focus-color: Border Focus Color of the Select Input */
    --select-menu-border-focus-color: var(--color-interactive-hover);

    /** @prop --select-menu-invalid-border-color: Border Color of the Invalid Select Input */
    --select-menu-invalid-border-color: var(--color-icon-status-fill-critical);

    /** @prop --select-menu-text-color: Text Color of the Select Input */
    --select-menu-text-color: var(--color-interactive-default);

    /** @prop --select-menu-option-text-hover-color: Text Hover Color of the Select Menu Options */
    --select-menu-option-text-hover-color: var(--color-interactive-hover);
=======
    --select-menu-border-hover-color: var(--color-background-interactive-hover);

    /** @prop --select-menu-border-focus-color: Border Focus Color of the Select Input */
    --select-menu-border-focus-color: var(--color-background-interactive-hover);

    /** @prop --select-menu-invalid-border-color: Border Color of the Invalid Select Input */
    --select-menu-invalid-border-color: var(
        --status-symbol-color-fill-critical
    );

    /** @prop --select-menu-text-color: Text Color of the Select Input */
    --select-menu-text-color: var(--color-background-interactive-default);

    /** @prop --select-menu-option-text-hover-color: Text Hover Color of the Select Menu Options */
    --select-menu-option-text-hover-color: var(
        --color-background-interactive-hover
    );
>>>>>>> 3d358fd5

    /** @prop --select-menu-option-selected-background-color: Background Color of the Selected Option */
    --select-menu-option-selected-background-color: var(
        --color-background-surface-selected
    );

    /** @prop --select-menu-option-selected-text-color: Text Color of the Selected Option */
    --select-menu-option-selected-text-color: var(--color-text-primary);

    /** @prop --select-menu-label-color: Text Color of the Label */
    --select-menu-label-color: var(--color-text-primary);

    /** @prop --select-menu-inactive-caret: Caret Shown When the Select Menu is Closed */
    --select-menu-inactive-caret: url('data:image/svg+xml,%3Csvg%20width%3D%2210%22%20height%3D%225%22%20xmlns%3D%22http%3A%2F%2Fwww.w3.org%2F2000%2Fsvg%22%3E%3Cpath%20fill%3D%22%234dacff%22%20d%3D%22M0%200h10L5%205z%22%20fill-rule%3D%22evenodd%22%2F%3E%3C%2Fsvg%3E');

    /** @prop --select-menu-active-caret: Caret Shown When the Select Menu is Open */
    --select-menu-active-caret: url('data:image/svg+xml,%3Csvg%20width%3D%2210%22%20height%3D%225%22%20style%3D%22transform%3A%20rotate%28180deg%29%22%20xmlns%3D%22http%3A%2F%2Fwww.w3.org%2F2000%2Fsvg%22%3E%3Cpath%20fill%3D%22%234dacff%22%20d%3D%22M0%200h10L5%205z%22%20fill-rule%3D%22evenodd%22%3E%3C%2Fpath%3E%3C%2Fsvg%3E');

    /** @prop --select-menu-background-color: Background Color of the Select Input */
    --select-menu-background-color: linear-gradient(
        to left,
        var(--color-background-surface-selected) 2rem,
        var(--color-background-base-default) 2rem
    );

    /** @prop --select-menu-border-color: Border Color of the Select Input */
<<<<<<< HEAD
    --select-menu-border-color: var(--color-interactive-muted);
=======
    --select-menu-border-color: var(--color-border-interactive-muted);
>>>>>>> 3d358fd5
}

.hidden,
:host([hidden]) {
    display: none;
}

label {
    display: inline-block;
    margin-bottom: 10px;
    color: var(--select-menu-label-color);
    font-family: var(--font-body-1-font-family);
    font-size: var(--font-body-1-font-size);
    font-weight: var(--font-body-1-font-weight);
    letter-spacing: var(--font-body-1-letter-spacing);
    .rux-label__asterisk {
        margin-left: 4px;
    }
}

.rux-select:not(.rux-select--multiple) {
    background-image: var(--select-menu-inactive-caret),
        var(--select-menu-background-color);
    background-position: center right 0.625rem, center left 0;
    background-repeat: no-repeat;
    box-shadow: 0 1px 3px 1px rgba(0, 0, 0, 0.5);
    &:active:not(:disabled) {
        background-image: var(--select-menu-active-caret),
            var(--select-menu-background-color);
    }
    &:hover {
        cursor: pointer;
    }
}

.rux-select {
    position: relative;
    appearance: none;
    -webkit-appearance: none;
    -moz-appearance: none;
    width: 100%;
    border: 1px solid var(--select-menu-border-color);
    border-radius: var(--select-menu-border-radius);
    color: var(--select-menu-text-color);
    font-family: var(--font-body-1-font-family);
    font-size: var(--font-body-1-font-size);
    font-weight: var(--font-body-1-font-weight);
    letter-spacing: var(--font-body-1-letter-spacing);

    user-select: none;

    &--small {
        padding: 3.5px 8px;
    }
    &--medium {
        padding: 7.5px 8px;
    }
    &--large {
        padding: 13.5px 8px;
    }
    &--multiple {
        background: var(--color-background-base-default);
        padding: 0;
        option {
            padding: 0.438rem 0 0.438rem 1rem; // 7px 0px 7px 16px
            text-indent: 1rem;
            &:hover {
<<<<<<< HEAD
                color: var(--color-interactive-hover);
=======
                color: var(--color-background-interactive-hover);
>>>>>>> 3d358fd5
                background-color: var(--color-background-surface-hover);
                cursor: pointer;
            }
            &:checked {
                background: var(--color-background-surface-selected);
                color: var(--color-text-primary);
            }
            &:disabled {
                opacity: var(--disabled-opacity);
                cursor: not-allowed;
                &:hover {
                    color: var(--select-menu-text-color);
                    background-color: var(--select-menu-background-color);
                }
            }
        }
    }
    &--invalid {
        border: 1px solid var(--select-menu-invalid-border-color);
    }

    &:hover {
        border: 1px solid var(--select-menu-border-hover-color);
    }

    &:focus {
        outline: none;
        border: 1px solid var(--select-menu-border-focus-color);
    }

    &:disabled {
        opacity: 0.4;
        cursor: not-allowed;
        &:hover {
            border: 1px solid var(--select-menu-border-color);
        }
    }

    &::-ms-expand {
        display: none;
    }

    &:focus::-ms-value {
        background: transparent;
    }

    option {
        opacity: 1;
        color: var(--select-menu-text-color);
        border-radius: 0;

        &:hover {
            color: var(--select-menu-option-text-hover-color);
            background-color: var(--select-menu-option-hover-background-color);
        }

        &:focus {
            color: var(--select-menu-option-selected-text-color);
            background-color: var(
                --select-menu-option-selected-background-color
            );
        }
        &:disabled {
            opacity: var(--disabled-opacity);
            cursor: not-allowed;
        }
    }

    optgroup {
        text-indent: 1rem;
        color: var(--color-text-primary);
        font-family: var(--font-body-1-font-family);
        font-size: var(--font-body-1-font-size);
        font-weight: var(--font-body-1-font-weight);
        letter-spacing: var(--font-body-1-letter-spacing);
        font-style: normal;
    }
}<|MERGE_RESOLUTION|>--- conflicted
+++ resolved
@@ -2,11 +2,7 @@
 
 :host {
     display: block;
-<<<<<<< HEAD
-    scrollbar-color: var(--color-interactive-muted)
-=======
     scrollbar-color: var(--color-border-interactive-muted)
->>>>>>> 3d358fd5
         var(--color-background-surface-default);
     ::-webkit-scrollbar {
         width: 16px;
@@ -15,14 +11,10 @@
     }
 
     ::-webkit-scrollbar-thumb {
-<<<<<<< HEAD
-        background-color: var(--color-interactive-muted, rgb(43, 101, 155));
-=======
         background-color: var(
             --color-background-interactive-muted,
             rgb(43, 101, 155)
         );
->>>>>>> 3d358fd5
         border-radius: 8px;
         border: 3px solid transparent;
         background-clip: padding-box;
@@ -39,14 +31,10 @@
 
     ::-webkit-scrollbar-thumb:active,
     ::-webkit-scrollbar-thumb:hover {
-<<<<<<< HEAD
-        background-color: var(--color-interactive-default, rgb(58, 129, 191));
-=======
         background-color: var(
             --color-background-interactive-default,
             rgb(58, 129, 191)
         );
->>>>>>> 3d358fd5
     }
 
     ::-webkit-scrollbar-track,
@@ -71,21 +59,6 @@
     --select-menu-border-radius: var(--radius-base);
 
     /** @prop --select-menu-border-hover-color: Border Hover Color of the Select Input */
-<<<<<<< HEAD
-    --select-menu-border-hover-color: var(--color-interactive-hover);
-
-    /** @prop --select-menu-border-focus-color: Border Focus Color of the Select Input */
-    --select-menu-border-focus-color: var(--color-interactive-hover);
-
-    /** @prop --select-menu-invalid-border-color: Border Color of the Invalid Select Input */
-    --select-menu-invalid-border-color: var(--color-icon-status-fill-critical);
-
-    /** @prop --select-menu-text-color: Text Color of the Select Input */
-    --select-menu-text-color: var(--color-interactive-default);
-
-    /** @prop --select-menu-option-text-hover-color: Text Hover Color of the Select Menu Options */
-    --select-menu-option-text-hover-color: var(--color-interactive-hover);
-=======
     --select-menu-border-hover-color: var(--color-background-interactive-hover);
 
     /** @prop --select-menu-border-focus-color: Border Focus Color of the Select Input */
@@ -103,7 +76,6 @@
     --select-menu-option-text-hover-color: var(
         --color-background-interactive-hover
     );
->>>>>>> 3d358fd5
 
     /** @prop --select-menu-option-selected-background-color: Background Color of the Selected Option */
     --select-menu-option-selected-background-color: var(
@@ -130,11 +102,7 @@
     );
 
     /** @prop --select-menu-border-color: Border Color of the Select Input */
-<<<<<<< HEAD
-    --select-menu-border-color: var(--color-interactive-muted);
-=======
     --select-menu-border-color: var(--color-border-interactive-muted);
->>>>>>> 3d358fd5
 }
 
 .hidden,
@@ -202,11 +170,7 @@
             padding: 0.438rem 0 0.438rem 1rem; // 7px 0px 7px 16px
             text-indent: 1rem;
             &:hover {
-<<<<<<< HEAD
-                color: var(--color-interactive-hover);
-=======
                 color: var(--color-background-interactive-hover);
->>>>>>> 3d358fd5
                 background-color: var(--color-background-surface-hover);
                 cursor: pointer;
             }
