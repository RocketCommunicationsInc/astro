--- conflicted
+++ resolved
@@ -54,8 +54,6 @@
     ::-webkit-scrollbar-track:horizontal {
         box-shadow: var(--shadow-inner-scrollbar-horizontal);
     }
-<<<<<<< HEAD
-=======
 
     /** @prop --select-menu-border-radius: [DEPRECATED] Border radius for Select Menu */
     --select-menu-border-radius: var(--radius-base);
@@ -105,7 +103,6 @@
 
     /** @prop --select-menu-border-color: [DEPRECATED] Border Color of the Select Input */
     --select-menu-border-color: var(--color-border-interactive-muted);
->>>>>>> 340ed72c
 }
 
 .hidden,
