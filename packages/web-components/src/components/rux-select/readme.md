# Select Menu

Select Menus allow users to select a value from a list of values.

## Guidelines

-   [Astro UXDS: Select](https://www.astrouxds.com/ui-components/select)
-   [Astro UXDS: Form and Input Validation](https://www.astrouxds.com/ui-components/validation)

## Web Components Usage

### 1. Render the Astro Select Menu Component

Pass properties as attributes of the Astro Select Menu custom element. Add native HTML form attributes like `disabled` or `required`:

```xml
<rux-select
    required
    label="Select an option"
    input-id="my select"
    label-id="select label"
></rux-select>
```

### 2. Insert Options and/or Option Groups into the Select Menu

Select Menu renders a native `<select>` element and allows native `<option>` and `<optgroup>` elements to be inserted.

```xml
<rux-select label="Select an option">
    <option value="" selected>Select an option</option>
    <optgroup label="Group one">
        <option>Option 1.1</option>
        <option>Option 1.2</option>
        <option>Option 1.3</option>
        <option>Option 1.4</option>
    </optgroup>
    <optgroup label="Group two">
        <option>Option 2.1</option>
        <option>Option 2.2</option>
        <option>Option 2.3</option>
        <option>Option 2.4</option>
    </optgroup>
</rux-select>
```

<!-- Auto Generated Below -->


## Properties

| Property    | Attribute    | Description                                                                                                                                                                                       | Type                                          | Default     |
| ----------- | ------------ | ------------------------------------------------------------------------------------------------------------------------------------------------------------------------------------------------- | --------------------------------------------- | ----------- |
| `disabled`  | `disabled`   | Disables the select menu via HTML disabled attribute. Select menu takes on a distinct visual state. Cursor uses the not-allowed system replacement and all keyboard and mouse events are ignored. | `boolean`                                     | `false`     |
| `errorText` | `error-text` | The validation error text                                                                                                                                                                         | `string \| undefined`                         | `undefined` |
| `helpText`  | `help-text`  | The help or explanation text                                                                                                                                                                      | `string \| undefined`                         | `undefined` |
| `inputId`   | `input-id`   | Id for the Select Input                                                                                                                                                                           | `string \| undefined`                         | `undefined` |
| `invalid`   | `invalid`    | Presentational only. Renders the Select Menu as invalid.                                                                                                                                          | `boolean`                                     | `false`     |
| `label`     | `label`      | The select label text. For HTML content, use the `label` slot instead.                                                                                                                            | `string \| undefined`                         | `undefined` |
| `labelId`   | `label-id`   | Id for the Label                                                                                                                                                                                  | `string \| undefined`                         | `undefined` |
| `multiple`  | `multiple`   | Enables multiselect                                                                                                                                                                               | `boolean`                                     | `false`     |
| `name`      | `name`       | Sets the Name of the Input Element                                                                                                                                                                | `string`                                      | `''`        |
| `required`  | `required`   | Sets the field as required                                                                                                                                                                        | `boolean`                                     | `false`     |
| `size`      | `size`       | The size of rux-select                                                                                                                                                                            | `"large" \| "medium" \| "small" \| undefined` | `'medium'`  |
| `value`     | `value`      | The value of the selected option. If multiple is true, this is an array.                                                                                                                          | `string \| string[] \| undefined`             | `undefined` |


## Events

| Event       | Description                                                                                                                          | Type                |
| ----------- | ------------------------------------------------------------------------------------------------------------------------------------ | ------------------- |
| `ruxblur`   | Fired when an element has lost focus - [HTMLElement/blur_event](https://developer.mozilla.org/en-US/docs/Web/API/Element/blur_event) | `CustomEvent<any>`  |
| `ruxchange` | Event Emitted when the Value of the Select is Changed                                                                                | `CustomEvent<void>` |


## Slots

| Slot          | Description        |
| ------------- | ------------------ |
| `"(default)"` | The select options |
| `"label"`     | The select label   |


## Shadow Parts

| Part           | Description                        |
| -------------- | ---------------------------------- |
| `"error-text"` | The error text element             |
| `"form-field"` | The form-field wrapper container   |
| `"help-text"`  | The help text element              |
| `"label"`      | The select label                   |
| `"required"`   | The asterisk when required is true |
| `"select"`     | The select element                 |


<<<<<<< HEAD
## CSS Custom Properties

| Name                                             | Description                                              |
| ------------------------------------------------ | -------------------------------------------------------- |
| `--select-menu-active-caret`                     | [DEPRECATED] Caret Shown When the Select Menu is Open    |
| `--select-menu-background-color`                 | [DEPRECATED] Background Color of the Select Input        |
| `--select-menu-border-color`                     | [DEPRECATED] Border Color of the Select Input            |
| `--select-menu-border-focus-color`               | [DEPRECATED] Border Focus Color of the Select Input      |
| `--select-menu-border-hover-color`               | [DEPRECATED] Border Hover Color of the Select Input      |
| `--select-menu-border-radius`                    | [DEPRECATED] Border radius for Select Menu               |
| `--select-menu-inactive-caret`                   | [DEPRECATED] Caret Shown When the Select Menu is Closed  |
| `--select-menu-invalid-border-color`             | [DEPRECATED] Border Color of the Invalid Select Input    |
| `--select-menu-label-color`                      | [DEPRECATED] Text Color of the Label                     |
| `--select-menu-option-selected-background-color` | [DEPRECATED] Background Color of the Selected Option     |
| `--select-menu-option-selected-text-color`       | [DEPRECATED] Text Color of the Selected Option           |
| `--select-menu-option-text-hover-color`          | [DEPRECATED] Text Hover Color of the Select Menu Options |
| `--select-menu-text-color`                       | [DEPRECATED] Text Color of the Select Input              |


=======
>>>>>>> a15d9135
----------------------------------------------

*Built with [StencilJS](https://stenciljs.com/)*<|MERGE_RESOLUTION|>--- conflicted
+++ resolved
@@ -93,28 +93,6 @@
 | `"select"`     | The select element                 |
 
 
-<<<<<<< HEAD
-## CSS Custom Properties
-
-| Name                                             | Description                                              |
-| ------------------------------------------------ | -------------------------------------------------------- |
-| `--select-menu-active-caret`                     | [DEPRECATED] Caret Shown When the Select Menu is Open    |
-| `--select-menu-background-color`                 | [DEPRECATED] Background Color of the Select Input        |
-| `--select-menu-border-color`                     | [DEPRECATED] Border Color of the Select Input            |
-| `--select-menu-border-focus-color`               | [DEPRECATED] Border Focus Color of the Select Input      |
-| `--select-menu-border-hover-color`               | [DEPRECATED] Border Hover Color of the Select Input      |
-| `--select-menu-border-radius`                    | [DEPRECATED] Border radius for Select Menu               |
-| `--select-menu-inactive-caret`                   | [DEPRECATED] Caret Shown When the Select Menu is Closed  |
-| `--select-menu-invalid-border-color`             | [DEPRECATED] Border Color of the Invalid Select Input    |
-| `--select-menu-label-color`                      | [DEPRECATED] Text Color of the Label                     |
-| `--select-menu-option-selected-background-color` | [DEPRECATED] Background Color of the Selected Option     |
-| `--select-menu-option-selected-text-color`       | [DEPRECATED] Text Color of the Selected Option           |
-| `--select-menu-option-text-hover-color`          | [DEPRECATED] Text Hover Color of the Select Menu Options |
-| `--select-menu-text-color`                       | [DEPRECATED] Text Color of the Select Input              |
-
-
-=======
->>>>>>> a15d9135
 ----------------------------------------------
 
 *Built with [StencilJS](https://stenciljs.com/)*