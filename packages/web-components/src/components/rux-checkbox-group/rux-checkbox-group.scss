@use '../../common/functional-components/FormFieldMessage/form-field-message.scss';

:host {
<<<<<<< HEAD
=======
    /** @prop --checkboxgroup-border-color: [DEPRECATED] the radio group border color */
    --checkboxgroup-border-color: var(--color-border-interactive-muted);

>>>>>>> 340ed72c
    display: block;
}

.hidden,
:host([hidden]) {
    display: none;
}

::slotted(rux-checkbox) {
    display: block;
    margin-bottom: 0.625rem; //10px
}

::slotted(rux-checkbox:last-of-type) {
    margin-bottom: 0;
}

.rux-label {
    margin-bottom: var(--spacing-input-label-top);
    &__asterisk {
        margin-left: 4px;
    }
}

.rux-checkbox-group {
    display: flex;
    flex-direction: column;
    padding: 1rem;
    border: 1px solid var(--color-border-interactive-muted);
    border-radius: var(--radius-base);
    &--invalid {
        border: 1px solid var(--color-text-error);
    }
}<|MERGE_RESOLUTION|>--- conflicted
+++ resolved
@@ -1,12 +1,9 @@
 @use '../../common/functional-components/FormFieldMessage/form-field-message.scss';
 
 :host {
-<<<<<<< HEAD
-=======
     /** @prop --checkboxgroup-border-color: [DEPRECATED] the radio group border color */
     --checkboxgroup-border-color: var(--color-border-interactive-muted);
 
->>>>>>> 340ed72c
     display: block;
 }
 
