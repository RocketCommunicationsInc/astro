# Monitoring Icon

These icons represent objects, equipment, and concepts that are being administered or monitored. The purpose of these icons is to easily, concisely, and clearly visually communicate their status to be to users.

## Guidelines

-   [Astro UXDS: Icons and Symbols](https://astrouxds.com/ui-components/icons-and-symbols)

## Web Components Usage

### 1. Installation

#### Install the Astro UXDS Monitoring Icon package via Command Line (Preferred Method)

```sh
npm i --save @astrouxds/rux--monitoring-icon
```

You may use Yarn, NPM, or your Node package manager of choice. The `--save` flag adds this component as a dependency in your `package.json` file.

#### **Alternatively**, download the [Astro UXDS Component Library](https://github.com/RocketCommunicationsInc/astro-components) source to your project.

Via CLI:

```sh
git clone https://github.com/RocketCommunicationsInc/astro-components.git
```

Or, [download the Astro UXDS Components as a .zip](https://github.com/RocketCommunicationsInc/astro-components/archive/master.zip)

### 2. Import the Astro Monitoring Icon Web Component

This example assumes you're using the NPM package in `node_modules`. Otherwise, import the component using the path to the Astro Components directory in your project.

```javascript
import { RuxMonitoringIcon } from '@astrouxds/rux-monitoring-icon/rux-monitoring-icon.js'
```

### 3. Render the Astro Monitoring Icon Web Component

Pass properties as attributes of the Astro Monitoring Icon custom element:

```xml
<rux-monitoring-icon
 icon="altitude"
 label="Altitude for satellite X"
 sublabel="10000m"
 status="normal"
 notifications="10">
</rux-monitoring-icon>
```

# Monitoring Progress Icon

The Monitoring Progress Icon is a unique instance of the Monitoring Icon for displaying live progress of a monitored item. The Monitoring Progress Icon uses a "donut"-style progress meter rather than a specific icon.

## Guidelines

-   [Astro UXDS: Icons and Symbols](https://astrouxds.com/ui-components/icons-and-symbols)

## Web Components Usage

### 1. Installation

#### Install the Astro UXDS Monitoring Icon package via Command Line (Preferred Method)

```sh
npm i --save @astrouxds/rux--monitoring-icon
```

You may use Yarn, NPM, or your Node package manager of choice. The `--save` flag adds this component as a dependency in your `package.json` file.

#### **Alternatively**, download the [Astro UXDS Component Library](https://github.com/RocketCommunicationsInc/astro-components) source to your project.

Via CLI:

```sh
git clone https://github.com/RocketCommunicationsInc/astro-components.git
```

Or, [download Astro UXDS Components as a .zip](https://github.com/RocketCommunicationsInc/astro-components/archive/master.zip)

### 2. Import the Astro Monitoring Progress Icon Web Component

This example assumes you're using the NPM package in `node_modules`. Otherwise, import the component using the path to the Astro Components directory in your project. Status is assigned via a range object.

```javascript
import { RuxMonitoringProgressIcon } from '@astrouxds/rux-monitoring-icon/rux-monitoring-progress-icon.js'
```

### 3. Render the Astro Monitoring Progress Icon Web Component

Pass properties as attributes of the Astro Monitoring Progress Icon custom element:

````xml
<rux-monitoring-progress-icon
 label="Battery level"
 progress="50">
</rux-monitoring-progress-icon>



<!-- Auto Generated Below -->


## Properties

| Property             | Attribute       | Description                                                                                                                                                                                                                                                                             | Type                                                                     | Default     |
| -------------------- | --------------- | --------------------------------------------------------------------------------------------------------------------------------------------------------------------------------------------------------------------------------------------------------------------------------------- | ------------------------------------------------------------------------ | ----------- |
| `icon` _(required)_  | `icon`          | Displays an Astro icon matching this string. For a [full list of available icons, see the Icons section in Astro UXDS Guidelines](https://astrouxds.com/ui-components/icons-and-symbols)                                                                                                | `string`                                                                 | `undefined` |
| `label` _(required)_ | `label`         | Displays a label below the icon                                                                                                                                                                                                                                                         | `string`                                                                 | `undefined` |
| `notifications`      | `notifications` | If provided and greater than `0`, displays an outlined number badge at the bottom right of the icon. Numbers above `9999` are abbreviated to `'10K'` or `'100K'` for numbers in the thousands, `'1.5M'` for millions, `'1.5B'` for billions, and uses `'∞'` for one trillion or higher. | `number`                                                                 | `0`         |
| `status`             | `status`        | Styles the icon according to the Astro Status colors. Valid options are the Astro statuses `critical`, `serious`, `caution`, `normal`, `standby`, and `off`.                                                                                                                            | `"caution" \| "critical" \| "normal" \| "off" \| "serious" \| "standby"` | `'normal'`  |
| `sublabel`           | `sublabel`      | Displays a smaller label underneath the icon label                                                                                                                                                                                                                                      | `string \| undefined`                                                    | `undefined` |


## Shadow Parts

| Part                    | Description                        |
| ----------------------- | ---------------------------------- |
<<<<<<< HEAD
| `"monitoring-badge"`    | The component's notification badge |
| `"monitoring-label"`    | The component's label              |
| `"monitoring-sublabel"` | The component's sublabel           |
=======
| `"container"`           | the components container           |
| `"monitoring-badge"`    | The component's notification badge |
| `"monitoring-label"`    | The component's label              |
| `"monitoring-sublabel"` | The component's sublabel           |
| `"status-icon"`         | the components status symbol       |
>>>>>>> b01a275d


## Dependencies

### Depends on

- [rux-status](../rux-status)
- [rux-icon](../rux-icon)

### Graph
```mermaid
graph TD;
  rux-monitoring-icon --> rux-status
  rux-monitoring-icon --> rux-icon
  style rux-monitoring-icon fill:#f9f,stroke:#333,stroke-width:4px
```

----------------------------------------------

*Built with [StencilJS](https://stenciljs.com/)*
````<|MERGE_RESOLUTION|>--- conflicted
+++ resolved
@@ -118,17 +118,11 @@
 
 | Part                    | Description                        |
 | ----------------------- | ---------------------------------- |
-<<<<<<< HEAD
-| `"monitoring-badge"`    | The component's notification badge |
-| `"monitoring-label"`    | The component's label              |
-| `"monitoring-sublabel"` | The component's sublabel           |
-=======
 | `"container"`           | the components container           |
 | `"monitoring-badge"`    | The component's notification badge |
 | `"monitoring-label"`    | The component's label              |
 | `"monitoring-sublabel"` | The component's sublabel           |
 | `"status-icon"`         | the components status symbol       |
->>>>>>> b01a275d
 
 
 ## Dependencies
