import { Element, Listen, Component, Prop, Host, h, Watch } from '@stencil/core'
import { differenceInMinutes, differenceInHours } from 'date-fns'

interface DateValidation {
    success: boolean
    error?: string
}
/**
 * @slot (default) - The Track's content
 * @part track-header - The Track's header
 * @part container - The Track's container
 */
@Component({
    tag: 'rux-track',
    styleUrl: 'rux-track.scss',
    shadow: true,
})
export class RuxTrack {
    @Element() el!: HTMLRuxTrackElement

    /**
     * @internal - The grid's width. Set automatically from the parent Timeline component.
     */
    @Prop({ reflect: true }) width = 0
    /**
     * @internal - The number of grid columns to display. Set automatically from the parent Timeline component.
     */
    @Prop({ reflect: true }) columns = 0

    /**
     * @internal - The Track's interval. Set automatically from the parent Timeline component.
     */
    @Prop({ reflect: true }) interval: any
    /**
     * @internal - The Track's start date. Set automatically from the parent Timeline component.
     */
    @Prop({ reflect: true }) start = ''
    /**
     * @internal - The Track's end date. Set automatically from the parent Timeline component.
     */
    @Prop({ reflect: true }) end = ''

    /**
     * @internal - The Track's time zone. Set automatically from the parent Timeline component.
     */
    @Prop({ reflect: true }) timezone = 'UTC'

    @Watch('start')
    @Watch('end')
    @Watch('interval')
    handleUpdate(_newValue: any, old: any) {
        if (old) {
            this.initializeRows()
        }
    }

    @Watch('timezone')
    handleTimezoneUpdate() {
        this.initializeRows()
    }

    @Listen('ruxtimeregionchange')
    handleTimeRegionChange(e: CustomEvent) {
        this.initializeRows()
        e.stopPropagation()
    }

    connectedCallback() {
        this._handleSlotChange = this._handleSlotChange.bind(this)
    }

    /**
     * Tracks are displayed as a (CSS) grid of cells.
     * Each cell can represent a minute or hour depending on the interval.
     */
    private _calculateGridColumnFromTime(time: any) {
        if (this.start) {
            const timelineStart = new Date(this.start)

            if (this.interval === 'hour') {
                const difference = Math.abs(
                    differenceInMinutes(timelineStart, new Date(time))
                )

                return difference + 2
            }

            if (this.interval === 'day') {
                const difference = Math.abs(
                    differenceInHours(timelineStart, new Date(time))
                )

                return difference + 2
            }
        }
        return 0
    }

    private _validateTimeRegion(start: any, end: any): DateValidation {
        if (!start) {
            return {
                success: false,
                error: 'Time Region must have a start date provided',
            }
        }

        if (!end) {
            return {
                success: false,
                error: 'Time Region must have a end date provided',
            }
        }

        if (new Date(start) > new Date(end)) {
            return {
                success: false,
                error: `The Time Region start date must be before the end date: ${start} - ${end}`,
            }
        }

        if (new Date(start) > new Date(this.end)) {
            return {
                success: false,
                error: `The Time Region start date does not fall within the Timeline's range: ${start} - ${this.start}/${this.end}`,
            }
        }

        if (
            new Date(start) < new Date(this.start) &&
            new Date(end) < new Date(this.start)
        ) {
            return {
                success: false,
                error: `The Time Region start and end dates do not fall within the Timeline's range: ${start} - ${end}`,
            }
        }

        return {
            success: true,
        }
    }

    /**
     * Time Regions are dumb and don't know anything about the grid.
     * The Track is responsible for lining up the Time Regions with the grid.
     */
    private initializeRows() {
        const children = [...this.el.children].filter(
            (el) => el.tagName.toLowerCase() === 'rux-time-region'
        ) as HTMLRuxTimeRegionElement[]

        children.forEach((el) => {
            const isHidden = el.style.visibility === 'hidden'
            const isValid = this._validateTimeRegion(el.start, el.end)
            /**
             * Store temp vars to use for calculating a Time Region's position in the grid
             * If a Time Region's range is outside the Timeline's range (a partial event),
             * visually it is treated as if its start/end dates = the timeline's.
             * */
            let start = el.start
            let end = el.end

            if (isValid.success) {
                if (el.start < this.start && el.end > this.end) {
                    el.partial = 'ongoing'
                    start = this.start
                    end = this.end
                } else if (el.start < this.start) {
                    el.partial = 'start'
                    start = this.start
                } else if (el.end > this.end) {
                    el.partial = 'end'
                    end = this.end
                } else {
                    el.partial = 'none'
                }

                el.timezone = this.timezone
                el.style.gridRow = '1'
                el.style.display = 'block'
                const gridColumn = `${this._calculateGridColumnFromTime(
                    start
                )} / ${this._calculateGridColumnFromTime(end)}`
                el.style.gridColumn = gridColumn
            } else {
                if (!isHidden) {
                    el.style.display = 'none'
<<<<<<< HEAD
                    console.log(isValid.error)
=======
>>>>>>> a15d9135
                }
            }
        })
    }

    private _handleSlotChange() {
        this.initializeRows()
    }

    render() {
        return (
            <Host>
                <div
                    class="rux-timeline rux-track"
                    style={{
                        gridTemplateColumns: `[header] 200px repeat(${this.columns}, ${this.width}px)`,
                    }}
                    part="container"
                >
                    <div
                        class="rux-track__header"
                        part="track-header"
                        style={{
                            gridRow: '1',
                        }}
                    >
                        <slot name="label"></slot>
                    </div>

                    <slot onSlotchange={this._handleSlotChange}></slot>
                </div>
            </Host>
        )
    }
}<|MERGE_RESOLUTION|>--- conflicted
+++ resolved
@@ -185,10 +185,6 @@
             } else {
                 if (!isHidden) {
                     el.style.display = 'none'
-<<<<<<< HEAD
-                    console.log(isValid.error)
-=======
->>>>>>> a15d9135
                 }
             }
         })
