--- conflicted
+++ resolved
@@ -7,19 +7,11 @@
     z-index: 50;
     top: 0;
     left: 0;
-<<<<<<< HEAD
-    height: 100px;
-    width: -webkit-fill-available;
-    width: -moz-available;
-    width: stretch;
-    padding: 0 1.875rem;
-=======
     height: var(--spacing-24);
     width: -webkit-fill-available;
     width: -moz-available;
     width: stretch;
     padding: 0 var(--spacing-6);
->>>>>>> a15d9135
     box-sizing: border-box;
     background-color: var(--gsb-color-background);
     -webkit-user-select: none;
