@use '../../global/tokens/colors-dark' as variables;

:host {
    display: block;
    position: sticky;
    z-index: 50;
    top: 0;
    left: 0;
    height: 100px;
    width: 100%;
    padding: 0 1.875rem;
    box-sizing: border-box;
<<<<<<< HEAD
    background-color: var(--color-gsb-background-default);
=======
    background-color: var(--gsb-color-background);
>>>>>>> 2a7e22c1
    -webkit-user-select: none;
    -moz-user-select: none;
    -ms-user-select: none;
    user-select: none;
    contain: layout; /* This improves CSS performance see: https://developers.google.com/web/updates/2016/06/css-containment */
}

:host([hidden]) {
    display: none;
}

header {
    overflow: hidden;
    display: flex;
    height: 100%;
    width: 100%;
    align-items: center;
    justify-content: space-between;
    box-sizing: border-box;
}

slot[name='left-side'] > *,
::slotted(*[slot='left-side']) {
    margin-right: 10px;
}

slot[name='left-side'] > rux-icon,
::slotted(rux-icon[slot='left-side']) {
    height: 34px;
}

slot[name='left-side'] > .shifted-up,
::slotted(.shifted-up[slot='left-side']) {
    height: 54px;
}

.app-meta,
::slotted(*[slot='app-meta']) {
    display: inline-flex;
    flex-wrap: wrap;
    padding: 0;
    margin: 0 auto 0 0;
    color: var(--color-palette-neutral-000);
    white-space: nowrap;
}

.app-info-wrapper {
    flex-basis: 100%;
    display: flex;
    align-items: baseline;
    margin-bottom: 6px;
    min-width: 170px;
}

.app-meta h1 {
    margin-bottom: 0;
    margin-top: 0;
    height: 32px;
    font-family: var(--font-heading-1-font-family);
    font-size: var(--font-heading-1-font-size);
    font-weight: var(--font-heading-1-font-weight);
    letter-spacing: var(--font-heading-1-letter-spacing);
}

.app-meta h1.app-domain {
    margin-right: 13px;
    font-family: var(--font-heading-1-bold-font-family);
    font-size: var(--font-heading-1-bold-font-size);
    font-weight: var(--font-heading-1-bold-font-weight);
    letter-spacing: var(--font-heading-1-bold-letter-spacing);
}

.app-name {
    margin-right: 0.3em;
}

.app-version {
    display: inline-block;
    font-size: var(--font-heading-6-font-size);
    font-weight: var(--font-heading-6-font-weight);
}

.app-state-wrapper {
    display: flex;
}

// all temp classes and their subsequent styling will be replaced with internal component styles.
.app-state {
    box-sizing: border-box;
    color: var(--color-palette-neutral-000);
    background-color: var(--color-palette-neutral-1000);
    border-radius: var(--radius-base);
    font-family: var(--font-body-2-font-family);
    font-size: var(--font-body-2-font-size);
    font-weight: var(--font-body-2-font-weight);
    letter-spacing: var(--font-body-2-letter-spacing);
    padding: 2px 6px;
    text-align: center;
    height: 22px;
    margin-right: 6px;
    white-space: nowrap;
}

.username {
    box-sizing: border-box;
    flex-basis: 50%;
    font-family: var(--font-body-2-font-family);
    font-size: var(--font-body-2-font-size);
    font-weight: var(--font-body-2-font-weight);
    letter-spacing: var(--font-body-2-letter-spacing);
    padding: 2px 0;
    height: 22px;
}

.slotted-content {
    display: inline-flex;
    justify-content: center;
    flex-basis: 100%;
}

//Preserves dark theme defaults for slotted elements in GSB since content must always be rendered in dark theme.
::slotted(*) {
    @include variables.root-variables;
}<|MERGE_RESOLUTION|>--- conflicted
+++ resolved
@@ -10,11 +10,7 @@
     width: 100%;
     padding: 0 1.875rem;
     box-sizing: border-box;
-<<<<<<< HEAD
-    background-color: var(--color-gsb-background-default);
-=======
     background-color: var(--gsb-color-background);
->>>>>>> 2a7e22c1
     -webkit-user-select: none;
     -moz-user-select: none;
     -ms-user-select: none;
