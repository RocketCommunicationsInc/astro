--- conflicted
+++ resolved
@@ -110,11 +110,7 @@
 
 | Name                        | Description                              |
 | --------------------------- | ---------------------------------------- |
-<<<<<<< HEAD
-| `--height`                  | the Notification's height                |
-=======
 | `--notification-icon-color` | The 'clear' icon's color                 |
->>>>>>> 198f3add
 | `--notification-text-color` | [DEPRECATED] The notification text color |
 
 
