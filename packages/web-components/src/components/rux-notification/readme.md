--- conflicted
+++ resolved
@@ -108,16 +108,10 @@
 
 ## CSS Custom Properties
 
-<<<<<<< HEAD
-| Name       | Description               |
-| ---------- | ------------------------- |
-| `--height` | the Notification's height |
-=======
 | Name                        | Description                              |
 | --------------------------- | ---------------------------------------- |
 | `--notification-icon-color` | The 'clear' icon's color                 |
 | `--notification-text-color` | [DEPRECATED] The notification text color |
->>>>>>> 9888dcc0
 
 
 ## Dependencies
