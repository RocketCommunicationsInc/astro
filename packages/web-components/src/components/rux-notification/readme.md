--- conflicted
+++ resolved
@@ -108,16 +108,9 @@
 
 ## CSS Custom Properties
 
-<<<<<<< HEAD
-| Name                        | Description                              |
-| --------------------------- | ---------------------------------------- |
-| `--notification-icon-color` | The 'clear' icon's color                 |
-| `--notification-text-color` | [DEPRECATED] The notification text color |
-=======
 | Name       | Description               |
 | ---------- | ------------------------- |
 | `--height` | the Notification's height |
->>>>>>> a15d9135
 
 
 ## Dependencies
