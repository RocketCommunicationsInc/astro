--- conflicted
+++ resolved
@@ -108,17 +108,10 @@
 
 ## CSS Custom Properties
 
-<<<<<<< HEAD
-| Name                        | Description                 |
-| --------------------------- | --------------------------- |
-| `--height`                  | the Notification's height   |
-| `--notification-text-color` | The notification text color |
-=======
 | Name                        | Description                              |
 | --------------------------- | ---------------------------------------- |
 | `--notification-icon-color` | The 'clear' icon's color                 |
 | `--notification-text-color` | [DEPRECATED] The notification text color |
->>>>>>> 340ed72c
 
 
 ## Dependencies
