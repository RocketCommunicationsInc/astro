:host {
<<<<<<< HEAD
    --notification-banner-color-border: var(--color-border-interactive-default);
    --notification-banner-color-background: var(
        --color-background-base-default
    );
    --notification-banner-border-width-left: 12px;
    --notification-banner-radius-outer: var(--radius-base);
    --notification-banner-radius-inner: 3px;
    --notification-banner-border-width-large: 4px;
    --notification-banner-padding: 0 0.5rem 0 1rem; //0 8px 0 16px
    --notification-banner-border-width-small: 2px;
    --notification-banner-inner-border-width: 1px;
=======
    /**
  * @prop --notification-text-color: [DEPRECATED] The notification text color
  */
    --notification-text-color: var(--color-palette-neutral-1000);
>>>>>>> 340ed72c

    /**
        * @prop --height: the Notification's height
        */
    --height: 4.375rem; // 70px;

    display: contents;
}

:host([hidden]),
.hidden {
    display: none;
}

.rux-notification-banner {
    display: flex;
    align-items: center;
    align-content: center;
    border-radius: var(--notification-banner-radius-outer);
    background: var(--notification-banner-color-border);
    left: 0;
    width: 100%;
    position: absolute;
    transition: top 0.5s ease;
    box-sizing: border-box;
    top: calc(var(--height) * -1);
    height: var(--height);
}

.rux-notification-banner__inner {
    display: flex;
    align-items: center;
    align-content: center;
    width: 100%;
    border-radius: var(--notification-banner-radius-inner);
    border: var(--notification-banner-inner-border-width) solid;
    background: var(--color-background-base-default);
    height: 100%;
    padding: var(--notification-banner-padding);
}

.rux-notification-banner__prefix:not(.hidden) {
    display: flex;
    align-items: center;
    margin-right: 1rem; //16px
}

.rux-notification-banner__status.rux-notification-banner--hasPrefixLabel {
    margin-left: 1rem; //16px
}
.rux-notification-banner__status {
    margin-right: 1rem; //16px
}

.rux-notification-banner__actions {
    margin-left: auto;
    display: flex;
}

/* ----- Large ----- */

.rux-notification-banner--large {
    border: var(--notification-banner-border-width-large) solid
        var(--notification-banner-color-border);
    border-left-width: calc(
        var(--notification-banner-border-width-left) -
            var(--notification-banner-inner-border-width)
    );
    .rux-notification-banner__inner {
        border-color: var(--notification-banner-color-border);
    }
}

.rux-notification-banner--large .rux-notification-banner__content {
    font-family: var(--font-heading-5-font-family);
    font-size: var(--font-heading-5-font-size);
    font-weight: var(--font-heading-5-font-weight);
    letter-spacing: var(--font-heading-5-letter-spacing);
    line-height: var(--font-heading-5-line-height);
}

/* ----- Small ----- */

.rux-notification-banner--small {
    --height: 2.75rem; // 44px;
    border: var(--notification-banner-border-width-small) solid
        var(--notification-banner-color-border);
    border-left-width: var(--notification-banner-border-width-left);
    .rux-notification-banner__inner {
        border-color: var(--notification-banner-color-border);
    }
}

.rux-notification-banner--small .rux-notification-banner__content {
    font-family: var(--font-body-1-font-family);
    font-size: var(--font-body-1-font-size);
    font-weight: var(--font-body-1-font-weight);
    letter-spacing: var(--font-body-1-letter-spacing);
    line-height: var(--font-body-1-line-height);
}

.rux-notification-banner--open {
    top: 0;
}

/* ----- Status Variants ----- */

.rux-notification-banner--critical {
    border-color: var(--color-status-critical);
    background: var(--color-status-critical);
    .rux-notification-banner__inner {
        border-color: var(--color-status-critical);
    }
}

.rux-notification-banner--caution {
    border-color: var(--color-status-caution);
    background: var(--color-status-caution);
    .rux-notification-banner__inner {
        border-color: var(--color-status-caution);
    }
}

.rux-notification-banner--serious {
    border-color: var(--color-status-serious);
    background: var(--color-status-serious);
    .rux-notification-banner__inner {
        border-color: var(--color-status-serious);
    }
}

.rux-notification-banner--normal {
    border-color: var(--color-status-normal);
    background: var(--color-status-normal);
    .rux-notification-banner__inner {
        border-color: var(--color-status-normal);
    }
}

.rux-notification-banner--standby {
    border-color: var(--color-status-standby);
    background: var(--color-status-standby);
    .rux-notification-banner__inner {
        border-color: var(--color-status-standby);
    }
}

.rux-notification-banner--off {
    border-color: var(--color-status-off);
    background: var(--color-status-off);
    .rux-notification-banner__inner {
        border-color: var(--color-status-off);
    }
}<|MERGE_RESOLUTION|>--- conflicted
+++ resolved
@@ -1,22 +1,8 @@
 :host {
-<<<<<<< HEAD
-    --notification-banner-color-border: var(--color-border-interactive-default);
-    --notification-banner-color-background: var(
-        --color-background-base-default
-    );
-    --notification-banner-border-width-left: 12px;
-    --notification-banner-radius-outer: var(--radius-base);
-    --notification-banner-radius-inner: 3px;
-    --notification-banner-border-width-large: 4px;
-    --notification-banner-padding: 0 0.5rem 0 1rem; //0 8px 0 16px
-    --notification-banner-border-width-small: 2px;
-    --notification-banner-inner-border-width: 1px;
-=======
     /**
   * @prop --notification-text-color: [DEPRECATED] The notification text color
   */
     --notification-text-color: var(--color-palette-neutral-1000);
->>>>>>> 340ed72c
 
     /**
         * @prop --height: the Notification's height
