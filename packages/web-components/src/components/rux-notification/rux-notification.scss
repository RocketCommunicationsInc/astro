:host {
    /**
  * @prop --notification-text-color: The notification text color
  */
    --notification-text-color: var(--color-palette-neutral-1000);

    /**
    * @prop --notification-icon-color: The 'clear' icon's color
    */

    display: flex;
    justify-content: space-between;
    flex-wrap: nowrap;
    flex-grow: 1;
    align-items: center;
    align-content: center;
    top: -4.375rem;
    left: 0;
    height: 4.375rem;
    width: 100%;
    position: absolute;
<<<<<<< HEAD
    background-color: var(--color-banner-status-background-standby);
=======
    background-color: var(--notification-banner-color-background-standby);
>>>>>>> 2a7e22c1
    transition: top 0.5s ease;
    box-sizing: border-box;
    font-family: var(--font-heading-5-font-family);
    font-size: var(--font-heading-5-font-size);
    font-weight: var(--font-heading-5-font-weight);
    letter-spacing: var(--font-heading-5-letter-spacing);
    color: var(--notification-text-color);
    rux-icon {
        align-items: center;
        justify-content: flex-end;
        padding: 0 1.25rem 0 0.625rem;
    }
    .rux-notification__message {
        padding: 1.063rem 1.25rem; //17px 20px
        white-space: nowrap;
        overflow: hidden;
    }
}

:host([hidden]) {
    display: none;
}

:host(.rux-notification-banner-0ba5409c--open) {
    top: 0;
}
:host(.rux-notification-banner--small) {
    height: 2rem;
    font-family: var(--font-body-1-font-family);
    font-weight: var(--font-body-1-font-weight);
    font-size: var(--font-body-1-font-size);
    letter-spacing: var(--font-body-1-letter-spacing);
    line-height: var(--font-body-1-line-height);
    font-weight: var(--font-body-1-font-weight);

    .rux-notification__message {
        padding: 0.406rem 0.625rem; //6.5px 10px
    }
}
.rux-notification__message {
    padding: 1.063rem 0; //17 0
}

//TODO: When tokens are made for the icon color, replace the hard coded values below.

:host([status='off']) {
<<<<<<< HEAD
    background-color: var(--color-banner-status-background-off);
    rux-icon {
        color: var(--color-banner-status-icon-fill-off);
=======
    background-color: var(--notification-banner-color-background-off);
    rux-icon {
        color: var(--notification-banner-icon-color-fill-off);
>>>>>>> 2a7e22c1
    }
}

:host([status='standby']) {
<<<<<<< HEAD
    background-color: var(--color-banner-status-background-standby);
    rux-icon {
        color: var(--color-banner-status-icon-fill-standby);
=======
    background-color: var(--notification-banner-color-background-standby);
    rux-icon {
        color: var(--notification-banner-icon-color-fill-standby);
>>>>>>> 2a7e22c1
    }
}

:host([status='normal']) {
<<<<<<< HEAD
    background-color: var(--color-banner-status-background-normal);
    rux-icon {
        color: var(--color-banner-status-icon-fill-normal);
    }
}
:host([status='caution']) {
    background-color: var(--color-banner-status-background-caution);
    rux-icon {
        color: var(--color-banner-status-icon-fill-caution);
=======
    background-color: var(--notification-banner-color-background-normal);
    rux-icon {
        color: var(--notification-banner-icon-color-fill-normal);
    }
}
:host([status='caution']) {
    background-color: var(--notification-banner-color-background-caution);
    rux-icon {
        color: var(--notification-banner-icon-color-fill-caution);
>>>>>>> 2a7e22c1
    }
}

:host([status='serious']) {
<<<<<<< HEAD
    background-color: var(--color-banner-status-background-serious);
    rux-icon {
        color: var(--color-banner-status-icon-fill-serious);
    }
}
:host([status='critical']) {
    background-color: var(--color-banner-status-background-critical);
    rux-icon {
        color: var(--color-banner-status-icon-fill-critical);
=======
    background-color: var(--notification-banner-color-background-serious);
    rux-icon {
        color: var(--notification-banner-icon-color-fill-serious);
    }
}
:host([status='critical']) {
    background-color: var(--notification-banner-color-background-critical);
    rux-icon {
        color: var(--notification-banner-icon-color-fill-critical);
>>>>>>> 2a7e22c1
    }
}<|MERGE_RESOLUTION|>--- conflicted
+++ resolved
@@ -19,11 +19,7 @@
     height: 4.375rem;
     width: 100%;
     position: absolute;
-<<<<<<< HEAD
-    background-color: var(--color-banner-status-background-standby);
-=======
     background-color: var(--notification-banner-color-background-standby);
->>>>>>> 2a7e22c1
     transition: top 0.5s ease;
     box-sizing: border-box;
     font-family: var(--font-heading-5-font-family);
@@ -70,43 +66,20 @@
 //TODO: When tokens are made for the icon color, replace the hard coded values below.
 
 :host([status='off']) {
-<<<<<<< HEAD
-    background-color: var(--color-banner-status-background-off);
-    rux-icon {
-        color: var(--color-banner-status-icon-fill-off);
-=======
     background-color: var(--notification-banner-color-background-off);
     rux-icon {
         color: var(--notification-banner-icon-color-fill-off);
->>>>>>> 2a7e22c1
     }
 }
 
 :host([status='standby']) {
-<<<<<<< HEAD
-    background-color: var(--color-banner-status-background-standby);
-    rux-icon {
-        color: var(--color-banner-status-icon-fill-standby);
-=======
     background-color: var(--notification-banner-color-background-standby);
     rux-icon {
         color: var(--notification-banner-icon-color-fill-standby);
->>>>>>> 2a7e22c1
     }
 }
 
 :host([status='normal']) {
-<<<<<<< HEAD
-    background-color: var(--color-banner-status-background-normal);
-    rux-icon {
-        color: var(--color-banner-status-icon-fill-normal);
-    }
-}
-:host([status='caution']) {
-    background-color: var(--color-banner-status-background-caution);
-    rux-icon {
-        color: var(--color-banner-status-icon-fill-caution);
-=======
     background-color: var(--notification-banner-color-background-normal);
     rux-icon {
         color: var(--notification-banner-icon-color-fill-normal);
@@ -116,22 +89,10 @@
     background-color: var(--notification-banner-color-background-caution);
     rux-icon {
         color: var(--notification-banner-icon-color-fill-caution);
->>>>>>> 2a7e22c1
     }
 }
 
 :host([status='serious']) {
-<<<<<<< HEAD
-    background-color: var(--color-banner-status-background-serious);
-    rux-icon {
-        color: var(--color-banner-status-icon-fill-serious);
-    }
-}
-:host([status='critical']) {
-    background-color: var(--color-banner-status-background-critical);
-    rux-icon {
-        color: var(--color-banner-status-icon-fill-critical);
-=======
     background-color: var(--notification-banner-color-background-serious);
     rux-icon {
         color: var(--notification-banner-icon-color-fill-serious);
@@ -141,6 +102,5 @@
     background-color: var(--notification-banner-color-background-critical);
     rux-icon {
         color: var(--notification-banner-icon-color-fill-critical);
->>>>>>> 2a7e22c1
     }
 }