:host {
<<<<<<< HEAD
    /**
  * @prop --notification-text-color: [DEPRECATED] The notification text color
  */
    --notification-text-color: var(--color-palette-neutral-1000);
=======
    --notification-banner-color-border: var(--color-border-interactive-default);
    --notification-banner-color-background: var(
        --color-background-base-default
    );
    --notification-banner-border-width-left: var(--spacing-3);
    --notification-banner-radius-outer: var(--radius-base);
    --notification-banner-radius-inner: calc(var(--radius-base) / 3 * 2);
    --notification-banner-border-width-large: var(--spacing-1); //4
    --notification-banner-padding: 12px var(--spacing-2) 12px var(--spacing-4); //0 8px 0 16px
    --notification-banner-border-width-small: var(--spacing-050); //2
>>>>>>> a15d9135

    /**
    * @prop --height: the Notification's height
    */
    --height: var(--spacing-20); // 80px;
}

:host([open]) {
    display: contents;
}
:host(:not([open])) {
    display: none;
}

.rux-notification-banner {
    display: flex;
    align-items: stretch;
    align-content: center;
    border-radius: var(--notification-banner-radius-outer);
    background: var(--notification-banner-color-border);
    width: 100%;
<<<<<<< HEAD
    position: absolute;
    background-color: var(--notification-banner-color-background-standby);
    border: 1px solid var(--notification-banner-color-border-standby);
    transition: top 0.5s ease;
=======
>>>>>>> a15d9135
    box-sizing: border-box;
    min-height: var(--height);
}

.rux-notification-banner__inner {
    display: flex;
    align-items: center;
    align-content: center;
    box-sizing: border-box;
    width: 100%;
    border-radius: var(--notification-banner-radius-inner);
    background: var(--color-background-base-default);
    padding: var(--notification-banner-padding);
}

.rux-notification-banner__prefix:not(.hidden) {
    display: flex;
    align-items: center;
    margin-right: var(--spacing-4); //16px
}

.rux-notification-banner__status.rux-notification-banner--hasPrefixLabel {
    margin-left: var(--spacing-4); //16px
}
.rux-notification-banner__status {
    margin-right: var(--spacing-4); //16px
}
.rux-notification-banner__status rux-status {
    margin: var(--spacing-0);
} //remove 2px margin around rux-status

.rux-notification-banner__actions {
    margin-left: auto;
    display: flex;
}

/* ----- Large ----- */

.rux-notification-banner--large {
    border: var(--notification-banner-border-width-large) solid
        var(--notification-banner-color-border);
    border-left-width: var(--notification-banner-border-width-left);
    .rux-notification-banner__inner {
        border-color: var(--notification-banner-color-border);
    }
}

.rux-notification-banner--large .rux-notification-banner__content {
    font-family: var(--font-heading-5-font-family);
    font-size: var(--font-heading-5-font-size);
    font-weight: var(--font-heading-5-font-weight);
    letter-spacing: var(--font-heading-5-letter-spacing);
    line-height: var(--font-heading-5-line-height);
}

/* ----- Small ----- */

.rux-notification-banner--small {
    min-height: calc(var(--spacing-12) + var(--spacing-1)); // 52px;
    border: var(--notification-banner-border-width-small) solid
        var(--notification-banner-color-border);
    border-left-width: var(--notification-banner-border-width-left);
    .rux-notification-banner__inner {
        border-color: var(--notification-banner-color-border);
    }
}

.rux-notification-banner--small .rux-notification-banner__content {
    font-family: var(--font-body-1-font-family);
    font-size: var(--font-body-1-font-size);
    font-weight: var(--font-body-1-font-weight);
    letter-spacing: var(--font-body-1-letter-spacing);
    line-height: var(--font-body-1-line-height);
}

/* ---- truncated/wrapped --- */
.rux-notification-banner__content {
    overflow: hidden;
    white-space: nowrap;
    text-overflow: ellipsis;
}

<<<<<<< HEAD
:host([status='off']) {
    background-color: var(--notification-banner-color-background-off);
    border-color: var(--notification-banner-color-border-off);
    rux-icon {
        color: var(--notification-banner-icon-color-fill-off);
    }
}

:host([status='standby']) {
    background-color: var(--notification-banner-color-background-standby);
    border-color: var(--notification-banner-color-border-standby);
    rux-icon {
        color: var(--notification-banner-icon-color-fill-standby);
    }
}

:host([status='normal']) {
    background-color: var(--notification-banner-color-background-normal);
    border-color: var(--notification-banner-color-border-normal);
    rux-icon {
        color: var(--notification-banner-icon-color-fill-normal);
    }
}
:host([status='caution']) {
    background-color: var(--notification-banner-color-background-caution);
    border-color: var(--notification-banner-color-border-caution);
    rux-icon {
        color: var(--notification-banner-icon-color-fill-caution);
    }
}

:host([status='serious']) {
    background-color: var(--notification-banner-color-background-serious);
    border-color: var(--notification-banner-color-border-serious);
    rux-icon {
        color: var(--notification-banner-icon-color-fill-serious);
    }
}
:host([status='critical']) {
    background-color: var(--notification-banner-color-background-critical);
    border-color: var(--notification-banner-color-border-critical);
    rux-icon {
        color: var(--notification-banner-icon-color-fill-critical);
=======
/* ----- Status Variants ----- */

.rux-notification-banner--critical {
    border-color: var(--color-status-critical);
    background: var(--color-status-critical);
    .rux-notification-banner__inner {
        border-color: var(--color-status-critical);
    }
}

.rux-notification-banner--caution {
    border-color: var(--color-status-caution);
    background: var(--color-status-caution);
    .rux-notification-banner__inner {
        border-color: var(--color-status-caution);
    }
}

.rux-notification-banner--serious {
    border-color: var(--color-status-serious);
    background: var(--color-status-serious);
    .rux-notification-banner__inner {
        border-color: var(--color-status-serious);
    }
}

.rux-notification-banner--normal {
    border-color: var(--color-status-normal);
    background: var(--color-status-normal);
    .rux-notification-banner__inner {
        border-color: var(--color-status-normal);
    }
}

.rux-notification-banner--standby {
    border-color: var(--color-status-standby);
    background: var(--color-status-standby);
    .rux-notification-banner__inner {
        border-color: var(--color-status-standby);
    }
}

.rux-notification-banner--off {
    border-color: var(--color-status-off);
    background: var(--color-status-off);
    .rux-notification-banner__inner {
        border-color: var(--color-status-off);
>>>>>>> a15d9135
    }
}<|MERGE_RESOLUTION|>--- conflicted
+++ resolved
@@ -1,10 +1,4 @@
 :host {
-<<<<<<< HEAD
-    /**
-  * @prop --notification-text-color: [DEPRECATED] The notification text color
-  */
-    --notification-text-color: var(--color-palette-neutral-1000);
-=======
     --notification-banner-color-border: var(--color-border-interactive-default);
     --notification-banner-color-background: var(
         --color-background-base-default
@@ -15,7 +9,6 @@
     --notification-banner-border-width-large: var(--spacing-1); //4
     --notification-banner-padding: 12px var(--spacing-2) 12px var(--spacing-4); //0 8px 0 16px
     --notification-banner-border-width-small: var(--spacing-050); //2
->>>>>>> a15d9135
 
     /**
     * @prop --height: the Notification's height
@@ -37,13 +30,6 @@
     border-radius: var(--notification-banner-radius-outer);
     background: var(--notification-banner-color-border);
     width: 100%;
-<<<<<<< HEAD
-    position: absolute;
-    background-color: var(--notification-banner-color-background-standby);
-    border: 1px solid var(--notification-banner-color-border-standby);
-    transition: top 0.5s ease;
-=======
->>>>>>> a15d9135
     box-sizing: border-box;
     min-height: var(--height);
 }
@@ -126,51 +112,6 @@
     text-overflow: ellipsis;
 }
 
-<<<<<<< HEAD
-:host([status='off']) {
-    background-color: var(--notification-banner-color-background-off);
-    border-color: var(--notification-banner-color-border-off);
-    rux-icon {
-        color: var(--notification-banner-icon-color-fill-off);
-    }
-}
-
-:host([status='standby']) {
-    background-color: var(--notification-banner-color-background-standby);
-    border-color: var(--notification-banner-color-border-standby);
-    rux-icon {
-        color: var(--notification-banner-icon-color-fill-standby);
-    }
-}
-
-:host([status='normal']) {
-    background-color: var(--notification-banner-color-background-normal);
-    border-color: var(--notification-banner-color-border-normal);
-    rux-icon {
-        color: var(--notification-banner-icon-color-fill-normal);
-    }
-}
-:host([status='caution']) {
-    background-color: var(--notification-banner-color-background-caution);
-    border-color: var(--notification-banner-color-border-caution);
-    rux-icon {
-        color: var(--notification-banner-icon-color-fill-caution);
-    }
-}
-
-:host([status='serious']) {
-    background-color: var(--notification-banner-color-background-serious);
-    border-color: var(--notification-banner-color-border-serious);
-    rux-icon {
-        color: var(--notification-banner-icon-color-fill-serious);
-    }
-}
-:host([status='critical']) {
-    background-color: var(--notification-banner-color-background-critical);
-    border-color: var(--notification-banner-color-border-critical);
-    rux-icon {
-        color: var(--notification-banner-icon-color-fill-critical);
-=======
 /* ----- Status Variants ----- */
 
 .rux-notification-banner--critical {
@@ -218,6 +159,5 @@
     background: var(--color-status-off);
     .rux-notification-banner__inner {
         border-color: var(--color-status-off);
->>>>>>> a15d9135
     }
 }