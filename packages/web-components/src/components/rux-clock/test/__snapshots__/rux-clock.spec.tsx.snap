// Jest Snapshot v1, https://goo.gl/fbAQLP

exports[`rux-clock Can accept a unix timestamp for date-in 1`] = `
<rux-clock date-in="1652129256662">
<<<<<<< HEAD
=======
  <mock:shadow-root>
    <div class="rux-clock__segment">
      <div aria-labelledby="rux-clock__day-of-year-label" class="rux-clock__segment__value" part="date">
        129
      </div>
      <div class="rux-clock__segment__label" id="rux-clock__day-of-year-label" part="date-label">
        Date
      </div>
    </div>
    <div class="rux-clock__segment">
      <div aria-labelledby="rux-clock__time-label" class="rux-clock__segment__value" part="time">
        20:47:36 UTC
      </div>
      <div class="rux-clock__segment__label" id="rux-clock__time-label" part="time-label">
        Time
      </div>
    </div>
  </mock:shadow-root>
</rux-clock>
`;

exports[`rux-clock Can change the date when date-in is changed 1`] = `
<rux-clock date-in="2022-04-22T23:59:55.000Z">
  <mock:shadow-root>
    <div class="rux-clock__segment">
      <div aria-labelledby="rux-clock__day-of-year-label" class="rux-clock__segment__value" part="date">
        112
      </div>
      <div class="rux-clock__segment__label" id="rux-clock__day-of-year-label" part="date-label">
        Date
      </div>
    </div>
    <div class="rux-clock__segment">
      <div aria-labelledby="rux-clock__time-label" class="rux-clock__segment__value" part="time">
        23:59:55 UTC
      </div>
      <div class="rux-clock__segment__label" id="rux-clock__time-label" part="time-label">
        Time
      </div>
    </div>
  </mock:shadow-root>
</rux-clock>
`;

exports[`rux-clock Can change the date when date-in is changed 2`] = `
<rux-clock date-in="2022-07-22T23:59:55.000Z">
  <mock:shadow-root>
    <div class="rux-clock__segment">
      <div aria-labelledby="rux-clock__day-of-year-label" class="rux-clock__segment__value" part="date">
        112
      </div>
      <div class="rux-clock__segment__label" id="rux-clock__day-of-year-label" part="date-label">
        Date
      </div>
    </div>
    <div class="rux-clock__segment">
      <div aria-labelledby="rux-clock__time-label" class="rux-clock__segment__value" part="time">
        23:59:55 UTC
      </div>
      <div class="rux-clock__segment__label" id="rux-clock__time-label" part="time-label">
        Time
      </div>
    </div>
  </mock:shadow-root>
</rux-clock>
`;

exports[`rux-clock Uses the time passed into date-in if provided 1`] = `
<rux-clock date-in="2022-04-22T23:59:55.000Z">
  <mock:shadow-root>
    <div class="rux-clock__segment">
      <div aria-labelledby="rux-clock__day-of-year-label" class="rux-clock__segment__value" part="date">
        112
      </div>
      <div class="rux-clock__segment__label" id="rux-clock__day-of-year-label" part="date-label">
        Date
      </div>
    </div>
    <div class="rux-clock__segment">
      <div aria-labelledby="rux-clock__time-label" class="rux-clock__segment__value" part="time">
        23:59:55 UTC
      </div>
      <div class="rux-clock__segment__label" id="rux-clock__time-label" part="time-label">
        Time
      </div>
    </div>
  </mock:shadow-root>
</rux-clock>
`;

exports[`rux-clock can swap between unix and non-unix date-in values 1`] = `
<rux-clock>
  <mock:shadow-root>
    <div class="rux-clock__segment">
      <div aria-labelledby="rux-clock__day-of-year-label" class="rux-clock__segment__value" part="date">
        001
      </div>
      <div class="rux-clock__segment__label" id="rux-clock__day-of-year-label" part="date-label">
        Date
      </div>
    </div>
    <div class="rux-clock__segment">
      <div aria-labelledby="rux-clock__time-label" class="rux-clock__segment__value" part="time">
        01:02:03 UTC
      </div>
      <div class="rux-clock__segment__label" id="rux-clock__time-label" part="time-label">
        Time
      </div>
    </div>
  </mock:shadow-root>
</rux-clock>
`;

exports[`rux-clock can swap between unix and non-unix date-in values 2`] = `
<rux-clock date-in="2022-07-22T23:59:55.000Z">
  <mock:shadow-root>
    <div class="rux-clock__segment">
      <div aria-labelledby="rux-clock__day-of-year-label" class="rux-clock__segment__value" part="date">
        001
      </div>
      <div class="rux-clock__segment__label" id="rux-clock__day-of-year-label" part="date-label">
        Date
      </div>
    </div>
    <div class="rux-clock__segment">
      <div aria-labelledby="rux-clock__time-label" class="rux-clock__segment__value" part="time">
        01:02:03 UTC
      </div>
      <div class="rux-clock__segment__label" id="rux-clock__time-label" part="time-label">
        Time
      </div>
    </div>
  </mock:shadow-root>
</rux-clock>
`;

exports[`rux-clock can swap between unix and non-unix date-in values 3`] = `
<rux-clock date-in="1652129256662">
  <mock:shadow-root>
    <div class="rux-clock__segment">
      <div aria-labelledby="rux-clock__day-of-year-label" class="rux-clock__segment__value" part="date">
        001
      </div>
      <div class="rux-clock__segment__label" id="rux-clock__day-of-year-label" part="date-label">
        Date
      </div>
    </div>
    <div class="rux-clock__segment">
      <div aria-labelledby="rux-clock__time-label" class="rux-clock__segment__value" part="time">
        01:02:03 UTC
      </div>
      <div class="rux-clock__segment__label" id="rux-clock__time-label" part="time-label">
        Time
      </div>
    </div>
  </mock:shadow-root>
</rux-clock>
`;

exports[`rux-clock converts all military timezones 1`] = `
<rux-clock timezone="A">
>>>>>>> 9888dcc0
  <mock:shadow-root>
    <div class="rux-clock" part="container">
      <div class="rux-clock__segment">
        <div aria-labelledby="rux-clock__day-of-year-label" class="rux-clock__segment__value" part="date">
          129
        </div>
        <div class="rux-clock__segment__label" id="rux-clock__day-of-year-label" part="date-label">
          Date
        </div>
      </div>
      <div class="rux-clock__segment">
        <div aria-labelledby="rux-clock__time-label" class="rux-clock__segment__value" part="time">
          20:47:36 UTC
        </div>
        <div class="rux-clock__segment__label" id="rux-clock__time-label" part="time-label">
          Time
        </div>
      </div>
    </div>
  </mock:shadow-root>
</rux-clock>
`;

exports[`rux-clock Can change the date when date-in is changed 1`] = `
<rux-clock date-in="2022-04-22T23:59:55.000Z">
  <mock:shadow-root>
    <div class="rux-clock" part="container">
      <div class="rux-clock__segment">
        <div aria-labelledby="rux-clock__day-of-year-label" class="rux-clock__segment__value" part="date">
          112
        </div>
        <div class="rux-clock__segment__label" id="rux-clock__day-of-year-label" part="date-label">
          Date
        </div>
      </div>
      <div class="rux-clock__segment">
        <div aria-labelledby="rux-clock__time-label" class="rux-clock__segment__value" part="time">
          23:59:55 UTC
        </div>
        <div class="rux-clock__segment__label" id="rux-clock__time-label" part="time-label">
          Time
        </div>
      </div>
    </div>
  </mock:shadow-root>
</rux-clock>
`;

exports[`rux-clock Can change the date when date-in is changed 2`] = `
<rux-clock date-in="2022-07-22T23:59:55.000Z">
  <mock:shadow-root>
    <div class="rux-clock" part="container">
      <div class="rux-clock__segment">
        <div aria-labelledby="rux-clock__day-of-year-label" class="rux-clock__segment__value" part="date">
          112
        </div>
        <div class="rux-clock__segment__label" id="rux-clock__day-of-year-label" part="date-label">
          Date
        </div>
      </div>
      <div class="rux-clock__segment">
        <div aria-labelledby="rux-clock__time-label" class="rux-clock__segment__value" part="time">
          23:59:55 UTC
        </div>
        <div class="rux-clock__segment__label" id="rux-clock__time-label" part="time-label">
          Time
        </div>
      </div>
    </div>
  </mock:shadow-root>
</rux-clock>
`;

exports[`rux-clock Uses the time passed into date-in if provided 1`] = `
<rux-clock date-in="2022-04-22T23:59:55.000Z">
  <mock:shadow-root>
    <div class="rux-clock" part="container">
      <div class="rux-clock__segment">
        <div aria-labelledby="rux-clock__day-of-year-label" class="rux-clock__segment__value" part="date">
          112
        </div>
        <div class="rux-clock__segment__label" id="rux-clock__day-of-year-label" part="date-label">
          Date
        </div>
      </div>
      <div class="rux-clock__segment">
        <div aria-labelledby="rux-clock__time-label" class="rux-clock__segment__value" part="time">
          23:59:55 UTC
        </div>
        <div class="rux-clock__segment__label" id="rux-clock__time-label" part="time-label">
          Time
        </div>
      </div>
    </div>
  </mock:shadow-root>
</rux-clock>
`;

exports[`rux-clock can swap between unix and non-unix date-in values 1`] = `
<rux-clock>
  <mock:shadow-root>
    <div class="rux-clock" part="container">
      <div class="rux-clock__segment">
        <div aria-labelledby="rux-clock__day-of-year-label" class="rux-clock__segment__value" part="date">
          001
        </div>
        <div class="rux-clock__segment__label" id="rux-clock__day-of-year-label" part="date-label">
          Date
        </div>
      </div>
      <div class="rux-clock__segment">
        <div aria-labelledby="rux-clock__time-label" class="rux-clock__segment__value" part="time">
          01:02:03 UTC
        </div>
        <div class="rux-clock__segment__label" id="rux-clock__time-label" part="time-label">
          Time
        </div>
      </div>
    </div>
  </mock:shadow-root>
</rux-clock>
`;

exports[`rux-clock can swap between unix and non-unix date-in values 2`] = `
<rux-clock date-in="2022-07-22T23:59:55.000Z">
  <mock:shadow-root>
    <div class="rux-clock" part="container">
      <div class="rux-clock__segment">
        <div aria-labelledby="rux-clock__day-of-year-label" class="rux-clock__segment__value" part="date">
          001
        </div>
        <div class="rux-clock__segment__label" id="rux-clock__day-of-year-label" part="date-label">
          Date
        </div>
      </div>
      <div class="rux-clock__segment">
        <div aria-labelledby="rux-clock__time-label" class="rux-clock__segment__value" part="time">
          01:02:03 UTC
        </div>
        <div class="rux-clock__segment__label" id="rux-clock__time-label" part="time-label">
          Time
        </div>
      </div>
    </div>
  </mock:shadow-root>
</rux-clock>
`;

exports[`rux-clock can swap between unix and non-unix date-in values 3`] = `
<rux-clock date-in="1652129256662">
  <mock:shadow-root>
    <div class="rux-clock" part="container">
      <div class="rux-clock__segment">
        <div aria-labelledby="rux-clock__day-of-year-label" class="rux-clock__segment__value" part="date">
          001
        </div>
        <div class="rux-clock__segment__label" id="rux-clock__day-of-year-label" part="date-label">
          Date
        </div>
      </div>
      <div class="rux-clock__segment">
        <div aria-labelledby="rux-clock__time-label" class="rux-clock__segment__value" part="time">
          01:02:03 UTC
        </div>
        <div class="rux-clock__segment__label" id="rux-clock__time-label" part="time-label">
          Time
        </div>
      </div>
    </div>
  </mock:shadow-root>
</rux-clock>
`;

exports[`rux-clock converts all military timezones 1`] = `
<rux-clock timezone="A">
  <mock:shadow-root>
    <div class="rux-clock" part="container">
      <div class="rux-clock__segment">
        <div aria-labelledby="rux-clock__day-of-year-label" class="rux-clock__segment__value" part="date">
          001
        </div>
        <div class="rux-clock__segment__label" id="rux-clock__day-of-year-label" part="date-label">
          Date
        </div>
      </div>
      <div class="rux-clock__segment">
        <div aria-labelledby="rux-clock__time-label" class="rux-clock__segment__value" part="time">
          02:02:03 GMT+1
        </div>
        <div class="rux-clock__segment__label" id="rux-clock__time-label" part="time-label">
          Time
        </div>
      </div>
    </div>
  </mock:shadow-root>
</rux-clock>
`;

exports[`rux-clock converts all military timezones 2`] = `
<rux-clock timezone="B">
  <mock:shadow-root>
    <div class="rux-clock" part="container">
      <div class="rux-clock__segment">
        <div aria-labelledby="rux-clock__day-of-year-label" class="rux-clock__segment__value" part="date">
          001
        </div>
        <div class="rux-clock__segment__label" id="rux-clock__day-of-year-label" part="date-label">
          Date
        </div>
      </div>
      <div class="rux-clock__segment">
        <div aria-labelledby="rux-clock__time-label" class="rux-clock__segment__value" part="time">
          03:02:03 GMT+2
        </div>
        <div class="rux-clock__segment__label" id="rux-clock__time-label" part="time-label">
          Time
        </div>
      </div>
    </div>
  </mock:shadow-root>
</rux-clock>
`;

exports[`rux-clock converts all military timezones 3`] = `
<rux-clock timezone="C">
  <mock:shadow-root>
    <div class="rux-clock" part="container">
      <div class="rux-clock__segment">
        <div aria-labelledby="rux-clock__day-of-year-label" class="rux-clock__segment__value" part="date">
          001
        </div>
        <div class="rux-clock__segment__label" id="rux-clock__day-of-year-label" part="date-label">
          Date
        </div>
      </div>
      <div class="rux-clock__segment">
        <div aria-labelledby="rux-clock__time-label" class="rux-clock__segment__value" part="time">
          04:02:03 GMT+3
        </div>
        <div class="rux-clock__segment__label" id="rux-clock__time-label" part="time-label">
          Time
        </div>
      </div>
    </div>
  </mock:shadow-root>
</rux-clock>
`;

exports[`rux-clock converts all military timezones 4`] = `
<rux-clock timezone="D">
  <mock:shadow-root>
    <div class="rux-clock" part="container">
      <div class="rux-clock__segment">
        <div aria-labelledby="rux-clock__day-of-year-label" class="rux-clock__segment__value" part="date">
          001
        </div>
        <div class="rux-clock__segment__label" id="rux-clock__day-of-year-label" part="date-label">
          Date
        </div>
      </div>
      <div class="rux-clock__segment">
        <div aria-labelledby="rux-clock__time-label" class="rux-clock__segment__value" part="time">
          05:02:03 GMT+4
        </div>
        <div class="rux-clock__segment__label" id="rux-clock__time-label" part="time-label">
          Time
        </div>
      </div>
    </div>
  </mock:shadow-root>
</rux-clock>
`;

exports[`rux-clock converts all military timezones 5`] = `
<rux-clock timezone="E">
  <mock:shadow-root>
    <div class="rux-clock" part="container">
      <div class="rux-clock__segment">
        <div aria-labelledby="rux-clock__day-of-year-label" class="rux-clock__segment__value" part="date">
          001
        </div>
        <div class="rux-clock__segment__label" id="rux-clock__day-of-year-label" part="date-label">
          Date
        </div>
      </div>
      <div class="rux-clock__segment">
        <div aria-labelledby="rux-clock__time-label" class="rux-clock__segment__value" part="time">
          06:02:03 GMT+5
        </div>
        <div class="rux-clock__segment__label" id="rux-clock__time-label" part="time-label">
          Time
        </div>
      </div>
    </div>
  </mock:shadow-root>
</rux-clock>
`;

exports[`rux-clock converts all military timezones 6`] = `
<rux-clock timezone="F">
  <mock:shadow-root>
    <div class="rux-clock" part="container">
      <div class="rux-clock__segment">
        <div aria-labelledby="rux-clock__day-of-year-label" class="rux-clock__segment__value" part="date">
          001
        </div>
        <div class="rux-clock__segment__label" id="rux-clock__day-of-year-label" part="date-label">
          Date
        </div>
      </div>
      <div class="rux-clock__segment">
        <div aria-labelledby="rux-clock__time-label" class="rux-clock__segment__value" part="time">
          07:02:03 GMT+6
        </div>
        <div class="rux-clock__segment__label" id="rux-clock__time-label" part="time-label">
          Time
        </div>
      </div>
    </div>
  </mock:shadow-root>
</rux-clock>
`;

exports[`rux-clock converts all military timezones 7`] = `
<rux-clock timezone="G">
  <mock:shadow-root>
    <div class="rux-clock" part="container">
      <div class="rux-clock__segment">
        <div aria-labelledby="rux-clock__day-of-year-label" class="rux-clock__segment__value" part="date">
          001
        </div>
        <div class="rux-clock__segment__label" id="rux-clock__day-of-year-label" part="date-label">
          Date
        </div>
      </div>
      <div class="rux-clock__segment">
        <div aria-labelledby="rux-clock__time-label" class="rux-clock__segment__value" part="time">
          08:02:03 GMT+7
        </div>
        <div class="rux-clock__segment__label" id="rux-clock__time-label" part="time-label">
          Time
        </div>
      </div>
    </div>
  </mock:shadow-root>
</rux-clock>
`;

exports[`rux-clock converts all military timezones 8`] = `
<rux-clock timezone="H">
  <mock:shadow-root>
    <div class="rux-clock" part="container">
      <div class="rux-clock__segment">
        <div aria-labelledby="rux-clock__day-of-year-label" class="rux-clock__segment__value" part="date">
          001
        </div>
        <div class="rux-clock__segment__label" id="rux-clock__day-of-year-label" part="date-label">
          Date
        </div>
      </div>
      <div class="rux-clock__segment">
        <div aria-labelledby="rux-clock__time-label" class="rux-clock__segment__value" part="time">
          09:02:03 GMT+8
        </div>
        <div class="rux-clock__segment__label" id="rux-clock__time-label" part="time-label">
          Time
        </div>
      </div>
    </div>
  </mock:shadow-root>
</rux-clock>
`;

exports[`rux-clock converts all military timezones 9`] = `
<rux-clock timezone="I">
  <mock:shadow-root>
    <div class="rux-clock" part="container">
      <div class="rux-clock__segment">
        <div aria-labelledby="rux-clock__day-of-year-label" class="rux-clock__segment__value" part="date">
          001
        </div>
        <div class="rux-clock__segment__label" id="rux-clock__day-of-year-label" part="date-label">
          Date
        </div>
      </div>
      <div class="rux-clock__segment">
        <div aria-labelledby="rux-clock__time-label" class="rux-clock__segment__value" part="time">
          10:02:03 GMT+9
        </div>
        <div class="rux-clock__segment__label" id="rux-clock__time-label" part="time-label">
          Time
        </div>
      </div>
    </div>
  </mock:shadow-root>
</rux-clock>
`;

exports[`rux-clock converts all military timezones 10`] = `
<rux-clock timezone="K">
  <mock:shadow-root>
    <div class="rux-clock" part="container">
      <div class="rux-clock__segment">
        <div aria-labelledby="rux-clock__day-of-year-label" class="rux-clock__segment__value" part="date">
          001
        </div>
        <div class="rux-clock__segment__label" id="rux-clock__day-of-year-label" part="date-label">
          Date
        </div>
      </div>
      <div class="rux-clock__segment">
        <div aria-labelledby="rux-clock__time-label" class="rux-clock__segment__value" part="time">
          11:02:03 GMT+10
        </div>
        <div class="rux-clock__segment__label" id="rux-clock__time-label" part="time-label">
          Time
        </div>
      </div>
    </div>
  </mock:shadow-root>
</rux-clock>
`;

exports[`rux-clock converts all military timezones 11`] = `
<rux-clock timezone="L">
  <mock:shadow-root>
    <div class="rux-clock" part="container">
      <div class="rux-clock__segment">
        <div aria-labelledby="rux-clock__day-of-year-label" class="rux-clock__segment__value" part="date">
          001
        </div>
        <div class="rux-clock__segment__label" id="rux-clock__day-of-year-label" part="date-label">
          Date
        </div>
      </div>
      <div class="rux-clock__segment">
        <div aria-labelledby="rux-clock__time-label" class="rux-clock__segment__value" part="time">
          12:02:03 GMT+11
        </div>
        <div class="rux-clock__segment__label" id="rux-clock__time-label" part="time-label">
          Time
        </div>
      </div>
    </div>
  </mock:shadow-root>
</rux-clock>
`;

exports[`rux-clock converts all military timezones 12`] = `
<rux-clock timezone="M">
  <mock:shadow-root>
    <div class="rux-clock" part="container">
      <div class="rux-clock__segment">
        <div aria-labelledby="rux-clock__day-of-year-label" class="rux-clock__segment__value" part="date">
          001
        </div>
        <div class="rux-clock__segment__label" id="rux-clock__day-of-year-label" part="date-label">
          Date
        </div>
      </div>
      <div class="rux-clock__segment">
        <div aria-labelledby="rux-clock__time-label" class="rux-clock__segment__value" part="time">
          13:02:03 GMT+12
        </div>
        <div class="rux-clock__segment__label" id="rux-clock__time-label" part="time-label">
          Time
        </div>
      </div>
    </div>
  </mock:shadow-root>
</rux-clock>
`;

exports[`rux-clock converts all military timezones 13`] = `
<rux-clock timezone="N">
  <mock:shadow-root>
    <div class="rux-clock" part="container">
      <div class="rux-clock__segment">
        <div aria-labelledby="rux-clock__day-of-year-label" class="rux-clock__segment__value" part="date">
          001
        </div>
        <div class="rux-clock__segment__label" id="rux-clock__day-of-year-label" part="date-label">
          Date
        </div>
      </div>
      <div class="rux-clock__segment">
        <div aria-labelledby="rux-clock__time-label" class="rux-clock__segment__value" part="time">
          00:02:03 GMT-1
        </div>
        <div class="rux-clock__segment__label" id="rux-clock__time-label" part="time-label">
          Time
        </div>
      </div>
    </div>
  </mock:shadow-root>
</rux-clock>
`;

exports[`rux-clock converts all military timezones 14`] = `
<rux-clock timezone="O">
  <mock:shadow-root>
    <div class="rux-clock" part="container">
      <div class="rux-clock__segment">
        <div aria-labelledby="rux-clock__day-of-year-label" class="rux-clock__segment__value" part="date">
          366
        </div>
        <div class="rux-clock__segment__label" id="rux-clock__day-of-year-label" part="date-label">
          Date
        </div>
      </div>
      <div class="rux-clock__segment">
        <div aria-labelledby="rux-clock__time-label" class="rux-clock__segment__value" part="time">
          23:02:03 GMT-2
        </div>
        <div class="rux-clock__segment__label" id="rux-clock__time-label" part="time-label">
          Time
        </div>
      </div>
    </div>
  </mock:shadow-root>
</rux-clock>
`;

exports[`rux-clock converts all military timezones 15`] = `
<rux-clock timezone="P">
  <mock:shadow-root>
    <div class="rux-clock" part="container">
      <div class="rux-clock__segment">
        <div aria-labelledby="rux-clock__day-of-year-label" class="rux-clock__segment__value" part="date">
          366
        </div>
        <div class="rux-clock__segment__label" id="rux-clock__day-of-year-label" part="date-label">
          Date
        </div>
      </div>
      <div class="rux-clock__segment">
        <div aria-labelledby="rux-clock__time-label" class="rux-clock__segment__value" part="time">
          22:02:03 GMT-3
        </div>
        <div class="rux-clock__segment__label" id="rux-clock__time-label" part="time-label">
          Time
        </div>
      </div>
    </div>
  </mock:shadow-root>
</rux-clock>
`;

exports[`rux-clock converts all military timezones 16`] = `
<rux-clock timezone="Q">
  <mock:shadow-root>
    <div class="rux-clock" part="container">
      <div class="rux-clock__segment">
        <div aria-labelledby="rux-clock__day-of-year-label" class="rux-clock__segment__value" part="date">
          366
        </div>
        <div class="rux-clock__segment__label" id="rux-clock__day-of-year-label" part="date-label">
          Date
        </div>
      </div>
      <div class="rux-clock__segment">
        <div aria-labelledby="rux-clock__time-label" class="rux-clock__segment__value" part="time">
          21:02:03 GMT-4
        </div>
        <div class="rux-clock__segment__label" id="rux-clock__time-label" part="time-label">
          Time
        </div>
      </div>
    </div>
  </mock:shadow-root>
</rux-clock>
`;

exports[`rux-clock converts all military timezones 17`] = `
<rux-clock timezone="R">
  <mock:shadow-root>
    <div class="rux-clock" part="container">
      <div class="rux-clock__segment">
        <div aria-labelledby="rux-clock__day-of-year-label" class="rux-clock__segment__value" part="date">
          366
        </div>
        <div class="rux-clock__segment__label" id="rux-clock__day-of-year-label" part="date-label">
          Date
        </div>
      </div>
      <div class="rux-clock__segment">
        <div aria-labelledby="rux-clock__time-label" class="rux-clock__segment__value" part="time">
          20:02:03 GMT-5
        </div>
        <div class="rux-clock__segment__label" id="rux-clock__time-label" part="time-label">
          Time
        </div>
      </div>
    </div>
  </mock:shadow-root>
</rux-clock>
`;

exports[`rux-clock converts all military timezones 18`] = `
<rux-clock timezone="S">
  <mock:shadow-root>
    <div class="rux-clock" part="container">
      <div class="rux-clock__segment">
        <div aria-labelledby="rux-clock__day-of-year-label" class="rux-clock__segment__value" part="date">
          366
        </div>
        <div class="rux-clock__segment__label" id="rux-clock__day-of-year-label" part="date-label">
          Date
        </div>
      </div>
      <div class="rux-clock__segment">
        <div aria-labelledby="rux-clock__time-label" class="rux-clock__segment__value" part="time">
          19:02:03 GMT-6
        </div>
        <div class="rux-clock__segment__label" id="rux-clock__time-label" part="time-label">
          Time
        </div>
      </div>
    </div>
  </mock:shadow-root>
</rux-clock>
`;

exports[`rux-clock converts all military timezones 19`] = `
<rux-clock timezone="T">
  <mock:shadow-root>
    <div class="rux-clock" part="container">
      <div class="rux-clock__segment">
        <div aria-labelledby="rux-clock__day-of-year-label" class="rux-clock__segment__value" part="date">
          366
        </div>
        <div class="rux-clock__segment__label" id="rux-clock__day-of-year-label" part="date-label">
          Date
        </div>
      </div>
      <div class="rux-clock__segment">
        <div aria-labelledby="rux-clock__time-label" class="rux-clock__segment__value" part="time">
          18:02:03 GMT-7
        </div>
        <div class="rux-clock__segment__label" id="rux-clock__time-label" part="time-label">
          Time
        </div>
      </div>
    </div>
  </mock:shadow-root>
</rux-clock>
`;

exports[`rux-clock converts all military timezones 20`] = `
<rux-clock timezone="U">
  <mock:shadow-root>
    <div class="rux-clock" part="container">
      <div class="rux-clock__segment">
        <div aria-labelledby="rux-clock__day-of-year-label" class="rux-clock__segment__value" part="date">
          366
        </div>
        <div class="rux-clock__segment__label" id="rux-clock__day-of-year-label" part="date-label">
          Date
        </div>
      </div>
      <div class="rux-clock__segment">
        <div aria-labelledby="rux-clock__time-label" class="rux-clock__segment__value" part="time">
          17:02:03 GMT-8
        </div>
        <div class="rux-clock__segment__label" id="rux-clock__time-label" part="time-label">
          Time
        </div>
      </div>
    </div>
  </mock:shadow-root>
</rux-clock>
`;

exports[`rux-clock converts all military timezones 21`] = `
<rux-clock timezone="V">
  <mock:shadow-root>
    <div class="rux-clock" part="container">
      <div class="rux-clock__segment">
        <div aria-labelledby="rux-clock__day-of-year-label" class="rux-clock__segment__value" part="date">
          366
        </div>
        <div class="rux-clock__segment__label" id="rux-clock__day-of-year-label" part="date-label">
          Date
        </div>
      </div>
      <div class="rux-clock__segment">
        <div aria-labelledby="rux-clock__time-label" class="rux-clock__segment__value" part="time">
          16:02:03 GMT-9
        </div>
        <div class="rux-clock__segment__label" id="rux-clock__time-label" part="time-label">
          Time
        </div>
      </div>
    </div>
  </mock:shadow-root>
</rux-clock>
`;

exports[`rux-clock converts all military timezones 22`] = `
<rux-clock timezone="W">
  <mock:shadow-root>
    <div class="rux-clock" part="container">
      <div class="rux-clock__segment">
        <div aria-labelledby="rux-clock__day-of-year-label" class="rux-clock__segment__value" part="date">
          366
        </div>
        <div class="rux-clock__segment__label" id="rux-clock__day-of-year-label" part="date-label">
          Date
        </div>
      </div>
      <div class="rux-clock__segment">
        <div aria-labelledby="rux-clock__time-label" class="rux-clock__segment__value" part="time">
          15:02:03 GMT-10
        </div>
        <div class="rux-clock__segment__label" id="rux-clock__time-label" part="time-label">
          Time
        </div>
      </div>
    </div>
  </mock:shadow-root>
</rux-clock>
`;

exports[`rux-clock converts all military timezones 23`] = `
<rux-clock timezone="X">
  <mock:shadow-root>
    <div class="rux-clock" part="container">
      <div class="rux-clock__segment">
        <div aria-labelledby="rux-clock__day-of-year-label" class="rux-clock__segment__value" part="date">
          366
        </div>
        <div class="rux-clock__segment__label" id="rux-clock__day-of-year-label" part="date-label">
          Date
        </div>
      </div>
      <div class="rux-clock__segment">
        <div aria-labelledby="rux-clock__time-label" class="rux-clock__segment__value" part="time">
          14:02:03 GMT-11
        </div>
        <div class="rux-clock__segment__label" id="rux-clock__time-label" part="time-label">
          Time
        </div>
      </div>
    </div>
  </mock:shadow-root>
</rux-clock>
`;

exports[`rux-clock converts all military timezones 24`] = `
<rux-clock timezone="Y">
  <mock:shadow-root>
    <div class="rux-clock" part="container">
      <div class="rux-clock__segment">
        <div aria-labelledby="rux-clock__day-of-year-label" class="rux-clock__segment__value" part="date">
          366
        </div>
        <div class="rux-clock__segment__label" id="rux-clock__day-of-year-label" part="date-label">
          Date
        </div>
      </div>
      <div class="rux-clock__segment">
        <div aria-labelledby="rux-clock__time-label" class="rux-clock__segment__value" part="time">
          13:02:03 GMT-12
        </div>
        <div class="rux-clock__segment__label" id="rux-clock__time-label" part="time-label">
          Time
        </div>
      </div>
    </div>
  </mock:shadow-root>
</rux-clock>
`;

exports[`rux-clock converts all military timezones 25`] = `
<rux-clock timezone="Z">
  <mock:shadow-root>
    <div class="rux-clock" part="container">
      <div class="rux-clock__segment">
        <div aria-labelledby="rux-clock__day-of-year-label" class="rux-clock__segment__value" part="date">
          001
        </div>
        <div class="rux-clock__segment__label" id="rux-clock__day-of-year-label" part="date-label">
          Date
        </div>
      </div>
      <div class="rux-clock__segment">
        <div aria-labelledby="rux-clock__time-label" class="rux-clock__segment__value" part="time">
          01:02:03 Z
        </div>
        <div class="rux-clock__segment__label" id="rux-clock__time-label" part="time-label">
          Time
        </div>
      </div>
    </div>
  </mock:shadow-root>
</rux-clock>
`;

exports[`rux-clock converts aos/los unix timestamps when timezone is changed 1`] = `
<rux-clock aos="1638373590145" los="1638373590145">
  <mock:shadow-root>
    <div class="rux-clock" part="container">
      <div class="rux-clock__segment">
        <div aria-labelledby="rux-clock__day-of-year-label" class="rux-clock__segment__value" part="date">
          001
        </div>
        <div class="rux-clock__segment__label" id="rux-clock__day-of-year-label" part="date-label">
          Date
        </div>
      </div>
      <div class="rux-clock__segment">
        <div aria-labelledby="rux-clock__time-label" class="rux-clock__segment__value" part="time">
          01:02:03 UTC
        </div>
        <div class="rux-clock__segment__label" id="rux-clock__time-label" part="time-label">
          Time
        </div>
      </div>
      <div class="rux-clock__aos rux-clock__segment">
        <div aria-labelledby="rux-clock__time-label--aos" class="rux-clock__segment__value" id="rux-clock__time--aos" part="aos">
          15:46:30
        </div>
        <div class="rux-clock__segment__label" id="rux-clock__time-label--aos" part="aos-label">
          AOS
        </div>
      </div>
      <div class="rux-clock__los rux-clock__segment">
        <div aria-labelledby="rux-clock__time-label--los" class="rux-clock__segment__value" id="rux-clock__time--los" part="los">
          15:46:30
        </div>
        <div class="rux-clock__segment__label" id="rux-clock__time-label--los" part="los-label">
          LOS
        </div>
      </div>
    </div>
  </mock:shadow-root>
</rux-clock>
`;

exports[`rux-clock converts aos/los unix timestamps when timezone is changed 2`] = `
<rux-clock aos="1638373590145" los="1638373590145" timezone="America/Los_Angeles">
  <mock:shadow-root>
    <div class="rux-clock" part="container">
      <div class="rux-clock__segment">
        <div aria-labelledby="rux-clock__day-of-year-label" class="rux-clock__segment__value" part="date">
          366
        </div>
        <div class="rux-clock__segment__label" id="rux-clock__day-of-year-label" part="date-label">
          Date
        </div>
      </div>
      <div class="rux-clock__segment">
        <div aria-labelledby="rux-clock__time-label" class="rux-clock__segment__value" part="time">
          17:02:03 PST
        </div>
        <div class="rux-clock__segment__label" id="rux-clock__time-label" part="time-label">
          Time
        </div>
      </div>
      <div class="rux-clock__aos rux-clock__segment">
        <div aria-labelledby="rux-clock__time-label--aos" class="rux-clock__segment__value" id="rux-clock__time--aos" part="aos">
          07:46:30
        </div>
        <div class="rux-clock__segment__label" id="rux-clock__time-label--aos" part="aos-label">
          AOS
        </div>
      </div>
      <div class="rux-clock__los rux-clock__segment">
        <div aria-labelledby="rux-clock__time-label--los" class="rux-clock__segment__value" id="rux-clock__time--los" part="los">
          07:46:30
        </div>
        <div class="rux-clock__segment__label" id="rux-clock__time-label--los" part="los-label">
          LOS
        </div>
      </div>
    </div>
  </mock:shadow-root>
</rux-clock>
`;

exports[`rux-clock converts time to timezone 1`] = `
<rux-clock timezone="America/Los_Angeles">
  <mock:shadow-root>
    <div class="rux-clock" part="container">
      <div class="rux-clock__segment">
        <div aria-labelledby="rux-clock__day-of-year-label" class="rux-clock__segment__value" part="date">
          366
        </div>
        <div class="rux-clock__segment__label" id="rux-clock__day-of-year-label" part="date-label">
          Date
        </div>
      </div>
      <div class="rux-clock__segment">
        <div aria-labelledby="rux-clock__time-label" class="rux-clock__segment__value" part="time">
          17:02:03 PST
        </div>
        <div class="rux-clock__segment__label" id="rux-clock__time-label" part="time-label">
          Time
        </div>
      </div>
    </div>
  </mock:shadow-root>
</rux-clock>
`;

exports[`rux-clock converts time to timezone on the fly 1`] = `
<rux-clock>
  <mock:shadow-root>
    <div class="rux-clock" part="container">
      <div class="rux-clock__segment">
        <div aria-labelledby="rux-clock__day-of-year-label" class="rux-clock__segment__value" part="date">
          001
        </div>
        <div class="rux-clock__segment__label" id="rux-clock__day-of-year-label" part="date-label">
          Date
        </div>
      </div>
      <div class="rux-clock__segment">
        <div aria-labelledby="rux-clock__time-label" class="rux-clock__segment__value" part="time">
          01:02:03 UTC
        </div>
        <div class="rux-clock__segment__label" id="rux-clock__time-label" part="time-label">
          Time
        </div>
      </div>
    </div>
  </mock:shadow-root>
</rux-clock>
`;

exports[`rux-clock converts time to timezone on the fly 2`] = `
<rux-clock timezone="America/Los_Angeles">
  <mock:shadow-root>
    <div class="rux-clock" part="container">
      <div class="rux-clock__segment">
        <div aria-labelledby="rux-clock__day-of-year-label" class="rux-clock__segment__value" part="date">
          366
        </div>
        <div class="rux-clock__segment__label" id="rux-clock__day-of-year-label" part="date-label">
          Date
        </div>
      </div>
      <div class="rux-clock__segment">
        <div aria-labelledby="rux-clock__time-label" class="rux-clock__segment__value" part="time">
          17:02:03 PST
        </div>
        <div class="rux-clock__segment__label" id="rux-clock__time-label" part="time-label">
          Time
        </div>
      </div>
    </div>
  </mock:shadow-root>
</rux-clock>
`;

exports[`rux-clock hides the date 1`] = `
<rux-clock hide-date="">
  <mock:shadow-root>
    <div class="rux-clock" part="container">
      <div class="rux-clock__segment">
        <div aria-labelledby="rux-clock__time-label" class="rux-clock__segment__value" part="time">
          01:02:03 UTC
        </div>
        <div class="rux-clock__segment__label" id="rux-clock__time-label" part="time-label">
          Time
        </div>
      </div>
    </div>
  </mock:shadow-root>
</rux-clock>
`;

exports[`rux-clock hides the labels 1`] = `
<rux-clock hide-labels="">
  <mock:shadow-root>
    <div class="rux-clock" part="container">
      <div class="rux-clock__segment">
        <div aria-labelledby="rux-clock__day-of-year-label" class="rux-clock__segment__value" part="date">
          001
        </div>
      </div>
      <div class="rux-clock__segment">
        <div aria-labelledby="rux-clock__time-label" class="rux-clock__segment__value" part="time">
          01:02:03 UTC
        </div>
      </div>
    </div>
  </mock:shadow-root>
</rux-clock>
`;

exports[`rux-clock hides the timezone 1`] = `
<rux-clock hide-timezone="">
  <mock:shadow-root>
    <div class="rux-clock" part="container">
      <div class="rux-clock__segment">
        <div aria-labelledby="rux-clock__day-of-year-label" class="rux-clock__segment__value" part="date">
          001
        </div>
        <div class="rux-clock__segment__label" id="rux-clock__day-of-year-label" part="date-label">
          Date
        </div>
      </div>
      <div class="rux-clock__segment">
        <div aria-labelledby="rux-clock__time-label" class="rux-clock__segment__value" part="time">
          01:02:03
        </div>
        <div class="rux-clock__segment__label" id="rux-clock__time-label" part="time-label">
          Time
        </div>
      </div>
    </div>
  </mock:shadow-root>
</rux-clock>
`;

exports[`rux-clock shows and updates aos 1`] = `
<rux-clock aos="1988-04-22 12:12:12">
  <mock:shadow-root>
    <div class="rux-clock" part="container">
      <div class="rux-clock__segment">
        <div aria-labelledby="rux-clock__day-of-year-label" class="rux-clock__segment__value" part="date">
          001
        </div>
        <div class="rux-clock__segment__label" id="rux-clock__day-of-year-label" part="date-label">
          Date
        </div>
      </div>
      <div class="rux-clock__segment">
        <div aria-labelledby="rux-clock__time-label" class="rux-clock__segment__value" part="time">
          01:02:03 UTC
        </div>
        <div class="rux-clock__segment__label" id="rux-clock__time-label" part="time-label">
          Time
        </div>
      </div>
      <div class="rux-clock__aos rux-clock__segment">
        <div aria-labelledby="rux-clock__time-label--aos" class="rux-clock__segment__value" id="rux-clock__time--aos" part="aos">
          12:12:12
        </div>
        <div class="rux-clock__segment__label" id="rux-clock__time-label--aos" part="aos-label">
          AOS
        </div>
      </div>
    </div>
  </mock:shadow-root>
</rux-clock>
`;

exports[`rux-clock shows and updates aos 2`] = `
<rux-clock aos="1988-04-22 09:12:12">
  <mock:shadow-root>
    <div class="rux-clock" part="container">
      <div class="rux-clock__segment">
        <div aria-labelledby="rux-clock__day-of-year-label" class="rux-clock__segment__value" part="date">
          001
        </div>
        <div class="rux-clock__segment__label" id="rux-clock__day-of-year-label" part="date-label">
          Date
        </div>
      </div>
      <div class="rux-clock__segment">
        <div aria-labelledby="rux-clock__time-label" class="rux-clock__segment__value" part="time">
          01:02:03 UTC
        </div>
        <div class="rux-clock__segment__label" id="rux-clock__time-label" part="time-label">
          Time
        </div>
      </div>
      <div class="rux-clock__aos rux-clock__segment">
        <div aria-labelledby="rux-clock__time-label--aos" class="rux-clock__segment__value" id="rux-clock__time--aos" part="aos">
          09:12:12
        </div>
        <div class="rux-clock__segment__label" id="rux-clock__time-label--aos" part="aos-label">
          AOS
        </div>
      </div>
    </div>
  </mock:shadow-root>
</rux-clock>
`;

exports[`rux-clock shows and updates los 1`] = `
<rux-clock los="1988-04-22 12:12:12">
  <mock:shadow-root>
    <div class="rux-clock" part="container">
      <div class="rux-clock__segment">
        <div aria-labelledby="rux-clock__day-of-year-label" class="rux-clock__segment__value" part="date">
          001
        </div>
        <div class="rux-clock__segment__label" id="rux-clock__day-of-year-label" part="date-label">
          Date
        </div>
      </div>
      <div class="rux-clock__segment">
        <div aria-labelledby="rux-clock__time-label" class="rux-clock__segment__value" part="time">
          01:02:03 UTC
        </div>
        <div class="rux-clock__segment__label" id="rux-clock__time-label" part="time-label">
          Time
        </div>
      </div>
      <div class="rux-clock__los rux-clock__segment">
        <div aria-labelledby="rux-clock__time-label--los" class="rux-clock__segment__value" id="rux-clock__time--los" part="los">
          12:12:12
        </div>
        <div class="rux-clock__segment__label" id="rux-clock__time-label--los" part="los-label">
          LOS
        </div>
      </div>
    </div>
  </mock:shadow-root>
</rux-clock>
`;

exports[`rux-clock shows and updates los 2`] = `
<rux-clock los="1988-04-22 09:12:12">
  <mock:shadow-root>
    <div class="rux-clock" part="container">
      <div class="rux-clock__segment">
        <div aria-labelledby="rux-clock__day-of-year-label" class="rux-clock__segment__value" part="date">
          001
        </div>
        <div class="rux-clock__segment__label" id="rux-clock__day-of-year-label" part="date-label">
          Date
        </div>
      </div>
      <div class="rux-clock__segment">
        <div aria-labelledby="rux-clock__time-label" class="rux-clock__segment__value" part="time">
          01:02:03 UTC
        </div>
        <div class="rux-clock__segment__label" id="rux-clock__time-label" part="time-label">
          Time
        </div>
      </div>
      <div class="rux-clock__los rux-clock__segment">
        <div aria-labelledby="rux-clock__time-label--los" class="rux-clock__segment__value" id="rux-clock__time--los" part="los">
          09:12:12
        </div>
        <div class="rux-clock__segment__label" id="rux-clock__time-label--los" part="los-label">
          LOS
        </div>
      </div>
    </div>
  </mock:shadow-root>
</rux-clock>
`;

exports[`rux-clock shows the current time 1`] = `
<rux-clock>
  <mock:shadow-root>
    <div class="rux-clock" part="container">
      <div class="rux-clock__segment">
        <div aria-labelledby="rux-clock__day-of-year-label" class="rux-clock__segment__value" part="date">
          001
        </div>
        <div class="rux-clock__segment__label" id="rux-clock__day-of-year-label" part="date-label">
          Date
        </div>
      </div>
      <div class="rux-clock__segment">
        <div aria-labelledby="rux-clock__time-label" class="rux-clock__segment__value" part="time">
          01:02:03 UTC
        </div>
        <div class="rux-clock__segment__label" id="rux-clock__time-label" part="time-label">
          Time
        </div>
      </div>
    </div>
  </mock:shadow-root>
</rux-clock>
`;<|MERGE_RESOLUTION|>--- conflicted
+++ resolved
@@ -2,8 +2,6 @@
 
 exports[`rux-clock Can accept a unix timestamp for date-in 1`] = `
 <rux-clock date-in="1652129256662">
-<<<<<<< HEAD
-=======
   <mock:shadow-root>
     <div class="rux-clock__segment">
       <div aria-labelledby="rux-clock__day-of-year-label" class="rux-clock__segment__value" part="date">
@@ -165,7 +163,6 @@
 
 exports[`rux-clock converts all military timezones 1`] = `
 <rux-clock timezone="A">
->>>>>>> 9888dcc0
   <mock:shadow-root>
     <div class="rux-clock" part="container">
       <div class="rux-clock__segment">
