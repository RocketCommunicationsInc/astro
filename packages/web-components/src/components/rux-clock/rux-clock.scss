--- conflicted
+++ resolved
@@ -1,6 +1,4 @@
 :host {
-<<<<<<< HEAD
-=======
     /**
     * @prop --clock-text-color: [DEPRECATED] the color of the clock text
     */
@@ -21,7 +19,6 @@
     */
     --clock-label-color: var(--color-palette-neutral-000);
 
->>>>>>> 340ed72c
     display: flex;
     margin: 0 1rem;
     color: var(--color-palette-neutral-000);
