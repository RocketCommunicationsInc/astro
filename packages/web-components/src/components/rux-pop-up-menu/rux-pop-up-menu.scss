--- conflicted
+++ resolved
@@ -1,60 +1,6 @@
 :host {
     display: block;
-<<<<<<< HEAD
     width: min-content;
-=======
-
-    /**
-      * @prop --popup-menu-background-color: [DEPRECATED] Pop Up Menu Backround Color
-    */
-
-    --popup-menu-background-color: var(--color-background-base-default);
-
-    /**
-      * @prop --popup-menu-border-color: [DEPRECATED] Pop Up Menu Border Color
-    */
-    --popup-menu-border-color: var(--color-border-interactive-muted);
-
-    /**
-      * @prop --popup-menu-caret-background-color: [DEPRECATED] Pop Up Menu Caret Background Color
-    */
-    --popup-menu-caret-background-color: var(--color-border-interactive-muted);
-
-    /**
-      * @prop --popup-menu-caret-left: [DEPRECATED] Position of Caret
-    */
-    --popup-menu-caret-left: 2px;
-
-    /**
-      * @prop --popup-menu-caret-size: [DEPRECATED] Size of Caret
-    */
-    --popup-menu-caret-size: 1.875rem;
-
-    /**
-      * @prop --popup-menu-transition-speed: [DEPRECATED] Transition Time of Pop Up Animation
-    */
-    --popup-menu-transition-speed: 0.1667s;
-
-    opacity: 0;
-    margin: 0;
-    padding: 0;
-    position: absolute;
-    pointer-events: none;
-    color: var(--color-background-interactive-default);
-    background-color: var(--popup-menu-border-color);
-    border: 1px solid var(--popup-menu-border-color);
-    border-top-width: 4px;
-    z-index: 10000;
-    -webkit-user-select: none;
-    -moz-user-select: none;
-    -ms-user-select: none;
-    user-select: none;
-    border-radius: var(--radius-base);
-    top: -9999rem;
-    left: -9999rem;
-    transition: opacity 0.1667s ease-out;
-    filter: drop-shadow(0 2px 4px rgba(0, 0, 0, 0.5));
->>>>>>> 198f3add
 }
 
 .hidden,
@@ -62,8 +8,6 @@
     display: none;
 }
 .hidden {
-    //! This allows for the display to be changed with the ::part(popup-content) but still
-    //! be hidden when it needs to be. Any better ideas?
     display: none !important;
 }
 
