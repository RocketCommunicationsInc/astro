--- conflicted
+++ resolved
@@ -54,30 +54,12 @@
 
 ## Shadow Parts
 
-<<<<<<< HEAD
-| Part          | Description                       |
-| ------------- | --------------------------------- |
-| `"container"` | the container for the pop-up-menu |
-
-
-## CSS Custom Properties
-
-| Name                                  | Description                                      |
-| ------------------------------------- | ------------------------------------------------ |
-| `--popup-menu-background-color`       | [DEPRECATED] Pop Up Menu Backround Color         |
-| `--popup-menu-border-color`           | [DEPRECATED] Pop Up Menu Border Color            |
-| `--popup-menu-caret-background-color` | [DEPRECATED] Pop Up Menu Caret Background Color  |
-| `--popup-menu-caret-left`             | [DEPRECATED] Position of Caret                   |
-| `--popup-menu-caret-size`             | [DEPRECATED] Size of Caret                       |
-| `--popup-menu-transition-speed`       | [DEPRECATED] Transition Time of Pop Up Animation |
-=======
 | Part                  | Description                                              |
 | --------------------- | -------------------------------------------------------- |
 | `"arrow"`             | the arrow pointing to the trigger of rux-pop-up-menu     |
 | `"container"`         | the container of rux-pop-up-menu                         |
 | `"popup-content"`     | the content that is shown when rux-pop-up-menu is opened |
 | `"trigger-container"` | the container of the pop-up trigger                      |
->>>>>>> 42e461f6
 
 
 ----------------------------------------------
