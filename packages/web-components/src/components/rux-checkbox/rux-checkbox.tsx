--- conflicted
+++ resolved
@@ -153,11 +153,8 @@
             value,
             indeterminate,
             label,
-<<<<<<< HEAD
-=======
             hasLabel,
             hasLabelSlot,
->>>>>>> e4622f8a
         } = this
 
         if (!this.indeterminate) {
@@ -195,13 +192,6 @@
                             onBlur={this._onBlur}
                             ref={(el) => (this._inputEl = el)}
                         />
-<<<<<<< HEAD
-                        <label htmlFor={checkboxId} part="label">
-                            {label}
-                            <span
-                                class={{
-                                    hidden: !!label,
-=======
                         <label
                             htmlFor={checkboxId}
                             part="label"
@@ -213,7 +203,6 @@
                             <span
                                 class={{
                                     hidden: !hasLabel,
->>>>>>> e4622f8a
                                 }}
                             >
                                 <slot
