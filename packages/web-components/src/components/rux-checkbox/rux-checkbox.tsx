--- conflicted
+++ resolved
@@ -196,13 +196,8 @@
                         <div class="rux-checkbox__control">
                             {indeterminate ? (
                                 <svg
-<<<<<<< HEAD
-                                    width="20"
-                                    height="20"
-=======
                                     width="18"
                                     height="18"
->>>>>>> ac1455a6
                                     fill="none"
                                     xmlns="http://www.w3.org/2000/svg"
                                     viewBox="0 0 18 18"
@@ -230,13 +225,8 @@
                                 </svg>
                             ) : checked ? (
                                 <svg
-<<<<<<< HEAD
-                                    width="20"
-                                    height="20"
-=======
                                     width="18"
                                     height="18"
->>>>>>> ac1455a6
                                     fill="none"
                                     xmlns="http://www.w3.org/2000/svg"
                                     viewBox="0 0 18 18"
@@ -268,13 +258,8 @@
                                 </svg>
                             ) : (
                                 <svg
-<<<<<<< HEAD
-                                    width="20"
-                                    height="20"
-=======
                                     width="18"
                                     height="18"
->>>>>>> ac1455a6
                                     xmlns="http://www.w3.org/2000/svg"
                                     fill="none"
                                     viewBox="0 0 18 18"
