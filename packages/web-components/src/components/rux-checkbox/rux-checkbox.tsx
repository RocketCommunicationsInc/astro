--- conflicted
+++ resolved
@@ -161,11 +161,7 @@
             hasLabelSlot,
         } = this
 
-<<<<<<< HEAD
-        if (!this.indeterminate) {
-=======
         if (!indeterminate) {
->>>>>>> a15d9135
             renderHiddenInput(true, el, name, value || 'on', disabled, checked)
         }
 
@@ -200,11 +196,6 @@
                         <div class="rux-checkbox__control">
                             {indeterminate ? (
                                 <svg
-<<<<<<< HEAD
-                                    width="18"
-                                    height="18"
-=======
->>>>>>> a15d9135
                                     fill="none"
                                     xmlns="http://www.w3.org/2000/svg"
                                     viewBox="0 0 18 18"
@@ -232,11 +223,6 @@
                                 </svg>
                             ) : checked ? (
                                 <svg
-<<<<<<< HEAD
-                                    width="18"
-                                    height="18"
-=======
->>>>>>> a15d9135
                                     fill="none"
                                     xmlns="http://www.w3.org/2000/svg"
                                     viewBox="0 0 18 18"
@@ -268,11 +254,6 @@
                                 </svg>
                             ) : (
                                 <svg
-<<<<<<< HEAD
-                                    width="18"
-                                    height="18"
-=======
->>>>>>> a15d9135
                                     xmlns="http://www.w3.org/2000/svg"
                                     fill="none"
                                     viewBox="0 0 18 18"
