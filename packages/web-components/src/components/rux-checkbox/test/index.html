--- conflicted
+++ resolved
@@ -24,7 +24,6 @@
     </head>
 
     <body class="dark-theme">
-<<<<<<< HEAD
         <!-- <ftl-belt access-token="" file-id="3tYLyBkvKYOdUysPk6Fu60">
             <ftl-holster name="Test 1 Name" node="25916:114906">
                 <form id="form" style="width: 100%">
@@ -38,8 +37,6 @@
                 </form>
             </ftl-holster>
         </ftl-belt> -->
-=======
->>>>>>> d6071a88
         <div>
             <rux-checkbox></rux-checkbox>
             <rux-checkbox></rux-checkbox>
@@ -58,16 +55,11 @@
             <rux-checkbox indeterminate disabled>
                 Indeterminate Disabled
             </rux-checkbox>
-<<<<<<< HEAD
-=======
-            <rux-checkbox required>Required</rux-checkbox>
->>>>>>> d6071a88
         </div>
         <div>
             <rux-checkbox help-text="Help Text">With Help Text</rux-checkbox>
         </div>
         <button id="add">Add</button>
-<<<<<<< HEAD
         <script>
             add.addEventListener('click', () => {
                 const els = document.querySelectorAll('rux-checkbox')
@@ -78,8 +70,6 @@
                 })
             })
         </script>
-=======
->>>>>>> d6071a88
         <div style="padding: 10%; display: flex; justify-content: center">
             <div style="width: 60%">
                 <form id="form" style="width: 100%">
