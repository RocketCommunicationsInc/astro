<!DOCTYPE html>
<html dir="ltr" lang="en">
    <head>
        <meta charset="utf-8" />
        <meta
            name="viewport"
            content="width=device-width, initial-scale=1.0, minimum-scale=1.0, maximum-scale=5.0"
        />
        <title>Stencil Component Starter</title>

        <link rel="preconnect" href="https://fonts.gstatic.com" />
        <link
            href="https://fonts.googleapis.com/css2?family=Roboto+Mono:wght@100;300;400&family=Roboto:wght@100;300;400;500;700;900&display=swap"
            rel="stylesheet"
        />
        <script type="module" src="/build/astro-web-components.esm.js"></script>
        <script nomodule src="/build/astro-web-components.esm.js"></script>

        <link rel="stylesheet" href="/build/astro-web-components.css" />
<<<<<<< HEAD

        <script
            type="module"
            src="https://unpkg.com/@rocketmark/figma-testing-library/dist/figma-testing-library/figma-testing-library.esm.js"
        ></script>
    </head>

    <body>
        <style>
            ftl-holster {
                padding: 1rem;
            }
        </style>
        <section>
            <h4>FTL Testing</h4>
            <ftl-belt access-token="" file-id="ZtHeSWpISd8hJjN46uY9pm">
                <div
                    style="
                        display: flex;
                        flex-wrap: wrap;
                        width: 100%;
                        justify-content: space-evenly;
                    "
                >
                    <ftl-holster
                        name="Checkbox Checked W/ Label"
                        node="971:5376"
=======
        <!--<script
            type="module"
            src="https://unpkg.com/@rocketmark/figma-testing-library/dist/figma-testing-library/figma-testing-library.esm.js"
        ></script>-->
    </head>

    <body class="dark-theme">
        <ftl-belt access-token="" file-id="3tYLyBkvKYOdUysPk6Fu60">
            <ftl-holster name="Test 1 Name" node="25916:114906">
                <form id="form" style="width: 100%">
                    <rux-checkbox
                        id="ruxCheckbox"
                        name="ruxCheckbox"
                        value="foo"
                    >
                        Checkbox
                    </rux-checkbox>
                </form>
            </ftl-holster>
        </ftl-belt>
        <div>
            <rux-checkbox></rux-checkbox>
            <rux-checkbox></rux-checkbox>
            <rux-checkbox></rux-checkbox>
            <rux-checkbox></rux-checkbox>
            <rux-checkbox></rux-checkbox>
        </div>
        <div>
            <rux-checkbox label="Label Prop"></rux-checkbox>
            <rux-checkbox>Label Slot</rux-checkbox>
            <rux-checkbox label="Label Prop">Label Slot wth Prop</rux-checkbox>
            <rux-checkbox checked>Checked</rux-checkbox>
            <rux-checkbox indeterminate>Indeterminate</rux-checkbox>
            <rux-checkbox disabled>Disabled</rux-checkbox>
            <rux-checkbox checked disabled>Checked Disabled</rux-checkbox>
            <rux-checkbox indeterminate disabled>
                Indeterminate Disabled
            </rux-checkbox>
        </div>
        <div>
            <rux-checkbox help-text="Help Text">With Help Text</rux-checkbox>
        </div>
        <button id="add">Add</button>
        <script>
            add.addEventListener('click', () => {
                const els = document.querySelectorAll('rux-checkbox')
                els.forEach((el) => {
                    const div = document.createElement('div')
                    div.innerText = 'Hey now default slot!'
                    el.appendChild(div)
                })
            })
        </script>
        <div style="padding: 10%; display: flex; justify-content: center">
            <div style="width: 60%">
                <form id="form" style="width: 100%">
                    <rux-checkbox
                        id="ruxCheckbox"
                        name="ruxCheckbox"
                        value="foo"
>>>>>>> a15d9135
                    >
                        <rux-checkbox
                            id="ruxCheckbox"
                            name="ruxCheckbox"
                            value="foo"
                            checked
                        >
                            Checked
                        </rux-checkbox>
                    </ftl-holster>
                    <ftl-holster name="Checkbox W/ Label" node="971:5349">
                        <rux-checkbox>Checkbox</rux-checkbox>
                    </ftl-holster>
                    <ftl-holster
                        name="Indeterminate Checkbox W/ Label"
                        node="971:5385"
                    >
                        <rux-checkbox indeterminate>
                            Indeterminate
                        </rux-checkbox>
                    </ftl-holster>
                    <ftl-holster name="Checkbox" node="1030:4288">
                        <rux-checkbox> </rux-checkbox>
                    </ftl-holster>
                    <ftl-holster name="Checked Checkbox" node="1030:4310">
                        <rux-checkbox checked></rux-checkbox>
                    </ftl-holster>
                    <ftl-holster name="Indeterminate Checkbox" node="1007:3276">
                        <rux-checkbox indeterminate></rux-checkbox>
                    </ftl-holster>
                </div>
            </ftl-belt>
        </section>
        <section>
            <div>
                <rux-checkbox></rux-checkbox>
                <rux-checkbox></rux-checkbox>
                <rux-checkbox></rux-checkbox>
                <rux-checkbox></rux-checkbox>
                <rux-checkbox></rux-checkbox>
            </div>
            <div>
                <rux-checkbox label="Label Prop"></rux-checkbox>
                <rux-checkbox>Label Slot</rux-checkbox>
                <rux-checkbox label="Label Prop"
                    >Label Slot wth Prop</rux-checkbox
                >
                <rux-checkbox checked>Checked</rux-checkbox>
                <rux-checkbox indeterminate>Indeterminate</rux-checkbox>
                <rux-checkbox disabled>Disabled</rux-checkbox>
                <rux-checkbox checked disabled>Checked Disabled</rux-checkbox>
                <rux-checkbox indeterminate disabled>
                    Indeterminate Disabled
                </rux-checkbox>
                <rux-checkbox required>Required</rux-checkbox>
            </div>
            <div>
                <rux-checkbox help-text="Help Text"
                    >With Help Text</rux-checkbox
                >
            </div>
            <button id="add">Add</button>
            <div style="padding: 10%; display: flex; justify-content: center">
                <div style="width: 60%">
                    <form id="form" style="width: 100%">
                        <rux-checkbox
                            id="ruxCheckbox"
                            name="ruxCheckbox"
                            value="foo"
                        >
                            Checkbox
                        </rux-checkbox>

                        <rux-checkbox
                            id="ruxCheckboxDisabled"
                            name="ruxCheckboxDisabled"
                            disabled
                        >
                            Disabled
                        </rux-checkbox>

                        <input
                            id="nativeCheckbox"
                            type="checkbox"
                            name="nativeCheckbox"
                            value="foo"
                        />
                        <button id="submit" type="submit">submit</button>
                    </form>

                    <form
                        id="form-no-value"
                        style="margin-top: 1rem; width: 100%"
                    >
                        <rux-checkbox id="ruxCheckbox2" name="ruxCheckbox">
                            Checkbox
                        </rux-checkbox>

                        <input
                            id="nativeCheckbox2"
                            type="checkbox"
                            name="nativeCheckbox"
                        />
                        <button type="submit">submit</button>
                    </form>
                </div>
                <div style="width: 30%">
                    <ul id="log"></ul>
                </div>
            </div>
        </section>
        <ftl-belt
            file-id="ZtHeSWpISd8hJjN46uY9pm"
            access-token="figd__NISjRg60M6hHqqc921uF-aeeMtKoiYKvsA3wFtB"
        >
            <ftl-holster node="971:5349">
                <rux-checkbox label="Checkbox"></rux-checkbox>
            </ftl-holster>
        </ftl-belt>

        <script>
            const log = document.getElementById('log')
            const forms = document.querySelectorAll('form')

            for (const form of forms) {
                form.addEventListener('submit', (e) => {
                    event.preventDefault()
                    // trigger formdata event
                    new FormData(form)
                })

                form.addEventListener('formdata', logFormData)
            }

            function logFormData(e) {
                const status = document.getElementById('status')
                log.innerHTML = ''
                // Get the form data from the event object
                let data = e.formData
                const values = data.values()
                for (var value of data.entries()) {
                    const item = document.createElement('li')
                    item.innerHTML = `<strong>${value[0]}:</strong>${value[1]}`
                    log.appendChild(item)
                }
<<<<<<< HEAD
            }
        </script>

        <script>
            add.addEventListener('click', () => {
                const els = document.querySelectorAll('rux-checkbox')
                els.forEach((el) => {
                    const div = document.createElement('div')
                    div.innerText = 'Hey now default slot!'
                    el.appendChild(div)
                })
            })
        </script>
=======
            </script>

            <script>
                add.addEventListener('click', () => {
                    const els = document.querySelectorAll('rux-checkbox')
                    els.forEach((el) => {
                        const div = document.createElement('div')
                        div.innerText = 'Hey now default slot!'
                        el.appendChild(div)
                    })
                })
            </script>
        </div>
>>>>>>> a15d9135
    </body>
</html><|MERGE_RESOLUTION|>--- conflicted
+++ resolved
@@ -17,35 +17,6 @@
         <script nomodule src="/build/astro-web-components.esm.js"></script>
 
         <link rel="stylesheet" href="/build/astro-web-components.css" />
-<<<<<<< HEAD
-
-        <script
-            type="module"
-            src="https://unpkg.com/@rocketmark/figma-testing-library/dist/figma-testing-library/figma-testing-library.esm.js"
-        ></script>
-    </head>
-
-    <body>
-        <style>
-            ftl-holster {
-                padding: 1rem;
-            }
-        </style>
-        <section>
-            <h4>FTL Testing</h4>
-            <ftl-belt access-token="" file-id="ZtHeSWpISd8hJjN46uY9pm">
-                <div
-                    style="
-                        display: flex;
-                        flex-wrap: wrap;
-                        width: 100%;
-                        justify-content: space-evenly;
-                    "
-                >
-                    <ftl-holster
-                        name="Checkbox Checked W/ Label"
-                        node="971:5376"
-=======
         <!--<script
             type="module"
             src="https://unpkg.com/@rocketmark/figma-testing-library/dist/figma-testing-library/figma-testing-library.esm.js"
@@ -106,167 +77,69 @@
                         id="ruxCheckbox"
                         name="ruxCheckbox"
                         value="foo"
->>>>>>> a15d9135
                     >
-                        <rux-checkbox
-                            id="ruxCheckbox"
-                            name="ruxCheckbox"
-                            value="foo"
-                            checked
-                        >
-                            Checked
-                        </rux-checkbox>
-                    </ftl-holster>
-                    <ftl-holster name="Checkbox W/ Label" node="971:5349">
-                        <rux-checkbox>Checkbox</rux-checkbox>
-                    </ftl-holster>
-                    <ftl-holster
-                        name="Indeterminate Checkbox W/ Label"
-                        node="971:5385"
+                        Checkbox
+                    </rux-checkbox>
+
+                    <rux-checkbox
+                        id="ruxCheckboxDisabled"
+                        name="ruxCheckboxDisabled"
+                        disabled
                     >
-                        <rux-checkbox indeterminate>
-                            Indeterminate
-                        </rux-checkbox>
-                    </ftl-holster>
-                    <ftl-holster name="Checkbox" node="1030:4288">
-                        <rux-checkbox> </rux-checkbox>
-                    </ftl-holster>
-                    <ftl-holster name="Checked Checkbox" node="1030:4310">
-                        <rux-checkbox checked></rux-checkbox>
-                    </ftl-holster>
-                    <ftl-holster name="Indeterminate Checkbox" node="1007:3276">
-                        <rux-checkbox indeterminate></rux-checkbox>
-                    </ftl-holster>
-                </div>
-            </ftl-belt>
-        </section>
-        <section>
-            <div>
-                <rux-checkbox></rux-checkbox>
-                <rux-checkbox></rux-checkbox>
-                <rux-checkbox></rux-checkbox>
-                <rux-checkbox></rux-checkbox>
-                <rux-checkbox></rux-checkbox>
+                        Disabled
+                    </rux-checkbox>
+
+                    <input
+                        id="nativeCheckbox"
+                        type="checkbox"
+                        name="nativeCheckbox"
+                        value="foo"
+                    />
+                    <button id="submit" type="submit">submit</button>
+                </form>
+
+                <form id="form-no-value" style="margin-top: 1rem; width: 100%">
+                    <rux-checkbox id="ruxCheckbox2" name="ruxCheckbox">
+                        Checkbox
+                    </rux-checkbox>
+
+                    <input
+                        id="nativeCheckbox2"
+                        type="checkbox"
+                        name="nativeCheckbox"
+                    />
+                    <button type="submit">submit</button>
+                </form>
             </div>
-            <div>
-                <rux-checkbox label="Label Prop"></rux-checkbox>
-                <rux-checkbox>Label Slot</rux-checkbox>
-                <rux-checkbox label="Label Prop"
-                    >Label Slot wth Prop</rux-checkbox
-                >
-                <rux-checkbox checked>Checked</rux-checkbox>
-                <rux-checkbox indeterminate>Indeterminate</rux-checkbox>
-                <rux-checkbox disabled>Disabled</rux-checkbox>
-                <rux-checkbox checked disabled>Checked Disabled</rux-checkbox>
-                <rux-checkbox indeterminate disabled>
-                    Indeterminate Disabled
-                </rux-checkbox>
-                <rux-checkbox required>Required</rux-checkbox>
+            <div style="width: 30%">
+                <ul id="log"></ul>
             </div>
-            <div>
-                <rux-checkbox help-text="Help Text"
-                    >With Help Text</rux-checkbox
-                >
-            </div>
-            <button id="add">Add</button>
-            <div style="padding: 10%; display: flex; justify-content: center">
-                <div style="width: 60%">
-                    <form id="form" style="width: 100%">
-                        <rux-checkbox
-                            id="ruxCheckbox"
-                            name="ruxCheckbox"
-                            value="foo"
-                        >
-                            Checkbox
-                        </rux-checkbox>
+            <script>
+                const log = document.getElementById('log')
+                const forms = document.querySelectorAll('form')
 
-                        <rux-checkbox
-                            id="ruxCheckboxDisabled"
-                            name="ruxCheckboxDisabled"
-                            disabled
-                        >
-                            Disabled
-                        </rux-checkbox>
+                for (const form of forms) {
+                    form.addEventListener('submit', (e) => {
+                        event.preventDefault()
+                        // trigger formdata event
+                        new FormData(form)
+                    })
 
-                        <input
-                            id="nativeCheckbox"
-                            type="checkbox"
-                            name="nativeCheckbox"
-                            value="foo"
-                        />
-                        <button id="submit" type="submit">submit</button>
-                    </form>
+                    form.addEventListener('formdata', logFormData)
+                }
 
-                    <form
-                        id="form-no-value"
-                        style="margin-top: 1rem; width: 100%"
-                    >
-                        <rux-checkbox id="ruxCheckbox2" name="ruxCheckbox">
-                            Checkbox
-                        </rux-checkbox>
-
-                        <input
-                            id="nativeCheckbox2"
-                            type="checkbox"
-                            name="nativeCheckbox"
-                        />
-                        <button type="submit">submit</button>
-                    </form>
-                </div>
-                <div style="width: 30%">
-                    <ul id="log"></ul>
-                </div>
-            </div>
-        </section>
-        <ftl-belt
-            file-id="ZtHeSWpISd8hJjN46uY9pm"
-            access-token="figd__NISjRg60M6hHqqc921uF-aeeMtKoiYKvsA3wFtB"
-        >
-            <ftl-holster node="971:5349">
-                <rux-checkbox label="Checkbox"></rux-checkbox>
-            </ftl-holster>
-        </ftl-belt>
-
-        <script>
-            const log = document.getElementById('log')
-            const forms = document.querySelectorAll('form')
-
-            for (const form of forms) {
-                form.addEventListener('submit', (e) => {
-                    event.preventDefault()
-                    // trigger formdata event
-                    new FormData(form)
-                })
-
-                form.addEventListener('formdata', logFormData)
-            }
-
-            function logFormData(e) {
-                const status = document.getElementById('status')
-                log.innerHTML = ''
-                // Get the form data from the event object
-                let data = e.formData
-                const values = data.values()
-                for (var value of data.entries()) {
-                    const item = document.createElement('li')
-                    item.innerHTML = `<strong>${value[0]}:</strong>${value[1]}`
-                    log.appendChild(item)
+                function logFormData(e) {
+                    const status = document.getElementById('status')
+                    log.innerHTML = ''
+                    // Get the form data from the event object
+                    let data = e.formData
+                    const values = data.values()
+                    for (var value of data.entries()) {
+                        const item = document.createElement('li')
+                        item.innerHTML = `<strong>${value[0]}:</strong>${value[1]}`
+                        log.appendChild(item)
+                    }
                 }
-<<<<<<< HEAD
-            }
-        </script>
-
-        <script>
-            add.addEventListener('click', () => {
-                const els = document.querySelectorAll('rux-checkbox')
-                els.forEach((el) => {
-                    const div = document.createElement('div')
-                    div.innerText = 'Hey now default slot!'
-                    el.appendChild(div)
-                })
-            })
-        </script>
-=======
             </script>
 
             <script>
@@ -280,6 +153,5 @@
                 })
             </script>
         </div>
->>>>>>> a15d9135
     </body>
 </html>