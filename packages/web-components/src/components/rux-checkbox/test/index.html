--- conflicted
+++ resolved
@@ -17,24 +17,22 @@
         <script nomodule src="/build/astro-web-components.esm.js"></script>
 
         <link rel="stylesheet" href="/build/astro-web-components.css" />
-<<<<<<< HEAD
+
         <script
             type="module"
             src="https://unpkg.com/@rocketmark/figma-testing-library/dist/figma-testing-library/figma-testing-library.esm.js"
         ></script>
-=======
-
-        <!-- <script type="module" src="https://unpkg.com/@rocketmark/figma-testing-library/dist/figma-testing-library/figma-testing-library.esm.js"></script> -->
->>>>>>> ac1455a6
     </head>
 
     <body>
+        <style>
+            ftl-holster {
+                padding: 1rem;
+            }
+        </style>
         <section>
             <h4>FTL Testing</h4>
-            <ftl-belt
-                access-token="figd__NISjRg60M6hHqqc921uF-aeeMtKoiYKvsA3wFtB"
-                file-id="o3VDbrHZ1oZpiqwMHW7mqj"
-            >
+            <ftl-belt access-token="" file-id="ZtHeSWpISd8hJjN46uY9pm">
                 <div
                     style="
                         display: flex;
@@ -45,7 +43,7 @@
                 >
                     <ftl-holster
                         name="Checkbox Checked W/ Label"
-                        node="25916:114905"
+                        node="971:5376"
                     >
                         <rux-checkbox
                             id="ruxCheckbox"
@@ -53,36 +51,27 @@
                             value="foo"
                             checked
                         >
-                            Checkbox
-                        </rux-checkbox>
-                    </ftl-holster>
-                    <ftl-holster name="Checkbox W/ Label" node="25916:114852">
-                        <rux-checkbox> Checkbox test </rux-checkbox>
+                            Checked
+                        </rux-checkbox>
+                    </ftl-holster>
+                    <ftl-holster name="Checkbox W/ Label" node="971:5349">
+                        <rux-checkbox>Checkbox</rux-checkbox>
                     </ftl-holster>
                     <ftl-holster
                         name="Indeterminate Checkbox W/ Label"
-                        node="25916:114831"
+                        node="971:5385"
                     >
                         <rux-checkbox indeterminate>
-                            Checkbox test
-                        </rux-checkbox>
-                    </ftl-holster>
-                    <ftl-holster
-                        name="Checkbox"
-                        node="I25916:114844;25916:114906;34766:118711"
-                    >
+                            Indeterminate
+                        </rux-checkbox>
+                    </ftl-holster>
+                    <ftl-holster name="Checkbox" node="1030:4288">
                         <rux-checkbox> </rux-checkbox>
                     </ftl-holster>
-                    <ftl-holster
-                        name="Checked Checkbox"
-                        node="I25916:114845;25916:114906;34766:118711"
-                    >
+                    <ftl-holster name="Checked Checkbox" node="1030:4310">
                         <rux-checkbox checked></rux-checkbox>
                     </ftl-holster>
-                    <ftl-holster
-                        name="Indeterminate Checkbox"
-                        node="I25916:114846;25916:114906;34766:118711"
-                    >
+                    <ftl-holster name="Indeterminate Checkbox" node="1007:3276">
                         <rux-checkbox indeterminate></rux-checkbox>
                     </ftl-holster>
                 </div>
@@ -166,6 +155,15 @@
                 </div>
             </div>
         </section>
+        <ftl-belt
+            file-id="ZtHeSWpISd8hJjN46uY9pm"
+            access-token="figd__NISjRg60M6hHqqc921uF-aeeMtKoiYKvsA3wFtB"
+        >
+            <ftl-holster node="971:5349">
+                <rux-checkbox label="Checkbox"></rux-checkbox>
+            </ftl-holster>
+        </ftl-belt>
+
         <script>
             const log = document.getElementById('log')
             const forms = document.querySelectorAll('form')
@@ -202,18 +200,7 @@
                     div.innerText = 'Hey now default slot!'
                     el.appendChild(div)
                 })
-<<<<<<< HEAD
             })
         </script>
-=======
-            </script>
-
-            <ftl-belt file-id="ZtHeSWpISd8hJjN46uY9pm">
-                <ftl-holster node="971:5349">
-                    <rux-checkbox label="Checkbox"></rux-checkbox>
-                </ftl-holster>
-            </ftl-belt>
-        </div>
->>>>>>> ac1455a6
     </body>
 </html>