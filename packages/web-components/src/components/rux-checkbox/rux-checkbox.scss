--- conflicted
+++ resolved
@@ -14,15 +14,6 @@
     --checkbox-background-color: var(--color-background-base-default);
 
     /** @prop --checkbox-border-color: Checkbox border color */
-<<<<<<< HEAD
-    --checkbox-border-color: var(--color-interactive-muted);
-
-    /** @prop --checkbox-checked-color: Checkmark color when checked */
-    --checkbox-checked-color: var(--color-interactive-default);
-
-    /** @prop --checkbox-hover-border-color: Hover border color */
-    --checkbox-hover-border-color: var(--color-interactive-hover);
-=======
     --checkbox-border-color: var(--color-border-interactive-muted);
 
     /** @prop --checkbox-checked-color: Checkmark color when checked */
@@ -30,7 +21,6 @@
 
     /** @prop --checkbox-hover-border-color: Hover border color */
     --checkbox-hover-border-color: var(--color-background-interactive-hover);
->>>>>>> 3d358fd5
 }
 
 .hidden,
