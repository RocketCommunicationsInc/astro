--- conflicted
+++ resolved
@@ -6,8 +6,6 @@
     }
 
     display: inline-block;
-<<<<<<< HEAD
-=======
 
     /** @prop --checkbox-label-color: [DEPRECATED] Label text color */
     --checkbox-label-color: var(--color-text-primary);
@@ -23,7 +21,6 @@
 
     /** @prop --checkbox-hover-border-color: [DEPRECATED] Hover border color */
     --checkbox-hover-border-color: var(--color-background-interactive-hover);
->>>>>>> 340ed72c
 }
 
 .hidden,
