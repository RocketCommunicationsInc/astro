--- conflicted
+++ resolved
@@ -1,25 +1,5 @@
 :host {
     display: inline-block;
-<<<<<<< HEAD
-
-    /** @prop --checkbox-label-color: [DEPRECATED] Label text color */
-    --checkbox-label-color: var(--color-text-primary);
-
-    /** @prop --checkbox-background-color: [DEPRECATED] Checkbox background color */
-    --checkbox-background-color: var(--color-background-base-default);
-
-    /** @prop --checkbox-border-color: [DEPRECATED] Checkbox border color */
-    --checkbox-border-color: var(--color-border-interactive-muted);
-
-    /** @prop --checkbox-checked-color: [DEPRECATED] Checkmark color when checked */
-    --checkbox-checked-color: var(--color-background-interactive-default);
-
-    /** @prop --checkbox-hover-border-color: [DEPRECATED] Hover border color */
-    --checkbox-hover-border-color: var(--color-background-interactive-hover);
-
-    // Internal CSS custom properties. Will become Component Design Tokens.
-=======
->>>>>>> a15d9135
     --_checkbox-checkmark-color-fill: var(--color-border-interactive-default);
     --_checkbox-color-border: var(--color-border-interactive-muted);
     --_checkbox-color-background: var(--color-background-base-default);
@@ -41,13 +21,9 @@
 
 label {
     display: flex;
-<<<<<<< HEAD
-}
-=======
     align-items: center;
 }
 
->>>>>>> a15d9135
 .rux-checkbox {
     display: flex;
     cursor: pointer;
@@ -55,8 +31,6 @@
     &--disabled {
         opacity: var(--disabled-opacity);
         cursor: not-allowed;
-<<<<<<< HEAD
-=======
     }
 
     &__input {
@@ -70,24 +44,9 @@
         &--no-label {
             margin-right: var(--spacing-0);
         }
->>>>>>> a15d9135
     }
 }
 
-<<<<<<< HEAD
-    &__input {
-        position: absolute;
-        pointer-events: none;
-        width: 18px;
-        height: 18px;
-        opacity: 0;
-        margin: 0;
-
-        &--no-label {
-            margin-right: 0;
-        }
-    }
-=======
 .rux-checkbox__control {
     width: calc(var(--spacing-4) + var(--spacing-1)); //20px
     height: calc(var(--spacing-4) + var(--spacing-1)); //20px
@@ -97,7 +56,6 @@
 .rux-checkbox__control svg {
     width: 100%;
     height: 100%;
->>>>>>> a15d9135
 }
 
 .rux-checkbox:not(.rux-checkbox--disabled) .rux-checkbox__control:hover {
@@ -105,11 +63,7 @@
 }
 
 .rux-checkbox__label {
-<<<<<<< HEAD
-    margin-left: 0.625rem; //10px;
-=======
     margin-left: var(--spacing-2);
->>>>>>> a15d9135
 }
 
 .rux-help-text {
