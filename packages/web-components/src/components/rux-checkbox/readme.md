--- conflicted
+++ resolved
@@ -74,20 +74,6 @@
 | `"label"`      | the label of rux-checkbox        |
 
 
-<<<<<<< HEAD
-## CSS Custom Properties
-
-| Name                            | Description                               |
-| ------------------------------- | ----------------------------------------- |
-| `--checkbox-background-color`   | [DEPRECATED] Checkbox background color    |
-| `--checkbox-border-color`       | [DEPRECATED] Checkbox border color        |
-| `--checkbox-checked-color`      | [DEPRECATED] Checkmark color when checked |
-| `--checkbox-hover-border-color` | [DEPRECATED] Hover border color           |
-| `--checkbox-label-color`        | [DEPRECATED] Label text color             |
-
-
-=======
->>>>>>> a15d9135
 ----------------------------------------------
 
 *Built with [StencilJS](https://stenciljs.com/)*