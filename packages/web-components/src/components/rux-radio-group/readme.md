# rux-radio-group

<!-- Auto Generated Below -->


## Properties

| Property    | Attribute    | Description                                                                                                         | Type                  | Default     |
| ----------- | ------------ | ------------------------------------------------------------------------------------------------------------------- | --------------------- | ----------- |
| `errorText` | `error-text` | The validation error text                                                                                           | `string \| undefined` | `undefined` |
| `helpText`  | `help-text`  | The help or explanation text                                                                                        | `string \| undefined` | `undefined` |
| `invalid`   | `invalid`    | Presentational only. Renders the Radio Group as invalid.                                                            | `boolean`             | `false`     |
| `label`     | `label`      | The label of the radio group. For HTML content, use the `label` slot instead.                                       | `string \| undefined` | `undefined` |
| `name`      | `name`       | The name of the radio group - submitted with form data. Must match the name of the radios in the group.             | `string`              | `''`        |
| `required`  | `required`   | Marks that a selection from the radio-group is requried.                                                            | `boolean`             | `false`     |
| `value`     | `value`      | The value of the current selected radio in the group. Changing this will also mark that radio as checked in the UI. | `any`                 | `undefined` |


## Events

| Event       | Description                                                                                                                                                                               | Type               |
| ----------- | ----------------------------------------------------------------------------------------------------------------------------------------------------------------------------------------- | ------------------ |
| `ruxchange` | Fired when the value of the input changes and emits that value on the event.detail. - [HTMLElement/input_event](https://developer.mozilla.org/en-US/docs/Web/API/HTMLElement/input_event) | `CustomEvent<any>` |


## Slots

| Slot      | Description           |
| --------- | --------------------- |
| `"label"` | The radio group label |


## Shadow Parts

| Part           | Description                              |
| -------------- | ---------------------------------------- |
| `"error-text"` | The error text element                   |
| `"form-field"` | The form-field wrapper container         |
| `"help-text"`  | The help text element                    |
| `"label"`      | The input label when `label` prop is set |
| `"radiogroup"` | The container of radios                  |
| `"required"`   | The asterisk when required is true       |


<<<<<<< HEAD
## CSS Custom Properties

| Name                        | Description                               |
| --------------------------- | ----------------------------------------- |
| `--radiogroup-border-color` | [DEPRECATED] the radio group border color |


=======
>>>>>>> a15d9135
----------------------------------------------

*Built with [StencilJS](https://stenciljs.com/)*<|MERGE_RESOLUTION|>--- conflicted
+++ resolved
@@ -42,16 +42,6 @@
 | `"required"`   | The asterisk when required is true       |
 
 
-<<<<<<< HEAD
-## CSS Custom Properties
-
-| Name                        | Description                               |
-| --------------------------- | ----------------------------------------- |
-| `--radiogroup-border-color` | [DEPRECATED] the radio group border color |
-
-
-=======
->>>>>>> a15d9135
 ----------------------------------------------
 
 *Built with [StencilJS](https://stenciljs.com/)*