@use '../../common/functional-components/FormFieldMessage/form-field-message.scss';

:host {
    /** @prop --radiogroup-border-color: the radio group border color */
<<<<<<< HEAD
    --radiogroup-border-color: var(--color-interactive-muted);
=======
    --radiogroup-border-color: var(--color-border-interactive-muted);
>>>>>>> 2a7e22c1

    display: block;
}

.hidden,
:host([hidden]) {
    display: none;
}

::slotted(rux-radio) {
    display: block;
    margin-bottom: 0.625rem; //10px
}

::slotted(rux-radio:last-of-type) {
    margin-bottom: 0;
}

.rux-radio-group {
    padding: 1rem; // 16px
    border: 1px solid var(--radiogroup-border-color, rgb(43, 101, 155));
    border-radius: var(--radius-base);
}
.rux-radio-group--invalid {
<<<<<<< HEAD
    border: 1px solid var(--color-icon-status-fill-critical);
=======
    border: 1px solid var(--status-symbol-color-fill-critical);
>>>>>>> 2a7e22c1
}

.rux-label {
    margin-bottom: var(--spacing-input-label-top);
    &__asterisk {
        margin-left: 4px;
    }
}<|MERGE_RESOLUTION|>--- conflicted
+++ resolved
@@ -2,11 +2,7 @@
 
 :host {
     /** @prop --radiogroup-border-color: the radio group border color */
-<<<<<<< HEAD
-    --radiogroup-border-color: var(--color-interactive-muted);
-=======
     --radiogroup-border-color: var(--color-border-interactive-muted);
->>>>>>> 2a7e22c1
 
     display: block;
 }
@@ -31,11 +27,7 @@
     border-radius: var(--radius-base);
 }
 .rux-radio-group--invalid {
-<<<<<<< HEAD
-    border: 1px solid var(--color-icon-status-fill-critical);
-=======
     border: 1px solid var(--status-symbol-color-fill-critical);
->>>>>>> 2a7e22c1
 }
 
 .rux-label {
