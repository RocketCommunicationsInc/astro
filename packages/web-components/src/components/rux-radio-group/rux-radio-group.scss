--- conflicted
+++ resolved
@@ -1,12 +1,6 @@
 @use '../../common/functional-components/FormFieldMessage/form-field-message.scss';
 
 :host {
-<<<<<<< HEAD
-    /** @prop --radiogroup-border-color: [DEPRECATED] the radio group border color */
-    --radiogroup-border-color: var(--color-border-interactive-muted);
-
-=======
->>>>>>> a15d9135
     display: block;
 }
 
@@ -31,11 +25,7 @@
     border-radius: var(--radius-base);
 }
 .rux-radio-group--invalid {
-<<<<<<< HEAD
-    border: 1px solid var(--color-border-error);
-=======
     box-shadow: var(--color-border-error) 0 0 0 1px inset;
->>>>>>> a15d9135
 }
 
 .rux-label {
