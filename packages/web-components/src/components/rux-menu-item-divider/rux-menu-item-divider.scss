--- conflicted
+++ resolved
@@ -1,15 +1,4 @@
 :host {
-<<<<<<< HEAD
-    /**
-      * @prop --menu-item-divider-border-color: [DEPRECATED] Menu Item Divider Border Color
-    */
-
-    --menu-item-divider-border-color: var(
-        --color-background-interactive-default
-    );
-
-=======
->>>>>>> a15d9135
     display: block;
 }
 
