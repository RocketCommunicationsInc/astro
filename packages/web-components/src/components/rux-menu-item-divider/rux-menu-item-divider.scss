:host {
<<<<<<< HEAD
=======
    /**
      * @prop --menu-item-divider-border-color: [DEPRECATED] Menu Item Divider Border Color
    */

    --menu-item-divider-border-color: var(
        --color-background-interactive-default
    );

>>>>>>> 9888dcc0
    display: block;
}

:host([hidden]) {
    display: none;
}

li {
    list-style: none;
    pointer-events: none;
    border-top: 1px solid var(--menu-divider-color-fill);
}

.wrapper {
    padding: var(--spacing-1) var(--spacing-2); // 4px 8px
}<|MERGE_RESOLUTION|>--- conflicted
+++ resolved
@@ -1,6 +1,4 @@
 :host {
-<<<<<<< HEAD
-=======
     /**
       * @prop --menu-item-divider-border-color: [DEPRECATED] Menu Item Divider Border Color
     */
@@ -9,7 +7,6 @@
         --color-background-interactive-default
     );
 
->>>>>>> 9888dcc0
     display: block;
 }
 
