--- conflicted
+++ resolved
@@ -3,13 +3,9 @@
       * @prop --menu-item-divider-border-color: Menu Item Divider Border Color
     */
 
-<<<<<<< HEAD
-    --menu-item-divider-border-color: var(--color-interactive-default);
-=======
     --menu-item-divider-border-color: var(
         --color-background-interactive-default
     );
->>>>>>> 3d358fd5
 
     display: block;
 
