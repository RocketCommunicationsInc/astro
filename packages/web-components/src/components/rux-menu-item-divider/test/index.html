<!DOCTYPE html>
<html dir="ltr" lang="en">
    <head>
        <meta charset="utf-8" />
        <meta
            name="viewport"
            content="width=device-width, initial-scale=1.0, minimum-scale=1.0, maximum-scale=5.0"
        />
        <title>Stencil Component Starter</title>

        <link rel="preconnect" href="https://fonts.gstatic.com" />
        <link
            href="https://fonts.googleapis.com/css2?family=Roboto+Mono:wght@100;300;400&family=Roboto:wght@100;300;400;500;700;900&display=swap"
            rel="stylesheet"
        />
        <script
            type="module"
            src="../../../../../dist/astro-web-components/astro-web-components.esm.js"
        ></script>
        <script nomodule src="/build/astro-web-components.js"></script>

<<<<<<< HEAD
        <!-- <link
            rel="stylesheet"
            href="../../../../../dist/astro-web-components/astro-web-components.css"
        /> -->
        <link
            rel="stylesheet"
            href="../../../../../src/global/test-reset.css"
        />
=======
        <link rel="stylesheet" href="../../../../../src/global/test.css" />
>>>>>>> f11a3543
    </head>
    <body>
        <rux-menu-item-divider></rux-menu-item-divider>
    </body>
</html><|MERGE_RESOLUTION|>--- conflicted
+++ resolved
@@ -19,18 +19,7 @@
         ></script>
         <script nomodule src="/build/astro-web-components.js"></script>
 
-<<<<<<< HEAD
-        <!-- <link
-            rel="stylesheet"
-            href="../../../../../dist/astro-web-components/astro-web-components.css"
-        /> -->
-        <link
-            rel="stylesheet"
-            href="../../../../../src/global/test-reset.css"
-        />
-=======
         <link rel="stylesheet" href="../../../../../src/global/test.css" />
->>>>>>> f11a3543
     </head>
     <body>
         <rux-menu-item-divider></rux-menu-item-divider>
