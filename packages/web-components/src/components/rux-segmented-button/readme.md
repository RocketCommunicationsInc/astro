# Segmented Button

Segmented Buttons allow users to select one item at a time from two to four options. Selecting one option automatically turns off the last selection made. Segmented Buttons are mutually exclusive.

## Guidelines

-   [Astro UXDS: Segmented Button](https://astrouxds.com/ui-components/segmented-button)

### Usage

Pass an Array of segments via the `data` attribute on the Segmented Button custom element. Segment items in the `data` Array must be objects with a `label` string. The first item in the Array will be auto-selected unless another segment item has a `selected` property with a truthy value.
Avoid labels with the same text, as this will interfere with selecting segments. 

### Properties for items within the `data` Array

| Property   | Type    | Default | Required | Description                                                                                                                                                                                                                                                                                                                                                                                                                                                                 |
| ---------- | ------- | ------- | -------- | --------------------------------------------------------------------------------------------------------------------------------------------------------------------------------------------------------------------------------------------------------------------------------------------------------------------------------------------------------------------------------------------------------------------------------------------------------------------------- |
| `label`    | String  | —       | Yes      | Defines the label for the button segment.                                                                                                                                                                                                                                                                                                                                                                                                                                   |
| `selected` | Boolean | —       | No       | If true, selects this segment rather than the first segment in the `data` Array on mount. If more than one segment has a truthy `selected` value, the earliest one in the Array will register and the rest are ignored. Note that if the `selected` string property of the parent `rux-segmented-button` takes priority. When the selected segment changes within the component, this property updates with `true` or `false` if selected or not selected, on each segment. |

### Events

| Event Name | Description                                                                                                                                                                                                                                                       |
| ---------- | ----------------------------------------------------------------------------------------------------------------------------------------------------------------------------------------------------------------------------------------------------------------- |
| `change`   | Fires when a button segment is changed. Inspect the Event target to find the `data` and `selected` component properties. See [HTMLElement `change` event on MDN](https://developer.mozilla.org/en-US/docs/Web/API/HTMLElement/change_event) for more information. |

```js
document.addEventListener('change', (e) =>
    console.log('Target element:', e.target)
)
// > Target element: <rux-segmented-button>

document.addEventListener('change', (e) =>
    console.log('Selected Segment:', e.target.selected)
)
// > Selected Segment: Second Segment

document.addEventListener('change', (e) =>
    console.log('Array of Segments:', e.target.data)
)
// > Array of Segments: [{ label: "First Segment", selected: false }, { label: "Second Segment", selected: true }, { label: "Third Segment", selected: false }]
```

<!-- Auto Generated Below -->


## Properties

| Property   | Attribute  | Description                                                                                                                                                                                                                                                                                                                                                                                                    | Type                                          | Default     |
| ---------- | ---------- | -------------------------------------------------------------------------------------------------------------------------------------------------------------------------------------------------------------------------------------------------------------------------------------------------------------------------------------------------------------------------------------------------------------- | --------------------------------------------- | ----------- |
| `data`     | --         | Items in this Array are the individual button segments.                                                                                                                                                                                                                                                                                                                                                        | `SegmentedButton[]`                           | `[]`        |
| `disabled` | `disabled` | Sets the disabled attribute.                                                                                                                                                                                                                                                                                                                                                                                   | `boolean`                                     | `false`     |
| `selected` | `selected` | When passed in on load, this selects the first button segment with a matching label. When the selected segment changes, this property updates with the currently selected value, which reflects back to the component attribute. If no button segment label matches this string, then no segment is selected. This value takes priority over setting selected boolean property on the items in the data array. | `string`                                      | `''`        |
| `size`     | `size`     | Changes size of segmented button from small to medium or large.                                                                                                                                                                                                                                                                                                                                                | `"large" \| "medium" \| "small" \| undefined` | `undefined` |


## Events

| Event       | Description                                                                         | Type               |
| ----------- | ----------------------------------------------------------------------------------- | ------------------ |
| `ruxchange` | Fires when the value property has changed and emits that value on the event.detail. | `CustomEvent<any>` |


## Shadow Parts

| Part      | Description                       |
| --------- | --------------------------------- |
| `"label"` | the label of rux-segmented-button |


<<<<<<< HEAD
## CSS Custom Properties

| Name                                                 | Description                                                   |
| ---------------------------------------------------- | ------------------------------------------------------------- |
| `--segmented-button-background-color`                | [DEPRECATED] Segmented button background color                |
| `--segmented-button-border-color`                    | [DEPRECATED] Segmented button border color                    |
| `--segmented-button-border-radius`                   | [DEPRECATED] Segmented button border radius                   |
| `--segmented-button-hover-background-color`          | [DEPRECATED] Segmented button hover background color          |
| `--segmented-button-hover-border-color`              | [DEPRECATED] Segmented button hover border color              |
| `--segmented-button-hover-text-color`                | [DEPRECATED] Segmented button hover text color                |
| `--segmented-button-selected-background-color`       | [DEPRECATED] Segmented button selected background color       |
| `--segmented-button-selected-hover-background-color` | [DEPRECATED] Segmented button selected hover background color |
| `--segmented-button-selected-hover-border-color`     | [DEPRECATED] Segmented button selected hover border color     |
| `--segmented-button-selected-hover-text-color`       | [DEPRECATED] Segmented button selected hover text color       |
| `--segmented-button-selected-text-color`             | [DEPRECATED] Segmented button selected text color             |
| `--segmented-button-text-color`                      | [DEPRECATED] Segmented button text color                      |


=======
>>>>>>> a15d9135
----------------------------------------------

*Built with [StencilJS](https://stenciljs.com/)*<|MERGE_RESOLUTION|>--- conflicted
+++ resolved
@@ -68,27 +68,6 @@
 | `"label"` | the label of rux-segmented-button |
 
 
-<<<<<<< HEAD
-## CSS Custom Properties
-
-| Name                                                 | Description                                                   |
-| ---------------------------------------------------- | ------------------------------------------------------------- |
-| `--segmented-button-background-color`                | [DEPRECATED] Segmented button background color                |
-| `--segmented-button-border-color`                    | [DEPRECATED] Segmented button border color                    |
-| `--segmented-button-border-radius`                   | [DEPRECATED] Segmented button border radius                   |
-| `--segmented-button-hover-background-color`          | [DEPRECATED] Segmented button hover background color          |
-| `--segmented-button-hover-border-color`              | [DEPRECATED] Segmented button hover border color              |
-| `--segmented-button-hover-text-color`                | [DEPRECATED] Segmented button hover text color                |
-| `--segmented-button-selected-background-color`       | [DEPRECATED] Segmented button selected background color       |
-| `--segmented-button-selected-hover-background-color` | [DEPRECATED] Segmented button selected hover background color |
-| `--segmented-button-selected-hover-border-color`     | [DEPRECATED] Segmented button selected hover border color     |
-| `--segmented-button-selected-hover-text-color`       | [DEPRECATED] Segmented button selected hover text color       |
-| `--segmented-button-selected-text-color`             | [DEPRECATED] Segmented button selected text color             |
-| `--segmented-button-text-color`                      | [DEPRECATED] Segmented button text color                      |
-
-
-=======
->>>>>>> a15d9135
 ----------------------------------------------
 
 *Built with [StencilJS](https://stenciljs.com/)*