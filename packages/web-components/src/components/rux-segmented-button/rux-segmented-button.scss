:host {
    display: block;
    box-sizing: border-box;
<<<<<<< HEAD

    /** @prop --segmented-button-background-color: Segmented button background color */
    --segmented-button-background-color: var(--color-background-base-default);

    /** @prop --segmented-button-text-color: Segmented button text color */
    --segmented-button-text-color: var(--color-background-interactive-default);

    /** @prop --segmented-button-border-color: Segmented button border color */
    --segmented-button-border-color: var(--color-border-interactive-muted);

    /** @prop --segmented-button-hover-background-color: Segmented button hover background color */
    --segmented-button-hover-background-color: var(
        --color-background-base-hover
    );

    /** @prop --segmented-button-hover-text-color: Segmented button hover text color */
    --segmented-button-hover-text-color: var(--color-text-interactive-hover);

    /** @prop --segmented-button-hover-border-color: Segmented button hover border color */
    --segmented-button-hover-border-color: var(
        --color-border-interactive-muted
    );

    /** @prop --segmented-button-selected-background-color: Segmented button selected background color */
    --segmented-button-selected-background-color: var(
        --color-background-surface-selected
    );

    /** @prop --segmented-button-selected-text-color: Segmented button selected text color */
    --segmented-button-selected-text-color: var(--color-text-primary);

    /** @prop --segmented-button-selected-hover-background-color: Segmented button selected hover background color */
    --segmented-button-selected-hover-background-color: var(
        --color-background-surface-selected
    );

    /** @prop --segmented-button-selected-hover-text-color: Segmented button selected hover text color */
    --segmented-button-selected-hover-text-color: var(--color-text-primary);

    /** @prop --segmented-button-selected-hover-border-color: Segmented button selected hover border color */
    --segmented-button-selected-hover-border-color: var(
        --color-border-interactive-muted
    );

    /** @prop --segmented-button-border-radius: Segmented button border radius */
    --segmented-button-border-radius: var(--radius-base);
=======
>>>>>>> d89430ef
}

:host([disabled]) {
    opacity: var(--disabled-opacity);
    cursor: not-allowed;
    pointer-events: none;

    label {
        border-color: var(--color-background-interactive-default);
    }
}

:host([hidden]) {
    display: none;
}

*,
*::before,
*::after {
    box-sizing: inherit;
}

.rux-segmented-button {
    display: inline-flex;
    // Default is small for 6.0 - will update default to be medium in 7.0
    height: 1.625rem;
    padding: 0;
    margin: 0;
    list-style: none;
<<<<<<< HEAD
    border-radius: var(--segmented-button-border-radius);
    background-color: var(--segmented-button-background-color);

=======
    border-radius: var(--radius-base);
    background-color: var(--color-background-base-default);
>>>>>>> d89430ef
    &--large {
        height: 2.875rem;
    }
    &--medium {
        height: 2.125rem;
    }
}

.rux-segmented-button__segment {
    width: auto;
    margin: 0;
    padding: 0;

    //omit the right border on next sibling to avoid double borders
    + .rux-segmented-button__segment {
        label {
            border-right: none;
        }
    }

    // on hover, change the next segment's button left border to hover color.
    &:hover {
        + .rux-segmented-button__segment {
            label {
                border-left-color: var(--color-background-interactive-hover);
            }
        }
    }

    label {
        display: flex;
        justify-content: center;
        align-items: center;
        width: auto;
        height: 1.5625rem;
        margin: 0;
        padding: 0 0.75rem;
        border: 1px solid var(--color-background-interactive-default);
        color: var(--color-background-interactive-default);
        background-color: var(--color-background-base-default);
        font-family: var(--font-body-1-font-family);
        font-size: var(--font-body-1-font-size);
        letter-spacing: var(--font-body-1-letter-spacing);
        font-weight: var(--font-body-1-font-weight);
        -webkit-user-select: none;
        -moz-user-select: none;
        -ms-user-select: none;
        user-select: none;

        &:hover {
            background-color: var(--color-background-base-default);
            border-color: var(--color-background-interactive-hover);
            color: var(--color-background-interactive-default);
            outline: none;
        }
    }

    .rux-segmented-button-label {
        // Defaults to small in 6.0 - will default to medium in 7
        height: 1.625rem;
        padding: 0.219rem 1rem; // 16px

        &--large {
            height: 2.875rem;
            padding: 0.844rem 1rem; //13.5px 16px
        }
        &--medium {
            height: 2.125rem;
            padding: 0.469rem 1rem; //7.5px 16px
        }
    }

    input {
        display: none !important;

        &:checked + label {
            background-color: var(--color-background-surface-selected);
            color: var(--color-text-primary);
        }

        &:checked:hover + label {
            background-color: var(--color-background-surface-selected);
            color: var(--color-text-primary);
            border-color: var(--color-background-interactive-hover);
        }
    }

    &:first-child label {
        border-radius: var(--radius-base) 0 0 var(--radius-base);
        border-right: none;

        &:hover {
            border-color: var(--color-background-interactive-hover);
        }
    }

    &:last-child label {
<<<<<<< HEAD
        border-radius: 0 var(--segmented-button-border-radius)
            var(--segmented-button-border-radius) 0;
        border-right: 1px solid var(--segmented-button-border-color);

=======
        border-radius: 0 var(--radius-base) var(--radius-base) 0;
        border-right: 1px solid var(--color-background-interactive-default);
>>>>>>> d89430ef
        &:hover {
            border-right-color: var(--color-background-interactive-hover);
        }
    }
}<|MERGE_RESOLUTION|>--- conflicted
+++ resolved
@@ -1,55 +1,6 @@
 :host {
     display: block;
     box-sizing: border-box;
-<<<<<<< HEAD
-
-    /** @prop --segmented-button-background-color: Segmented button background color */
-    --segmented-button-background-color: var(--color-background-base-default);
-
-    /** @prop --segmented-button-text-color: Segmented button text color */
-    --segmented-button-text-color: var(--color-background-interactive-default);
-
-    /** @prop --segmented-button-border-color: Segmented button border color */
-    --segmented-button-border-color: var(--color-border-interactive-muted);
-
-    /** @prop --segmented-button-hover-background-color: Segmented button hover background color */
-    --segmented-button-hover-background-color: var(
-        --color-background-base-hover
-    );
-
-    /** @prop --segmented-button-hover-text-color: Segmented button hover text color */
-    --segmented-button-hover-text-color: var(--color-text-interactive-hover);
-
-    /** @prop --segmented-button-hover-border-color: Segmented button hover border color */
-    --segmented-button-hover-border-color: var(
-        --color-border-interactive-muted
-    );
-
-    /** @prop --segmented-button-selected-background-color: Segmented button selected background color */
-    --segmented-button-selected-background-color: var(
-        --color-background-surface-selected
-    );
-
-    /** @prop --segmented-button-selected-text-color: Segmented button selected text color */
-    --segmented-button-selected-text-color: var(--color-text-primary);
-
-    /** @prop --segmented-button-selected-hover-background-color: Segmented button selected hover background color */
-    --segmented-button-selected-hover-background-color: var(
-        --color-background-surface-selected
-    );
-
-    /** @prop --segmented-button-selected-hover-text-color: Segmented button selected hover text color */
-    --segmented-button-selected-hover-text-color: var(--color-text-primary);
-
-    /** @prop --segmented-button-selected-hover-border-color: Segmented button selected hover border color */
-    --segmented-button-selected-hover-border-color: var(
-        --color-border-interactive-muted
-    );
-
-    /** @prop --segmented-button-border-radius: Segmented button border radius */
-    --segmented-button-border-radius: var(--radius-base);
-=======
->>>>>>> d89430ef
 }
 
 :host([disabled]) {
@@ -79,14 +30,8 @@
     padding: 0;
     margin: 0;
     list-style: none;
-<<<<<<< HEAD
-    border-radius: var(--segmented-button-border-radius);
-    background-color: var(--segmented-button-background-color);
-
-=======
     border-radius: var(--radius-base);
     background-color: var(--color-background-base-default);
->>>>>>> d89430ef
     &--large {
         height: 2.875rem;
     }
@@ -184,15 +129,8 @@
     }
 
     &:last-child label {
-<<<<<<< HEAD
-        border-radius: 0 var(--segmented-button-border-radius)
-            var(--segmented-button-border-radius) 0;
-        border-right: 1px solid var(--segmented-button-border-color);
-
-=======
         border-radius: 0 var(--radius-base) var(--radius-base) 0;
         border-right: 1px solid var(--color-background-interactive-default);
->>>>>>> d89430ef
         &:hover {
             border-right-color: var(--color-background-interactive-hover);
         }
