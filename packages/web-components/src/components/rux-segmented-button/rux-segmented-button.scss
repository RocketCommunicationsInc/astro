:host {
    display: block;
    box-sizing: border-box;

    /** @prop --segmented-button-background-color: Segmented button background color */
    --segmented-button-background-color: var(--color-background-base-default);

    /** @prop --segmented-button-text-color: Segmented button text color */
    --segmented-button-text-color: var(--color-interactive-default);

    /** @prop --segmented-button-border-color: Segmented button border color */
    --segmented-button-border-color: var(--color-interactive-default);

    /** @prop --segmented-button-hover-background-color: Segmented button hover background color */
    --segmented-button-hover-background-color: var(
        --color-background-base-default
    );

    /** @prop --segmented-button-hover-text-color: Segmented button hover text color */
    --segmented-button-hover-text-color: var(--color-interactive-default);

    /** @prop --segmented-button-hover-border-color: Segmented button hover border color */
    --segmented-button-hover-border-color: var(--color-interactive-hover);

    /** @prop --segmented-button-selected-background-color: Segmented button selected background color */
    --segmented-button-selected-background-color: var(
        --color-background-surface-selected
    );

    /** @prop --segmented-button-selected-text-color: Segmented button selected text color */
    --segmented-button-selected-text-color: var(--color-text-primary);

    /** @prop --segmented-button-selected-hover-background-color: Segmented button selected hover background color */
    --segmented-button-selected-hover-background-color: var(
        --color-background-surface-selected
    );

    /** @prop --segmented-button-selected-hover-text-color: Segmented button selected hover text color */
    --segmented-button-selected-hover-text-color: var(--color-text-primary);

    /** @prop --segmented-button-selected-hover-border-color: Segmented button selected hover border color */
    --segmented-button-selected-hover-border-color: var(
        --color-interactive-default
    );

    /** @prop --segmented-button-border-radius: Segmented button border radius */
    --segmented-button-border-radius: var(--radius-base);
}
:host([disabled]) {
    opacity: var(--disabled-opacity);
    cursor: not-allowed;
    pointer-events: none;

    label {
        border-color: var(--segmented-button-border-color);
    }
}

:host([hidden]) {
    display: none;
}

*,
*::before,
*::after {
    box-sizing: inherit;
}

.rux-segmented-button {
    display: inline-flex;
    // Default is small for 6.0 - will update default to be medium in 7.0
    height: 1.625rem;
    overflow: hidden;
    padding: 0;
    margin: 0;
    list-style: none;
    border-radius: var(--segmented-button-border-radius);
    background-color: var(--segmented-button-background-color);
    &--large {
        height: 2.875rem;
    }
    &--medium {
        height: 2.125rem;
    }
}

.rux-segmented-button__segment {
    width: auto;
    margin: 0;
    padding: 0;

    //omit the right border on next sibling to avoid double borders
    + .rux-segmented-button__segment {
        label {
            border-right: none;
        }
    }
    // on hover, change the next segment's button left border to hover color.
    &:hover {
        + .rux-segmented-button__segment {
            label {
                border-left-color: var(--segmented-button-hover-border-color);
            }
        }
    }

    label {
        display: flex;
        justify-content: center;
        align-items: center;
        width: auto;
        height: 1.5625rem;
        margin: 0;
        padding: 0 0.75rem;
        border: 1px solid var(--segmented-button-border-color);
        color: var(--segmented-button-text-color);
        background-color: var(--segmented-button-background-color);
        font-family: var(--font-body-1-font-family);
        font-size: var(--font-body-1-font-size);
        letter-spacing: var(--font-body-1-letter-spacing);
        font-weight: var(--font-body-1-font-weight);
        -webkit-user-select: none;
        -moz-user-select: none;
        -ms-user-select: none;
        user-select: none;

        &:hover {
            background-color: var(--segmented-button-hover-background-color);
            border-color: var(--segmented-button-hover-border-color);
            color: var(--segmented-button-hover-text-color);
            outline: none;
        }
    }
    .rux-segmented-button-label {
        // Defaults to small in 6.0 - will default to medium in 7
        height: 1.625rem;
        padding: 0.219rem 1rem; // 16px

        &--large {
            height: 2.875rem;
            padding: 0.844rem 1rem; //13.5px 16px
        }
        &--medium {
            height: 2.125rem;
            padding: 0.469rem 1rem; //7.5px 16px
        }
    }

    input {
        display: none !important;
        &:checked + label {
            background-color: var(--segmented-button-selected-background-color);
            color: var(--segmented-button-selected-text-color);
        }
        &:checked:hover + label {
            background-color: var(
                --segmented-button-selected-hover-background-color
            );
            color: var(--segmented-button-selected-hover-text-color);
            border-color: var(--segmented-button-hover-border-color);
        }
    }
<<<<<<< HEAD
=======

>>>>>>> f2fe32bc
    &:first-child label {
        border-radius: var(--segmented-button-border-radius) 0 0
            var(--segmented-button-border-radius);
        border-right: none;
        &:hover {
            border-color: var(--segmented-button-hover-border-color);
        }
    }
    &:last-child label {
        border-radius: 0 var(--segmented-button-border-radius)
            var(--segmented-button-border-radius) 0;
        border-right: 1px solid var(--segmented-button-border-color);
        &:hover {
            border-right-color: var(--segmented-button-hover-border-color);
        }
    }
}<|MERGE_RESOLUTION|>--- conflicted
+++ resolved
@@ -160,10 +160,7 @@
             border-color: var(--segmented-button-hover-border-color);
         }
     }
-<<<<<<< HEAD
-=======
 
->>>>>>> f2fe32bc
     &:first-child label {
         border-radius: var(--segmented-button-border-radius) 0 0
             var(--segmented-button-border-radius);
