:host {
    display: block;
    box-sizing: border-box;
<<<<<<< HEAD
=======

    /** @prop --segmented-button-background-color: [DEPRECATED] Segmented button background color */
    --segmented-button-background-color: var(--color-background-base-default);

    /** @prop --segmented-button-text-color: [DEPRECATED] Segmented button text color */
    --segmented-button-text-color: var(--color-background-interactive-default);

    /** @prop --segmented-button-border-color: [DEPRECATED] Segmented button border color */
    --segmented-button-border-color: var(--color-border-interactive-muted);

    /** @prop --segmented-button-hover-background-color: [DEPRECATED] Segmented button hover background color */
    --segmented-button-hover-background-color: var(
        --color-background-base-hover
    );

    /** @prop --segmented-button-hover-text-color: [DEPRECATED] Segmented button hover text color */
    --segmented-button-hover-text-color: var(--color-text-interactive-hover);

    /** @prop --segmented-button-hover-border-color: [DEPRECATED]  Segmented button hover border color */
    --segmented-button-hover-border-color: var(
        --color-border-interactive-muted
    );

    /** @prop --segmented-button-selected-background-color: [DEPRECATED] Segmented button selected background color */
    --segmented-button-selected-background-color: var(
        --color-background-surface-selected
    );

    /** @prop --segmented-button-selected-text-color: [DEPRECATED] Segmented button selected text color */
    --segmented-button-selected-text-color: var(--color-text-primary);

    /** @prop --segmented-button-selected-hover-background-color: [DEPRECATED] Segmented button selected hover background color */
    --segmented-button-selected-hover-background-color: var(
        --color-background-surface-selected
    );

    /** @prop --segmented-button-selected-hover-text-color: [DEPRECATED] Segmented button selected hover text color */
    --segmented-button-selected-hover-text-color: var(--color-text-primary);

    /** @prop --segmented-button-selected-hover-border-color: [DEPRECATED] Segmented button selected hover border color */
    --segmented-button-selected-hover-border-color: var(
        --color-border-interactive-muted
    );

    /** @prop --segmented-button-border-radius: [DEPRECATED] Segmented button border radius */
    --segmented-button-border-radius: var(--radius-base);
>>>>>>> 340ed72c
}

:host([disabled]) {
    opacity: var(--disabled-opacity);
    cursor: not-allowed;
    pointer-events: none;

    label {
        border-color: var(--color-background-interactive-default);
    }
}

:host([hidden]) {
    display: none;
}

*,
*::before,
*::after {
    box-sizing: inherit;
}

.rux-segmented-button {
    display: inline-flex;
    // Default is small for 6.0 - will update default to be medium in 7.0
    height: 1.625rem;
    padding: 0;
    margin: 0;
    list-style: none;
    border-radius: var(--radius-base);
    background-color: var(--color-background-base-default);
    &--large {
        height: 2.875rem;
    }
    &--medium {
        height: 2.125rem;
    }
}

.rux-segmented-button__segment {
    width: auto;
    margin: 0;
    padding: 0;

    //omit the right border on next sibling to avoid double borders
    + .rux-segmented-button__segment {
        label {
            border-right: none;
        }
    }

    // on hover, change the next segment's button left border to hover color.
    &:hover {
        + .rux-segmented-button__segment {
            label {
                border-left-color: var(--color-background-interactive-hover);
            }
        }
    }

    label {
        display: flex;
        justify-content: center;
        align-items: center;
        width: auto;
        height: 1.5625rem;
        margin: 0;
        padding: 0 0.75rem;
        border: 1px solid var(--color-background-interactive-default);
        color: var(--color-background-interactive-default);
        background-color: var(--color-background-base-default);
        font-family: var(--font-body-1-font-family);
        font-size: var(--font-body-1-font-size);
        letter-spacing: var(--font-body-1-letter-spacing);
        font-weight: var(--font-body-1-font-weight);
        -webkit-user-select: none;
        -moz-user-select: none;
        -ms-user-select: none;
        user-select: none;

        &:hover {
            background-color: var(--color-background-base-default);
            border-color: var(--color-background-interactive-hover);
            color: var(--color-background-interactive-default);
            outline: none;
        }
    }

    .rux-segmented-button-label {
        // Defaults to small in 6.0 - will default to medium in 7
        height: 1.625rem;
        padding: 0.219rem 1rem; // 16px

        &--large {
            height: 2.875rem;
            padding: 0.844rem 1rem; //13.5px 16px
        }
        &--medium {
            height: 2.125rem;
            padding: 0.469rem 1rem; //7.5px 16px
        }
    }

    input {
        display: none !important;

        &:checked + label {
            background-color: var(--color-background-surface-selected);
            color: var(--color-text-primary);
        }

        &:checked:hover + label {
            background-color: var(--color-background-surface-selected);
            color: var(--color-text-primary);
            border-color: var(--color-background-interactive-hover);
        }
    }

    &:first-child label {
        border-radius: var(--radius-base) 0 0 var(--radius-base);
        border-right: none;

        &:hover {
            border-color: var(--color-background-interactive-hover);
        }
    }

    &:last-child label {
        border-radius: 0 var(--radius-base) var(--radius-base) 0;
        border-right: 1px solid var(--color-background-interactive-default);
        &:hover {
            border-right-color: var(--color-background-interactive-hover);
        }
    }
}<|MERGE_RESOLUTION|>--- conflicted
+++ resolved
@@ -1,8 +1,6 @@
 :host {
     display: block;
     box-sizing: border-box;
-<<<<<<< HEAD
-=======
 
     /** @prop --segmented-button-background-color: [DEPRECATED] Segmented button background color */
     --segmented-button-background-color: var(--color-background-base-default);
@@ -49,7 +47,6 @@
 
     /** @prop --segmented-button-border-radius: [DEPRECATED] Segmented button border radius */
     --segmented-button-border-radius: var(--radius-base);
->>>>>>> 340ed72c
 }
 
 :host([disabled]) {
