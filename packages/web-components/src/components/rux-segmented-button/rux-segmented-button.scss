:host {
    display: block;
    box-sizing: border-box;

    /** @prop --segmented-button-background-color: Segmented button background color */
    --segmented-button-background-color: var(--color-background-base-default);

    /** @prop --segmented-button-text-color: Segmented button text color */
<<<<<<< HEAD
    --segmented-button-text-color: var(--color-interactive-default);

    /** @prop --segmented-button-border-color: Segmented button border color */
    --segmented-button-border-color: var(--color-interactive-default);
=======
    --segmented-button-text-color: var(--color-background-interactive-default);

    /** @prop --segmented-button-border-color: Segmented button border color */
    --segmented-button-border-color: var(
        --color-background-interactive-default
    );
>>>>>>> 2a7e22c1

    /** @prop --segmented-button-hover-background-color: Segmented button hover background color */
    --segmented-button-hover-background-color: var(
        --color-background-base-default
    );

    /** @prop --segmented-button-hover-text-color: Segmented button hover text color */
<<<<<<< HEAD
    --segmented-button-hover-text-color: var(--color-interactive-default);

    /** @prop --segmented-button-hover-border-color: Segmented button hover border color */
    --segmented-button-hover-border-color: var(--color-interactive-hover);
=======
    --segmented-button-hover-text-color: var(
        --color-background-interactive-default
    );

    /** @prop --segmented-button-hover-border-color: Segmented button hover border color */
    --segmented-button-hover-border-color: var(
        --color-background-interactive-hover
    );
>>>>>>> 2a7e22c1

    /** @prop --segmented-button-selected-background-color: Segmented button selected background color */
    --segmented-button-selected-background-color: var(
        --color-background-surface-selected
    );

    /** @prop --segmented-button-selected-text-color: Segmented button selected text color */
    --segmented-button-selected-text-color: var(--color-text-primary);

    /** @prop --segmented-button-selected-hover-background-color: Segmented button selected hover background color */
    --segmented-button-selected-hover-background-color: var(
        --color-background-surface-selected
    );

    /** @prop --segmented-button-selected-hover-text-color: Segmented button selected hover text color */
    --segmented-button-selected-hover-text-color: var(--color-text-primary);

    /** @prop --segmented-button-selected-hover-border-color: Segmented button selected hover border color */
    --segmented-button-selected-hover-border-color: var(
<<<<<<< HEAD
        --color-interactive-default
=======
        --color-background-interactive-default
>>>>>>> 2a7e22c1
    );

    /** @prop --segmented-button-border-radius: Segmented button border radius */
    --segmented-button-border-radius: var(--radius-base);
}
:host([disabled]) {
    opacity: var(--disabled-opacity);
    cursor: not-allowed;
    pointer-events: none;

    label {
        border-color: var(--segmented-button-border-color);
    }
}

:host([hidden]) {
    display: none;
}

*,
*::before,
*::after {
    box-sizing: inherit;
}

.rux-segmented-button {
    display: inline-flex;
    // Default is small for 6.0 - will update default to be medium in 7.0
    height: 1.625rem;
    overflow: hidden;
    padding: 0;
    margin: 0;
    list-style: none;
    border-radius: var(--segmented-button-border-radius);
    background-color: var(--segmented-button-background-color);
    &--large {
        height: 2.875rem;
    }
    &--medium {
        height: 2.125rem;
    }
}

.rux-segmented-button__segment {
    width: auto;
    margin: 0;
    padding: 0;

    //omit the right border on next sibling to avoid double borders
    + .rux-segmented-button__segment {
        label {
            border-right: none;
        }
    }
    // on hover, change the next segment's button left border to hover color.
    &:hover {
        + .rux-segmented-button__segment {
            label {
                border-left-color: var(--segmented-button-hover-border-color);
            }
        }
    }

    label {
        display: flex;
        justify-content: center;
        align-items: center;
        width: auto;
        height: 1.5625rem;
        margin: 0;
        padding: 0 0.75rem;
        border: 1px solid var(--segmented-button-border-color);
        color: var(--segmented-button-text-color);
        background-color: var(--segmented-button-background-color);
        font-family: var(--font-body-1-font-family);
        font-size: var(--font-body-1-font-size);
        letter-spacing: var(--font-body-1-letter-spacing);
        font-weight: var(--font-body-1-font-weight);
        -webkit-user-select: none;
        -moz-user-select: none;
        -ms-user-select: none;
        user-select: none;

        &:hover {
            background-color: var(--segmented-button-hover-background-color);
            border-color: var(--segmented-button-hover-border-color);
            color: var(--segmented-button-hover-text-color);
            outline: none;
        }
    }
    .rux-segmented-button-label {
        // Defaults to small in 6.0 - will default to medium in 7
        height: 1.625rem;
        padding: 0.219rem 1rem; // 16px

        &--large {
            height: 2.875rem;
            padding: 0.844rem 1rem; //13.5px 16px
        }
        &--medium {
            height: 2.125rem;
            padding: 0.469rem 1rem; //7.5px 16px
        }
    }

    input {
        display: none !important;
        &:checked + label {
            background-color: var(--segmented-button-selected-background-color);
            color: var(--segmented-button-selected-text-color);
        }
        &:checked:hover + label {
            background-color: var(
                --segmented-button-selected-hover-background-color
            );
            color: var(--segmented-button-selected-hover-text-color);
            border-color: var(--segmented-button-hover-border-color);
        }
    }

    &:first-child label {
        border-radius: var(--segmented-button-border-radius) 0 0
            var(--segmented-button-border-radius);
        border-right: none;
        &:hover {
            border-color: var(--segmented-button-hover-border-color);
        }
    }
    &:last-child label {
        border-radius: 0 var(--segmented-button-border-radius)
            var(--segmented-button-border-radius) 0;
        border-right: 1px solid var(--segmented-button-border-color);
        &:hover {
            border-right-color: var(--segmented-button-hover-border-color);
        }
    }
}<|MERGE_RESOLUTION|>--- conflicted
+++ resolved
@@ -6,19 +6,12 @@
     --segmented-button-background-color: var(--color-background-base-default);
 
     /** @prop --segmented-button-text-color: Segmented button text color */
-<<<<<<< HEAD
-    --segmented-button-text-color: var(--color-interactive-default);
-
-    /** @prop --segmented-button-border-color: Segmented button border color */
-    --segmented-button-border-color: var(--color-interactive-default);
-=======
     --segmented-button-text-color: var(--color-background-interactive-default);
 
     /** @prop --segmented-button-border-color: Segmented button border color */
     --segmented-button-border-color: var(
         --color-background-interactive-default
     );
->>>>>>> 2a7e22c1
 
     /** @prop --segmented-button-hover-background-color: Segmented button hover background color */
     --segmented-button-hover-background-color: var(
@@ -26,12 +19,6 @@
     );
 
     /** @prop --segmented-button-hover-text-color: Segmented button hover text color */
-<<<<<<< HEAD
-    --segmented-button-hover-text-color: var(--color-interactive-default);
-
-    /** @prop --segmented-button-hover-border-color: Segmented button hover border color */
-    --segmented-button-hover-border-color: var(--color-interactive-hover);
-=======
     --segmented-button-hover-text-color: var(
         --color-background-interactive-default
     );
@@ -40,7 +27,6 @@
     --segmented-button-hover-border-color: var(
         --color-background-interactive-hover
     );
->>>>>>> 2a7e22c1
 
     /** @prop --segmented-button-selected-background-color: Segmented button selected background color */
     --segmented-button-selected-background-color: var(
@@ -60,11 +46,7 @@
 
     /** @prop --segmented-button-selected-hover-border-color: Segmented button selected hover border color */
     --segmented-button-selected-hover-border-color: var(
-<<<<<<< HEAD
-        --color-interactive-default
-=======
         --color-background-interactive-default
->>>>>>> 2a7e22c1
     );
 
     /** @prop --segmented-button-border-radius: Segmented button border radius */
