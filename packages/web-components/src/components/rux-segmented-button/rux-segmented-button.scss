:host {
    display: block;
    box-sizing: border-box;

    /** @prop --segmented-button-background-color: Segmented button background color */
    --segmented-button-background-color: var(--color-background);

    /** @prop --segmented-button-text-color: Segmented button text color */
    --segmented-button-text-color: var(--color-primary);

    /** @prop --segmented-button-border-color: Segmented button border color */
    --segmented-button-border-color: var(--color-primary);

    /** @prop --segmented-button-hover-background-color: Segmented button hover background color */
    --segmented-button-hover-background-color: var(--color-background);

    /** @prop --segmented-button-hover-text-color: Segmented button hover text color */
    --segmented-button-hover-text-color: var(--color-primary);

    /** @prop --segmented-button-hover-border-color: Segmented button hover border color */
    --segmented-button-hover-border-color: var(--color-hover);

    /** @prop --segmented-button-selected-background-color: Segmented button selected background color */
    --segmented-button-selected-background-color: var(--color-selected);

    /** @prop --segmented-button-selected-text-color: Segmented button selected text color */
    --segmented-button-selected-text-color: var(--color-default-text);

    /** @prop --segmented-button-selected-hover-background-color: Segmented button selected hover background color */
    --segmented-button-selected-hover-background-color: var(--color-selected);

    /** @prop --segmented-button-selected-hover-text-color: Segmented button selected hover text color */
    --segmented-button-selected-hover-text-color: var(--color-default-text);

    /** @prop --segmented-button-selected-hover-border-color: Segmented button selected hover border color */
    --segmented-button-selected-hover-border-color: var(--color-primary);

    /** @prop --segmented-button-border-radius: Segmented button border radius */
    --segmented-button-border-radius: var(--radius-base);
}
:host([disabled]) {
    opacity: var(--disabled-opacity);
    cursor: not-allowed;
    pointer-events: none;

    label {
        border-color: var(--segmented-button-border-color);
    }
}

:host([hidden]) {
    display: none;
}

*,
*::before,
*::after {
    box-sizing: inherit;
}

.rux-segmented-button {
    display: inline-flex;
    // Default is small for 6.0 - will update default to be medium in 7.0
    height: 1.625rem;
    overflow: hidden;
    padding: 0;
    margin: 0;
    list-style: none;
    border-radius: var(--segmented-button-border-radius);
    background-color: var(--segmented-button-background-color);
    &--large {
        height: 2.875rem;
    }
    &--medium {
        height: 2.125rem;
    }
}

.rux-segmented-button__segment {
    width: auto;
    margin: 0;
    padding: 0;

    //omit the right border on next sibling to avoid double borders
    + .rux-segmented-button__segment {
        label {
            border-right: none;
        }
    }
    // on hover, change the next segment's button left border to hover color.
    &:hover {
        + .rux-segmented-button__segment {
            label {
                border-left-color: var(--segmented-button-hover-border-color);
            }
        }
    }

    label {
        display: flex;
        justify-content: center;
        align-items: center;
        width: auto;
        height: 1.5625rem;
        margin: 0;
        padding: 0 0.75rem;
        border: 1px solid var(--segmented-button-border-color);
        color: var(--segmented-button-text-color);
        background-color: var(--segmented-button-background-color);
        font-family: var(--font-body-1-font-family);
        font-size: var(--font-body-1-font-size);
        letter-spacing: var(--font-body-1-letter-spacing);
        font-weight: var(--font-body-1-font-weight);
        -webkit-user-select: none;
        -moz-user-select: none;
        -ms-user-select: none;
        user-select: none;

        &:hover {
            background-color: var(--segmented-button-hover-background-color);
            border-color: var(--segmented-button-hover-border-color);
            color: var(--segmented-button-hover-text-color);
            outline: none;
        }
    }
    .rux-segmented-button-label {
        // Defaults to small in 6.0 - will default to medium in 7
        height: 1.625rem;
        padding: 0.219rem 1rem; // 16px

        &--large {
            height: 2.875rem;
            padding: 0.844rem 1rem; //13.5px 16px
        }
        &--medium {
            height: 2.125rem;
            padding: 0.469rem 1rem; //7.5px 16px
        }
    }

    input {
        display: none !important;
        &:checked + label {
            background-color: var(--segmented-button-selected-background-color);
            color: var(--segmented-button-selected-text-color);
        }
        &:checked:hover + label {
            background-color: var(
                --segmented-button-selected-hover-background-color
            );
            color: var(--segmented-button-selected-hover-text-color);
            border-color: var(--segmented-button-hover-border-color);
        }
    }
<<<<<<< HEAD
=======

>>>>>>> 42ba5ec3
    &:first-child label {
        border-radius: var(--segmented-button-border-radius) 0 0
            var(--segmented-button-border-radius);
        border-right: none;
        &:hover {
            border-color: var(--segmented-button-hover-border-color);
        }
    }
    &:last-child label {
        border-radius: 0 var(--segmented-button-border-radius)
            var(--segmented-button-border-radius) 0;
        border-right: 1px solid var(--segmented-button-border-color);
        &:hover {
            border-right-color: var(--segmented-button-hover-border-color);
        }
    }
}<|MERGE_RESOLUTION|>--- conflicted
+++ resolved
@@ -152,10 +152,6 @@
             border-color: var(--segmented-button-hover-border-color);
         }
     }
-<<<<<<< HEAD
-=======
-
->>>>>>> 42ba5ec3
     &:first-child label {
         border-radius: var(--segmented-button-border-radius) 0 0
             var(--segmented-button-border-radius);
