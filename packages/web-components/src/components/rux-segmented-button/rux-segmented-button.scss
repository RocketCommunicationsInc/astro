:host {
    display: block;
    box-sizing: border-box;
<<<<<<< HEAD

    /** @prop --segmented-button-background-color: [DEPRECATED] Segmented button background color */
    --segmented-button-background-color: var(--color-background-base-default);

    /** @prop --segmented-button-text-color: [DEPRECATED] Segmented button text color */
    --segmented-button-text-color: var(--color-background-interactive-default);

    /** @prop --segmented-button-border-color: [DEPRECATED] Segmented button border color */
    --segmented-button-border-color: var(--color-border-interactive-muted);

    /** @prop --segmented-button-hover-background-color: [DEPRECATED] Segmented button hover background color */
    --segmented-button-hover-background-color: var(
        --color-background-surface-hover
    );

    /** @prop --segmented-button-hover-text-color: [DEPRECATED] Segmented button hover text color */
    --segmented-button-hover-text-color: var(--color-text-interactive-hover);

    /** @prop --segmented-button-hover-border-color: [DEPRECATED]  Segmented button hover border color */
    --segmented-button-hover-border-color: var(
        --color-border-interactive-muted
    );

    /** @prop --segmented-button-selected-background-color: [DEPRECATED] Segmented button selected background color */
    --segmented-button-selected-background-color: var(
        --color-background-surface-selected
    );

    /** @prop --segmented-button-selected-text-color: [DEPRECATED] Segmented button selected text color */
    --segmented-button-selected-text-color: var(--color-text-primary);

    /** @prop --segmented-button-selected-hover-background-color: [DEPRECATED] Segmented button selected hover background color */
    --segmented-button-selected-hover-background-color: var(
        --color-background-surface-selected
    );

    /** @prop --segmented-button-selected-hover-text-color: [DEPRECATED] Segmented button selected hover text color */
    --segmented-button-selected-hover-text-color: var(--color-text-primary);

    /** @prop --segmented-button-selected-hover-border-color: [DEPRECATED] Segmented button selected hover border color */
    --segmented-button-selected-hover-border-color: var(
        --color-border-interactive-muted
    );

    /** @prop --segmented-button-border-radius: [DEPRECATED] Segmented button border radius */
    --segmented-button-border-radius: var(--radius-base);
=======
>>>>>>> a15d9135
}

:host([disabled]) {
    opacity: var(--opacity-disabled);
    cursor: not-allowed;
    pointer-events: none;

    label {
        border-color: var(--color-background-interactive-default);
    }
}

:host([hidden]) {
    display: none;
}

*,
*::before,
*::after {
    box-sizing: inherit;
}

.rux-segmented-button {
    display: inline-flex;
    padding: var(--spacing-0);
    margin: var(--spacing-0);
    list-style: none;
<<<<<<< HEAD
    border-radius: var(--segmented-button-border-radius);
    background-color: var(--segmented-button-background-color);

    &--large {
        height: 2.875rem;
    }
    &--medium {
        height: 2.125rem;
    }
=======
    border-radius: var(--radius-base);
    background-color: var(--color-background-base-default);
>>>>>>> a15d9135
}

.rux-segmented-button__segment {
    width: auto;
    margin: var(--spacing-0);
    padding: var(--spacing-0);

    //omit the right border on next sibling to avoid double borders
    + .rux-segmented-button__segment {
        label {
            border-right: none;
        }
    }

    // on hover, change the next segment's button left border to hover color.
    &:hover {
        + .rux-segmented-button__segment {
            label {
                border-left-color: var(--color-background-interactive-hover);
            }
        }
    }

    label {
        display: inline-flex;
        justify-content: center;
        align-items: center;
        box-sizing: border-box;
        width: 100%;
        margin: var(--spacing-0);
        border: 1px solid var(--color-background-interactive-default);
        color: var(--color-background-interactive-default);
        background-color: var(--color-background-base-default);
        font-family: var(--font-control-body-1-font-family);
        font-size: var(--font-control-body-1-font-size);
        letter-spacing: var(--font-control-body-1-letter-spacing);
        font-weight: var(--font-control-body-1-font-weight);
        line-height: var(--font-control-body-1-line-height);
        -webkit-user-select: none;
        -moz-user-select: none;
        -ms-user-select: none;
        user-select: none;

        &:hover {
            background-color: var(--color-background-surface-hover);
            border-color: var(--color-background-interactive-hover);
            color: var(--color-background-interactive-default);
            outline: none;
        }
    }

    .rux-segmented-button-label {
        // Defaults to medium
        height: calc(var(--spacing-8) + var(--spacing-1)); //36px
        padding: var(--spacing-2) var(--spacing-4); //8px 16px

        &--small {
            height: calc(var(--spacing-6) + var(--spacing-1)); //28px
            padding: var(--spacing-1) var(--spacing-4); // 4px 16px for small
        }

        &--large {
            height: calc(var(--spacing-10) + var(--spacing-1)); //44px
            padding: var(--spacing-3) var(--spacing-4); //12px 16px
        }
    }

    input {
        display: none !important;

        &:checked + label {
            background-color: var(--color-background-surface-selected);
            color: var(--color-text-primary);
        }

        &:checked:hover + label {
            background-color: var(--color-background-surface-selected);
            color: var(--color-text-primary);
            border-color: var(--color-background-interactive-hover);
        }
    }

    &:first-child label {
        border-radius: var(--radius-base) 0 0 var(--radius-base);
        border-right: none;

        &:hover {
            border-color: var(--color-background-interactive-hover);
        }
    }

    &:last-child label {
<<<<<<< HEAD
        border-radius: 0 var(--segmented-button-border-radius)
            var(--segmented-button-border-radius) 0;
        border-right: 1px solid var(--segmented-button-border-color);

=======
        border-radius: 0 var(--radius-base) var(--radius-base) 0;
        border-right: 1px solid var(--color-background-interactive-default);
>>>>>>> a15d9135
        &:hover {
            border-right-color: var(--color-background-interactive-hover);
        }
    }
}<|MERGE_RESOLUTION|>--- conflicted
+++ resolved
@@ -1,55 +1,6 @@
 :host {
     display: block;
     box-sizing: border-box;
-<<<<<<< HEAD
-
-    /** @prop --segmented-button-background-color: [DEPRECATED] Segmented button background color */
-    --segmented-button-background-color: var(--color-background-base-default);
-
-    /** @prop --segmented-button-text-color: [DEPRECATED] Segmented button text color */
-    --segmented-button-text-color: var(--color-background-interactive-default);
-
-    /** @prop --segmented-button-border-color: [DEPRECATED] Segmented button border color */
-    --segmented-button-border-color: var(--color-border-interactive-muted);
-
-    /** @prop --segmented-button-hover-background-color: [DEPRECATED] Segmented button hover background color */
-    --segmented-button-hover-background-color: var(
-        --color-background-surface-hover
-    );
-
-    /** @prop --segmented-button-hover-text-color: [DEPRECATED] Segmented button hover text color */
-    --segmented-button-hover-text-color: var(--color-text-interactive-hover);
-
-    /** @prop --segmented-button-hover-border-color: [DEPRECATED]  Segmented button hover border color */
-    --segmented-button-hover-border-color: var(
-        --color-border-interactive-muted
-    );
-
-    /** @prop --segmented-button-selected-background-color: [DEPRECATED] Segmented button selected background color */
-    --segmented-button-selected-background-color: var(
-        --color-background-surface-selected
-    );
-
-    /** @prop --segmented-button-selected-text-color: [DEPRECATED] Segmented button selected text color */
-    --segmented-button-selected-text-color: var(--color-text-primary);
-
-    /** @prop --segmented-button-selected-hover-background-color: [DEPRECATED] Segmented button selected hover background color */
-    --segmented-button-selected-hover-background-color: var(
-        --color-background-surface-selected
-    );
-
-    /** @prop --segmented-button-selected-hover-text-color: [DEPRECATED] Segmented button selected hover text color */
-    --segmented-button-selected-hover-text-color: var(--color-text-primary);
-
-    /** @prop --segmented-button-selected-hover-border-color: [DEPRECATED] Segmented button selected hover border color */
-    --segmented-button-selected-hover-border-color: var(
-        --color-border-interactive-muted
-    );
-
-    /** @prop --segmented-button-border-radius: [DEPRECATED] Segmented button border radius */
-    --segmented-button-border-radius: var(--radius-base);
-=======
->>>>>>> a15d9135
 }
 
 :host([disabled]) {
@@ -77,20 +28,8 @@
     padding: var(--spacing-0);
     margin: var(--spacing-0);
     list-style: none;
-<<<<<<< HEAD
-    border-radius: var(--segmented-button-border-radius);
-    background-color: var(--segmented-button-background-color);
-
-    &--large {
-        height: 2.875rem;
-    }
-    &--medium {
-        height: 2.125rem;
-    }
-=======
     border-radius: var(--radius-base);
     background-color: var(--color-background-base-default);
->>>>>>> a15d9135
 }
 
 .rux-segmented-button__segment {
@@ -183,15 +122,8 @@
     }
 
     &:last-child label {
-<<<<<<< HEAD
-        border-radius: 0 var(--segmented-button-border-radius)
-            var(--segmented-button-border-radius) 0;
-        border-right: 1px solid var(--segmented-button-border-color);
-
-=======
         border-radius: 0 var(--radius-base) var(--radius-base) 0;
         border-right: 1px solid var(--color-background-interactive-default);
->>>>>>> a15d9135
         &:hover {
             border-right-color: var(--color-background-interactive-hover);
         }
