// Jest Snapshot v1, https://goo.gl/fbAQLP

exports[`rux-tree-node renders 1`] = `
<rux-tree-node aria-expanded="false" aria-selected="false" role="treeitem">
  <mock:shadow-root>
    <div class="tree-node" id="node-1">
      <div class="parent" part="node" tabindex="0">
<<<<<<< HEAD
        <slot></slot>
=======
        <span>
          <slot name="prefix"></slot>
        </span>
        <span part="text">
          <slot></slot>
        </span>
        <span>
          <slot name="suffix"></slot>
        </span>
>>>>>>> a15d9135
      </div>
      <div class="children">
        <slot name="node"></slot>
      </div>
    </div>
  </mock:shadow-root>
</rux-tree-node>
`;

exports[`rux-tree-node renders children 1`] = `
<rux-tree-node aria-expanded="false" aria-selected="false" role="treeitem">
  <mock:shadow-root>
    <div class="tree-node tree-node--has-children" id="node-2">
      <div class="parent" part="node" tabindex="0">
<<<<<<< HEAD
        <i class="arrow" part="icon"></i>
        <slot></slot>
=======
        <i class="arrow" part="indicator"></i>
        <span>
          <slot name="prefix"></slot>
        </span>
        <span part="text">
          <slot></slot>
        </span>
        <span>
          <slot name="suffix"></slot>
        </span>
>>>>>>> a15d9135
      </div>
      <div class="children" role="group">
        <slot name="node"></slot>
      </div>
    </div>
  </mock:shadow-root>
  Parent
  <rux-tree-node aria-expanded="false" aria-selected="false" role="treeitem" slot="node">
    <mock:shadow-root>
      <div class="tree-node" id="node-3">
        <div class="parent" part="node" tabindex="0">
<<<<<<< HEAD
          <slot></slot>
=======
          <span>
            <slot name="prefix"></slot>
          </span>
          <span part="text">
            <slot></slot>
          </span>
          <span>
            <slot name="suffix"></slot>
          </span>
>>>>>>> a15d9135
        </div>
        <div class="children">
          <slot name="node"></slot>
        </div>
      </div>
    </mock:shadow-root>
    Child
  </rux-tree-node>
</rux-tree-node>
`;<|MERGE_RESOLUTION|>--- conflicted
+++ resolved
@@ -5,9 +5,6 @@
   <mock:shadow-root>
     <div class="tree-node" id="node-1">
       <div class="parent" part="node" tabindex="0">
-<<<<<<< HEAD
-        <slot></slot>
-=======
         <span>
           <slot name="prefix"></slot>
         </span>
@@ -17,7 +14,6 @@
         <span>
           <slot name="suffix"></slot>
         </span>
->>>>>>> a15d9135
       </div>
       <div class="children">
         <slot name="node"></slot>
@@ -32,10 +28,6 @@
   <mock:shadow-root>
     <div class="tree-node tree-node--has-children" id="node-2">
       <div class="parent" part="node" tabindex="0">
-<<<<<<< HEAD
-        <i class="arrow" part="icon"></i>
-        <slot></slot>
-=======
         <i class="arrow" part="indicator"></i>
         <span>
           <slot name="prefix"></slot>
@@ -46,7 +38,6 @@
         <span>
           <slot name="suffix"></slot>
         </span>
->>>>>>> a15d9135
       </div>
       <div class="children" role="group">
         <slot name="node"></slot>
@@ -58,9 +49,6 @@
     <mock:shadow-root>
       <div class="tree-node" id="node-3">
         <div class="parent" part="node" tabindex="0">
-<<<<<<< HEAD
-          <slot></slot>
-=======
           <span>
             <slot name="prefix"></slot>
           </span>
@@ -70,7 +58,6 @@
           <span>
             <slot name="suffix"></slot>
           </span>
->>>>>>> a15d9135
         </div>
         <div class="children">
           <slot name="node"></slot>
