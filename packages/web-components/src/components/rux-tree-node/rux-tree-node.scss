:host {
<<<<<<< HEAD
=======
    /**
    * @prop --tree-accent-color: [DEPRECATED] tree accent color
    */
    --tree-accent-color: var(--color-background-interactive-default);

    /**
    * @prop --tree-hover-background-color: [DEPRECATED] tree hover background color
    */
    --tree-hover-background-color: var(--color-background-interactive-hover);

    /**
    * @prop --tree-hover-text-color: [DEPRECATED] tree hover text color
    */
    --tree-hover-text-color: var(--color-text-inverse);

    /**
    * @prop --tree-selected-border-color: [DEPRECATED] tree selected border color
    */
    --tree-selected-border-color: var(--color-border-interactive-muted);

    /**
    * @prop --tree-selected-accent-color: [DEPRECATED] tree selected accent color
    */
    --tree-selected-accent-color: var(--color-background-interactive-default);

    /**
    * @prop --tree-expanded-border-color: [DEPRECATED] tree expanded border color
    */
    --tree-expanded-border-color: var(--color-background-base-default);

>>>>>>> 340ed72c
    position: relative;
    box-sizing: border-box;
    width: 100%;
    padding: 0;
    margin: 0;
    font-family: var(--font-body-1-font-family);
    font-size: var(--font-body-1-font-size);
    font-weight: var(--font-body-1-font-weight);
    letter-spacing: var(--font-body-1-letter-spacing);
    color: var(--color-text-primary);
    user-select: none;
    display: block;
}

.tree-node {
    border-top: 1px solid var(--color-border-interactive-muted);
    .parent {
        border-left: 1px solid var(--color-border-interactive-muted);
        border-right: 1px solid var(--color-border-interactive-muted);
    }
    .children {
        border-left: none;
        border-right: none;
    }
}

:host([hidden]) {
    display: none;
}

:host([aria-selected='true']) {
    background-image: url("data:image/svg+xml,%3Csvg xmlns='http://www.w3.org/2000/svg' width='5' height='33' viewBox='0 0 5 33' fill='none'%3E%3Crect width='5' height='33' fill='%234DACFF'/%3E%3C/svg%3E%0A");
    background-repeat: no-repeat;
    .parent {
        &::after {
            content: '';
            height: 30px;
            width: 100%;
            left: 0;
            z-index: 0;
            position: absolute;
            transition: background-color 0.0967s ease-in 0s;
        }
    }
}

:host([aria-level='1']) {
    .parent {
        font-weight: bold;
        padding: 0;
        &::after {
            content: '';
            height: 31px;
            width: 100%;
            left: 0;
            z-index: 0;
            position: absolute;
            transition: background-color 0.0967s ease-in 0s;
        }
        .selected {
            margin-right: -5px;
        }
    }
    .tree-node:not(.tree-node--has-children) {
        .parent {
            padding-left: 2rem;
        }
    }
}

:host([aria-level='2']) {
    .tree-node:not(.tree-node--has-children) {
        .parent {
            padding-left: 3.5rem;
        }
    }
    .selected {
        margin-right: -10px;
    }
}

:host([aria-level='3']) {
    .tree-node:not(.tree-node--has-children) {
        .parent {
            padding-left: 5rem;
        }
    }
    .parent {
        padding-left: 3.5rem;
    }
}

:host([aria-level='4']) {
    .tree-node:not(.tree-node--has-children) {
        .parent {
            padding-left: 6.5rem;
        }
    }
    .parent {
        padding-left: 5rem;
    }
}

.parent {
    height: 2rem;
    padding: 0 0.5rem 0 2rem;
    display: flex;
    align-items: center;
    white-space: nowrap;
    overflow: hidden;
    &:hover {
        color: var(--color-text-inverse);
        background: var(--color-background-interactive-hover);
    }
}

.children {
    display: none;
}

.tree-node--expanded {
    > .children {
        display: block !important;
    }
    .arrow {
        transform: rotate(90deg);
    }
}

.arrow {
    position: relative;
    cursor: pointer;
    width: 0.35rem;
    margin: 0 13px;
    background-color: transparent;
    transition: transform 0.167s ease-in-out 0s;
    z-index: 11;
    &::before {
        content: '';
        display: block;
        height: 1.5rem;
        width: 1.5rem;
        top: -0.15rem;
        left: -0.65rem;
        position: absolute;
    }
    &::after {
        content: '';
        width: 0;
        height: 0;
        border-style: solid;
        border-width: 0.35rem 0 0.35rem 0.35rem;
        border-color: transparent transparent transparent
            var(--color-background-interactive-default);
        display: inline-block;
    }
}

::slotted(rux-status) {
    margin: 0 0.625rem;
}

::slotted(rux-tree-node) {
    position: relative;
    &::before {
        content: '';
        order: 1;
        position: absolute;
        top: 0;
        cursor: pointer;
        width: 20px;
        height: 20px;
        margin-right: 1rem;
        margin-left: 0.15rem;
        left: -40px;
        background-color: transparent;
        transition: transform 0.167s ease-in-out 0s;
        z-index: 11;
    }
}
.selected {
    width: 5px;
    height: 100%;
    background-color: var(--color-background-interactive-default);
}<|MERGE_RESOLUTION|>--- conflicted
+++ resolved
@@ -1,6 +1,4 @@
 :host {
-<<<<<<< HEAD
-=======
     /**
     * @prop --tree-accent-color: [DEPRECATED] tree accent color
     */
@@ -31,7 +29,6 @@
     */
     --tree-expanded-border-color: var(--color-background-base-default);
 
->>>>>>> 340ed72c
     position: relative;
     box-sizing: border-box;
     width: 100%;
