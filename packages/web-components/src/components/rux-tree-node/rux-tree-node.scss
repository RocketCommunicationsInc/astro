--- conflicted
+++ resolved
@@ -71,11 +71,6 @@
             z-index: 0;
             position: absolute;
             transition: background-color 0.0967s ease-in 0s;
-<<<<<<< HEAD
-            border-top: 1px solid var(--tree-selected-border-color);
-            border-bottom: 1px solid var(--tree-selected-border-color);
-=======
->>>>>>> ed8a5dbf
         }
     }
 }
