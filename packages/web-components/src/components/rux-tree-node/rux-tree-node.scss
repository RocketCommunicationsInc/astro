--- conflicted
+++ resolved
@@ -2,20 +2,12 @@
     /**
     * @prop --tree-accent-color: tree accent color
     */
-<<<<<<< HEAD
-    --tree-accent-color: var(--color-interactive-default);
-=======
     --tree-accent-color: var(--color-background-interactive-default);
->>>>>>> 3d358fd5
 
     /**
     * @prop --tree-hover-background-color: tree hover background color
     */
-<<<<<<< HEAD
-    --tree-hover-background-color: var(--color-interactive-hover);
-=======
     --tree-hover-background-color: var(--color-background-interactive-hover);
->>>>>>> 3d358fd5
 
     /**
     * @prop --tree-hover-text-color: tree hover text color
@@ -25,20 +17,12 @@
     /**
     * @prop --tree-selected-border-color: tree selected border color
     */
-<<<<<<< HEAD
-    --tree-selected-border-color: var(--color-interactive-muted);
-=======
     --tree-selected-border-color: var(--color-border-interactive-muted);
->>>>>>> 3d358fd5
 
     /**
     * @prop --tree-selected-accent-color: tree selected accent color
     */
-<<<<<<< HEAD
-    --tree-selected-accent-color: var(--color-interactive-default);
-=======
     --tree-selected-accent-color: var(--color-background-interactive-default);
->>>>>>> 3d358fd5
 
     /**
     * @prop --tree-expanded-border-color: tree expanded border color
