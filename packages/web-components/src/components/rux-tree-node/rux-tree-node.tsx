--- conflicted
+++ resolved
@@ -27,14 +27,9 @@
  * @slot prefix - Renders content before the default slot
  * @slot suffix - Renders content after the default slot
  * @slot node - Renders a child node within the current node
-<<<<<<< HEAD
- * @part node - The individual tree node
- * @part icon - The open/closed indicator arrow that exists on parent nodes
-=======
  * @part text - The area bewteen the prefix and suffix slots
  * @part indicator - The opened/closed indicator
  * @part node - The individual tree node
->>>>>>> a15d9135
  */
 export class RuxTreeNode {
     private componentId = `node-${++id}`
@@ -67,11 +62,7 @@
     ruxTreeNodeExpanded!: EventEmitter<string>
 
     /**
-<<<<<<< HEAD
-     * Fire when the user collapses a tree node and emits the node's id on the event.detail.
-=======
      * Fires when the user collapses a tree node and emits the node's id on the event.detail.
->>>>>>> a15d9135
      */
     @Event({ eventName: 'ruxtreenodecollapsed' })
     ruxTreeNodeCollapsed!: EventEmitter<string>
@@ -285,17 +276,10 @@
                     }}
                 >
                     <div class="parent" tabindex="0" part="node">
-<<<<<<< HEAD
-                        {this._hasChildren && (
-                            <i
-                                part="icon"
-                                onClick={(e) => this._handleArrowClick(e)}
-=======
                         {hasChildren && (
                             <i
                                 onClick={_handleArrowClick}
                                 part="indicator"
->>>>>>> a15d9135
                                 class="arrow"
                             />
                         )}
