# Push Button

Pushbuttons are a variant of the toggle button which incorporate label and action into a single user interface element. Pushbuttons may provide a useful interface element where screen real estate is at a premium.

## Guidelines

-   [Astro UXDS: Toggle & Push Button](http://www.astrouxds.com/ui-components/toggle)

## Web Components Usage

### 1. Installation

#### Install the Astro UXDS Push Button package via Command Line (Preferred Method)

```sh
npm i --save @astrouxds/rux-push-button
```

You may use Yarn, NPM, or your Node package manager of choice. The `--save` flag adds this component as a dependency in your `package.json` file.

#### **Alternatively**, download the [Astro UXDS Component Library](https://github.com/RocketCommunicationsInc/astro-components/) source to your project.

Via CLI:

```sh
git clone https://github.com/RocketCommunicationsInc/astro-components.git
```

Or, [download the Astro UXDS Components as a .zip](https://github.com/RocketCommunicationsInc/astro-components/archive/master.zip)

### 2. Import the Astro Push Button Web Component

This example assumes you're using the NPM package in `node_modules`. Otherwise, import the component using the path to the Astro Components directory in your project.

```javascript
import { RuxPushButton } from '@astrouxds/rux-push-button/rux-push-button.js'
```

### 3. Render the Astro Push Button Web Component

Pass properties as attributes of the Astro Push Button custom element.

Provide a label for the Push Button inside the component node using the component’s [slot](https://developer.mozilla.org/en-US/docs/Web/HTML/Element/slot).

```xml
<rux-push-button checked>Push button label</rux-push-button>
```

## Basic HTML Usage

### 1. Include the Astro UXDS CSS file

Latest release is available in the [static css directory](https://github.com/RocketCommunicationsInc/astro-components/tree/master/static/css).

```xml
<link rel="stylesheet" href="/your-project/path/astro.css" />
```

### 2. Markup the component using HTML and the Astro CSS classes

Astro CSS classes follow the [BEM-style](http://getbem.com/introduction/) naming convention.

```xml
 <div class="rux-push-button">
  <input class="rux-push-button__input" id="pb1" type="checkbox"></input>
  <label class="rux-push-button__button" for="pb1">Push button label</label>
</div>
```

Apply attributes such as `disabled` and/or `checked` on the `<input>` element.

```xml
 <div class="rux-push-button">
  <input class="rux-push-button__input" id="pb1" type="checkbox" disabled checked></input>
  <label class="rux-push-button__button" for="pb1">Push button label</label>
</div>
```

### Attributes

| Attribute  | Type    | Default | Required | Description                                                                                                                                                                                 |
| ---------- | ------- | ------- | -------- | ------------------------------------------------------------------------------------------------------------------------------------------------------------------------------------------- |
| `disabled` | Boolean | `false` | No       | Disables the button via HTML `disabled` attribute. Button takes on a distinct visual state. Cursor uses the `not-allowed` system replacement and all keyboard and mouse events are ignored. |
| `checked`  | Boolean | `false` | No       | Checks the button via HTML `checked` attribute. Button takes on a distinct "enabled" or "selected" visual state.                                                                            |

For more information about AstroUXDS usage outside of a Web Component environment, please see [Astro UXDS Stylesheets](https://www.astrouxds.com/components/readme/#getting-started-with-html-%26-css)

## Revision History

##### **4.0**

-   Replaced [Polymer 3](https://www.polymer-project.org) implementation with [LitElement](https://lit-element.polymer-project.org/) for improved speed and interoperability with JS Frameworks as well as simpler template declaration now available in vanilla JavaScript.

##### **2.1**

-   Moved Pushbuttons to its own style sheet

##### **1.4**

-   Added `rux_` prefixes and BEM-compatible classes to all `satcom_`-prefixed elements. NOTE: `satcom_` will be removed in a future version
-   Removed prefixed linear gradients
-   Removed prefixed transition
-   Fixed added colon to checked pseudo class (e.g., checked became :checked)
-   Alignment issue fixed on toggle button label
-   Updated to WCAG colors
-   Updated transition speed

<!-- Auto Generated Below -->


## Properties

| Property   | Attribute   | Description                                                                                                                                                                                                                                                                                                   | Type                                          | Default         |
| ---------- | ----------- | ------------------------------------------------------------------------------------------------------------------------------------------------------------------------------------------------------------------------------------------------------------------------------------------------------------- | --------------------------------------------- | --------------- |
| `checked`  | `checked`   | Checks the push button via HTML `checked` attribute. Push button takes on a distinct "enabled" or "selected" visual state.                                                                                                                                                                                    | `boolean`                                     | `false`         |
| `disabled` | `disabled`  | Disables the push button via HTML `disabled` attribute. Button takes on a distinct disabled visual state. Cursor uses the `not-allowed` system replacement and all keyboard and mouse events are ignored.                                                                                                     | `boolean`                                     | `false`         |
| `icon`     | `icon`      | For a [button style guide, see the Button section in Astro UXDS Guidelines](https://astrouxds.com/components/button) Displays an Astro icon matching this string. For a [full list of available icons, see the Icons section in Astro UXDS Guidelines](https://astrouxds.com/ui-components/icons-and-symbols) | `string \| undefined`                         | `undefined`     |
| `iconOnly` | `icon-only` | Hides slotted text from the button by setting rux-button--icon-only class                                                                                                                                                                                                                                     | `boolean`                                     | `false`         |
| `label`    | `label`     | The label of the push button.                                                                                                                                                                                                                                                                                 | `string`                                      | `'Push Button'` |
| `name`     | `name`      | The name of the push button.                                                                                                                                                                                                                                                                                  | `string`                                      | `''`            |
| `size`     | `size`      | Changes size of a push button from medium to small or large by setting sizing classes rux-button--small rux-button--large                                                                                                                                                                                     | `"large" \| "medium" \| "small" \| undefined` | `undefined`     |
| `value`    | `value`     | The value of the push button.                                                                                                                                                                                                                                                                                 | `string`                                      | `''`            |


## Events

| Event       | Description                                                                                                                                                                                                            | Type               |
| ----------- | ---------------------------------------------------------------------------------------------------------------------------------------------------------------------------------------------------------------------- | ------------------ |
| `ruxblur`   | Fired when an element has lost focus - [HTMLElement/blur_event](https://developer.mozilla.org/en-US/docs/Web/API/Element/blur_event)                                                                                   | `CustomEvent<any>` |
| `ruxchange` | Fired when an alteration to the input's value is committed by the user and emits the value on the event.detail - [HTMLElement/change_event](https://developer.mozilla.org/en-US/docs/Web/API/HTMLElement/change_event) | `CustomEvent<any>` |


## Shadow Parts

<<<<<<< HEAD
| Part      | Description                  |
| --------- | ---------------------------- |
| `"icon"`  | the optional rux-icon        |
| `"label"` | the label of rux-push-button |


## CSS Custom Properties

| Name                                     | Description                                                |
| ---------------------------------------- | ---------------------------------------------------------- |
| `--pushbutton-background-color`          | [DEPRECATED] the Push Button background color              |
| `--pushbutton-border-color`              | [DEPRECATED] the Push Button border color                  |
| `--pushbutton-selected-background-color` | [DEPRECATED] the Push Button background color when checked |
| `--pushbutton-selected-border-color`     | [DEPRECATED] the Push Button border color when checked     |
| `--pushbutton-selected-text-color`       | [DEPRECATED] the Push Button text color when checked       |
| `--pushbutton-text-color`                | [DEPRECATED] the Push Button text color                    |
=======
| Part          | Description                  |
| ------------- | ---------------------------- |
| `"container"` | the label of rux-push-button |
| `"icon"`      | the optional rux-icon        |
>>>>>>> a15d9135


## Dependencies

### Depends on

- [rux-icon](../rux-icon)

### Graph
```mermaid
graph TD;
  rux-push-button --> rux-icon
  style rux-push-button fill:#f9f,stroke:#333,stroke-width:4px
```

----------------------------------------------

*Built with [StencilJS](https://stenciljs.com/)*<|MERGE_RESOLUTION|>--- conflicted
+++ resolved
@@ -132,29 +132,10 @@
 
 ## Shadow Parts
 
-<<<<<<< HEAD
-| Part      | Description                  |
-| --------- | ---------------------------- |
-| `"icon"`  | the optional rux-icon        |
-| `"label"` | the label of rux-push-button |
-
-
-## CSS Custom Properties
-
-| Name                                     | Description                                                |
-| ---------------------------------------- | ---------------------------------------------------------- |
-| `--pushbutton-background-color`          | [DEPRECATED] the Push Button background color              |
-| `--pushbutton-border-color`              | [DEPRECATED] the Push Button border color                  |
-| `--pushbutton-selected-background-color` | [DEPRECATED] the Push Button background color when checked |
-| `--pushbutton-selected-border-color`     | [DEPRECATED] the Push Button border color when checked     |
-| `--pushbutton-selected-text-color`       | [DEPRECATED] the Push Button text color when checked       |
-| `--pushbutton-text-color`                | [DEPRECATED] the Push Button text color                    |
-=======
 | Part          | Description                  |
 | ------------- | ---------------------------- |
 | `"container"` | the label of rux-push-button |
 | `"icon"`      | the optional rux-icon        |
->>>>>>> a15d9135
 
 
 ## Dependencies
