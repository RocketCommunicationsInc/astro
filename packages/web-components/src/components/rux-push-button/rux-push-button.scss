:host {
    cursor: pointer;
    display: block;
<<<<<<< HEAD
=======

    /** @prop --pushbutton-background-color: [DEPRECATED] the Push Button background color */
    --pushbutton-background-color: none;

    /** @prop --pushbutton-border-color: [DEPRECATED] the Push Button border color */
    --pushbutton-border-color: var(--color-border-interactive-default);

    /** @prop --pushbutton-text-color: [DEPRECATED] the Push Button text color */
    --pushbutton-text-color: var(--color-text-interactive-default);

    /** @prop --pushbutton-selected-background-color: [DEPRECATED] the Push Button background color when checked */
    --pushbutton-selected-background-color: var(--color-palette-green-500);

    /** @prop --pushbutton-selected-border-color: [DEPRECATED] the Push Button border color when checked */
    --pushbutton-selected-border-color: var(--color-palette-green-500);

    /** @prop --pushbutton-selected-text-color: [DEPRECATED] the Push Button text color when checked */
    --pushbutton-selected-text-color: var(--color-text-inverse);

    --pushbutton-selected-hover-text-color: var(--color-text-inverse);

>>>>>>> 340ed72c
    margin: 0 2px;
    -webkit-user-select: none;
    -moz-user-select: none;
    -ms-user-select: none;
    user-select: none;

    &[disabled] {
        opacity: var(--disabled-opacity);
        cursor: not-allowed;
    }

    input {
        appearance: none;
        -webkit-appearance: none;
    }

    .rux-push-button {
        &__button {
            font-family: var(--font-body-1-font-family);
            font-size: var(--font-body-1-font-size);
            font-weight: var(--font-body-1-font-weight);
            letter-spacing: var(--font-body-1-letter-spacing);
            display: flex;
            justify-content: center;
            align-items: center;
            height: 1.375rem;
            margin: -27px 0 0 0;
            color: var(--color-text-interactive-default);
            background-color: var(--pushbutton-background-color);
            border-radius: var(--radius-base);
            border: 1px solid var(--color-border-interactive-default);
            padding: 0.469rem 1rem; // 7.5 16

            &:hover {
                cursor: pointer;
                color: var(--color-background-interactive-hover);
                border-color: var(--color-background-interactive-hover);
                rux-icon {
                    color: var(--color-background-interactive-hover);
                }
            }

            &--small {
                padding: 0.219rem 1rem; //4 16
            }

            &--large {
                padding: 0.844rem 1rem; //13.5 16
            }

            rux-icon {
                height: 1rem;
                width: 1rem;
                margin-right: 0.625rem; //10
            }

            &--icon-only {
                font-size: 0 !important;

                rux-icon {
                    margin-right: 0;
                }
            }
        }

        //active
        &__input:checked + .rux-push-button__button {
            display: flex;
            color: var(--color-text-inverse);
            background-color: var(--color-palette-green-500);
            border-color: var(--color-palette-green-500);
            rux-icon {
                color: var(--color-text-inverse);
            }
            &:hover {
                background-color: var(--color-palette-green-400);
            }
        }

        //active, disabled
        &__input:checked:disabled + .rux-push-button__button {
            &:hover {
                color: var(--color-text-inverse);
                background-color: var(--color-palette-green-500);
                border-color: var(--color-palette-green-500);
                rux-icon {
                    color: var(--color-text-inverse);
                }
            }
        }

        //disabled, not active
        &__input:disabled + .rux-push-button__button {
            opacity: var(--disabled-opacity);
            cursor: not-allowed;
            &:hover {
                border-color: var(--color-border-interactive-default);
                color: var(--color-text-interactive-default);
                rux-icon {
                    color: var(--color-text-interactive-default);
                }
            }
        }
    }
}

:host([hidden]) {
    display: none;
}<|MERGE_RESOLUTION|>--- conflicted
+++ resolved
@@ -1,8 +1,6 @@
 :host {
     cursor: pointer;
     display: block;
-<<<<<<< HEAD
-=======
 
     /** @prop --pushbutton-background-color: [DEPRECATED] the Push Button background color */
     --pushbutton-background-color: none;
@@ -24,7 +22,6 @@
 
     --pushbutton-selected-hover-text-color: var(--color-text-inverse);
 
->>>>>>> 340ed72c
     margin: 0 2px;
     -webkit-user-select: none;
     -moz-user-select: none;
