import { Component, Host, Prop, h, Element, Listen, State } from '@stencil/core'
import { Classification } from '../../common/commonTypes.module'
import { hasSlot } from '../../utils/utils'

/**
<<<<<<< HEAD
=======
 * @part footer-banner - the footer banner ! DEPRECATED IN FAVOR OF FOOTER !
>>>>>>> 3d358fd5
 * @part footer - the footer banner
 * @part tag - the container for the tag
 * @part header - the container for the header banner
 *
 */
@Component({
    tag: 'rux-classification-marking',
    styleUrl: 'rux-classification-marking.scss',
    shadow: true,
})
export class RuxClassificationMarking {
    @Element() el!: HTMLRuxClassificationMarkingElement
    /**
     * Defines which classification marking will be displayed.
     */
    @Prop({ reflect: true }) classification: Classification = 'unclassified'
    /**
     * Allows additional text labels to be added to the marking
     */
    @Prop() label?: string
    /**
     * Declares the marking as a `tag` rather than the default banner style
     */
    @Prop({ reflect: true }) tag: boolean = false

    @State() isWrapper: boolean = hasSlot(this.el)

    @Listen('slotchange')
    private _handleSlotChange() {
        this.isWrapper = hasSlot(this.el)
    }

    connectedCallback() {
        this._handleSlotChange = this._handleSlotChange.bind(this)
    }

    disconnectedCallback() {
        this.el!.shadowRoot!.removeEventListener(
            'slotchange',
            this._handleSlotChange
        )
    }

    get type(): 'tag' | 'banner' {
        return this.tag ? 'tag' : 'banner'
    }

    private _getDisplayData(): string {
        const markings = {
            banner: {
                cui: 'cui',
                controlled: 'controlled',
                confidential: 'confidential',
                secret: 'secret',
                'top-secret': 'top secret',
                'top-secret-sci': 'top secret//sci',
                unclassified: 'unclassified',
            },
            tag: {
                cui: 'cui',
                controlled: 'cui',
                confidential: 'c',
                secret: 's',
                'top-secret': 'ts',
                'top-secret-sci': 'TS//SCI',
                unclassified: 'u',
            },
        }

        const text = markings[this.type][this.classification]
        return text
    }

    render() {
        const { isWrapper, label, tag, type } = this
        return (
            <Host>
                <div
                    class={{
                        'rux-classification': true,
                        'rux-classification--tag': type === 'tag',
                        'rux-classification--banner': type === 'banner',
                    }}
                    part="tag header"
                >
                    {this._getDisplayData()}
                    {label}
                </div>
                <slot></slot>
                {isWrapper && !tag && (
                    <div
                        class={{
                            'rux-classification': true,
                            'rux-classification--banner': type === 'banner',
                            'rux-classification--banner__footer':
                                isWrapper === true,
                        }}
<<<<<<< HEAD
                        part="footer"
=======
                        part="footer-banner footer"
>>>>>>> 3d358fd5
                    >
                        {this._getDisplayData()}
                        {label}
                    </div>
                )}
            </Host>
        )
    }
}<|MERGE_RESOLUTION|>--- conflicted
+++ resolved
@@ -3,10 +3,7 @@
 import { hasSlot } from '../../utils/utils'
 
 /**
-<<<<<<< HEAD
-=======
  * @part footer-banner - the footer banner ! DEPRECATED IN FAVOR OF FOOTER !
->>>>>>> 3d358fd5
  * @part footer - the footer banner
  * @part tag - the container for the tag
  * @part header - the container for the header banner
@@ -104,11 +101,7 @@
                             'rux-classification--banner__footer':
                                 isWrapper === true,
                         }}
-<<<<<<< HEAD
-                        part="footer"
-=======
                         part="footer-banner footer"
->>>>>>> 3d358fd5
                     >
                         {this._getDisplayData()}
                         {label}
