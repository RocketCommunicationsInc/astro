--- conflicted
+++ resolved
@@ -19,34 +19,7 @@
         ></script>
         <script nomodule src="/build/astro-web-components.esm.js"></script>
 
-<<<<<<< HEAD
-        <!-- <link
-            rel="stylesheet"
-            href="../../../../../dist/astro-web-components/astro-web-components.css"
-        /> -->
-        <link
-            rel="stylesheet"
-            href="../../../../../src/global/test-reset.css"
-        />
-        <!-- <script type="module" src="https://unpkg.com/@rocketmark/figma-testing-library/dist/figma-testing-library/figma-testing-library.esm.js"></script> -->
-        <style>
-            body {
-                padding: 1rem;
-            }
-            .grid,
-            section {
-                grid-template-columns: repeat(3, minmax(0, 1fr));
-                display: grid;
-                gap: 2rem;
-            }
-            .grid h2,
-            section h2 {
-                grid-column: 1 / 4;
-            }
-        </style>
-=======
         <link rel="stylesheet" href="../../../../../src/global/test.css" />
->>>>>>> f11a3543
     </head>
 
     <body>
