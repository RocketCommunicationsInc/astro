--- conflicted
+++ resolved
@@ -1,15 +1,4 @@
 :host {
-<<<<<<< HEAD
-    /**
-     * @prop --color-classification-text-light: [DEPRECATED] the color of light text in the classification marking
-     */
-
-    /**
-     * @prop --color-classification-text-dark: [DEPRECATED] the color of dark text in the classification marking
-     */
-
-=======
->>>>>>> a15d9135
     display: block;
 }
 
