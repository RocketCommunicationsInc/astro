--- conflicted
+++ resolved
@@ -45,17 +45,10 @@
 
 .rux-classification--tag {
     width: fit-content;
-<<<<<<< HEAD
-    height: 30px;
-    display: flex;
-    align-items: center;
-    padding: 0 var(--spacing-3);
-=======
     display: inline-flex;
     align-items: center;
     padding: var(--spacing-1) var(--spacing-3);
     line-height: var(--font-body-2-bold-line-height);
->>>>>>> 81095a93
     border-radius: var(--radius-base);
     font-family: var(--font-body-2-bold-font-family);
     font-size: var(--font-body-2-bold-font-size);
