# Classification Markings

Classification and control markings are required for digital products created for government clients who interact with classified or controlled information.

For the most up-to-date policies, see the [ISOO Training Aids](https://www.archives.gov/isoo/training/training-aids) for classification marking policies and the [CUI Registry](https://www.archives.gov/cui) for control marking policies. In addition to these requirements, each government agency may have their own rules to use for classification and control markings.

## Guidelines

-   [Astro UXDS: Classification Markings](https://www.astrouxds.com/components/readme/)

## Web Components Usage

### 1. Installation

#### Install the Astro UXDS Classification Markings package via Command Line (Preferred Method)

```sh
npm i --save @astrouxds/rux-classification-marking
```

You may use Yarn, NPM, or your Node package manager of choice. The `--save` flag adds this component as a dependency in your `package.json` file.

#### **Alternatively**, download the [Astro UXDS Component Library](https://github.com/RocketCommunicationsInc/astro-components) source to your project.

Via CLI:

```sh
git clone https://github.com/RocketCommunicationsInc/astro-components.git
```

Or, [download the Astro UXDS Components as a .zip](https://github.com/RocketCommunicationsInc/astro-components/archive/master.zip)

### 2. Import the Astro Classification Markings Web Component

This example assumes you're using the NPM package in `node_modules`. Otherwise, import the component using the path to the Astro Components directory in your project.

```javascript
import { RuxClassification } from '@astrouxds/rux-classification-marking/rux-classification-marking.js'
```

### 3. Render the Classification Markings Component

#### Marking Classification Declaration

By default classification property is set to "unclassified".

```javascript
<rux-classification-marking classification="unclassified"></rux-classification-marking>
```

Recognized classification property options are

-   "top-secret-sci"
-   "top-secret"
-   "secret"
-   "classified"
-   "controlled"
-   "unclassified"

Use of a classification property that is not one the recognized options results in a component with the display text set as:

```javascript
<rux-classification-marking classification="unclassified" [tag]>Select a Classification Marking</rux-classification-marking>
```

#### Marking Type Declaration

By default classification markings rendered in banner format. Applying the `tag` property attribute sets the marking type. The `tag` attribute property defines the classification marking as a tag.

##### Banner Marking Type

```javascript
<rux-classification-marking classification="controlled"></rux-classification-marking>
```

##### Tag Marking Type

```javascript
<rux-classification-marking
    classification="controlled"
    tag
></rux-classification-marking>
```

#### Custom Marking Labels

Applying the `label` property attribute to the classification custom element adds `label` text value to the marking in addition to its classification text.

```javascript
<rux-classification-marking
    classification="controlled"
    label="//custom/label"
></rux-classification-marking>
```

<!-- Auto Generated Below -->


## Properties

| Property         | Attribute        | Description                                                          | Type                                                                                                        | Default          |
| ---------------- | ---------------- | -------------------------------------------------------------------- | ----------------------------------------------------------------------------------------------------------- | ---------------- |
| `classification` | `classification` | Defines which classification marking will be displayed.              | `"confidential" \| "controlled" \| "cui" \| "secret" \| "top-secret" \| "top-secret-sci" \| "unclassified"` | `'unclassified'` |
| `label`          | `label`          | Allows additional text labels to be added to the marking             | `string \| undefined`                                                                                       | `undefined`      |
| `tag`            | `tag`            | Declares the marking as a `tag` rather than the default banner style | `boolean`                                                                                                   | `false`          |


## Shadow Parts

<<<<<<< HEAD
| Part              | Description                                         |
| ----------------- | --------------------------------------------------- |
| `"footer"`        | the footer banner                                   |
| `"footer-banner"` | the footer banner ! DEPRECATED IN FAVOR OF FOOTER ! |
| `"header"`        | the container for the header banner                 |
| `"tag"`           | the container for the tag                           |


## CSS Custom Properties

| Name                                | Description                                                        |
| ----------------------------------- | ------------------------------------------------------------------ |
| `--color-classification-text-dark`  | [DEPRECATED] the color of dark text in the classification marking  |
| `--color-classification-text-light` | [DEPRECATED] the color of light text in the classification marking |
=======
| Part       | Description                         |
| ---------- | ----------------------------------- |
| `"footer"` | the footer banner                   |
| `"header"` | the container for the header banner |
| `"tag"`    | the container for the tag           |
>>>>>>> a15d9135


----------------------------------------------

*Built with [StencilJS](https://stenciljs.com/)*<|MERGE_RESOLUTION|>--- conflicted
+++ resolved
@@ -107,28 +107,11 @@
 
 ## Shadow Parts
 
-<<<<<<< HEAD
-| Part              | Description                                         |
-| ----------------- | --------------------------------------------------- |
-| `"footer"`        | the footer banner                                   |
-| `"footer-banner"` | the footer banner ! DEPRECATED IN FAVOR OF FOOTER ! |
-| `"header"`        | the container for the header banner                 |
-| `"tag"`           | the container for the tag                           |
-
-
-## CSS Custom Properties
-
-| Name                                | Description                                                        |
-| ----------------------------------- | ------------------------------------------------------------------ |
-| `--color-classification-text-dark`  | [DEPRECATED] the color of dark text in the classification marking  |
-| `--color-classification-text-light` | [DEPRECATED] the color of light text in the classification marking |
-=======
 | Part       | Description                         |
 | ---------- | ----------------------------------- |
 | `"footer"` | the footer banner                   |
 | `"header"` | the container for the header banner |
 | `"tag"`    | the container for the tag           |
->>>>>>> a15d9135
 
 
 ----------------------------------------------
