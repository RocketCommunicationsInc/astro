# Classification Markings

Classification and control markings are required for digital products created for government clients who interact with classified or controlled information.

For the most up-to-date policies, see the [ISOO Training Aids](https://www.archives.gov/isoo/training/training-aids) for classification marking policies and the [CUI Registry](https://www.archives.gov/cui) for control marking policies. In addition to these requirements, each government agency may have their own rules to use for classification and control markings.

## Guidelines

-   [Astro UXDS: Classification Markings](https://www.astrouxds.com/components/readme/)

## Web Components Usage

### 1. Installation

#### Install the Astro UXDS Classification Markings package via Command Line (Preferred Method)

```sh
npm i --save @astrouxds/rux-classification-marking
```

You may use Yarn, NPM, or your Node package manager of choice. The `--save` flag adds this component as a dependency in your `package.json` file.

#### **Alternatively**, download the [Astro UXDS Component Library](https://github.com/RocketCommunicationsInc/astro-components) source to your project.

Via CLI:

```sh
git clone https://github.com/RocketCommunicationsInc/astro-components.git
```

Or, [download the Astro UXDS Components as a .zip](https://github.com/RocketCommunicationsInc/astro-components/archive/master.zip)

### 2. Import the Astro Classification Markings Web Component

This example assumes you're using the NPM package in `node_modules`. Otherwise, import the component using the path to the Astro Components directory in your project.

```javascript
import { RuxClassification } from '@astrouxds/rux-classification-marking/rux-classification-marking.js'
```

### 3. Render the Classification Markings Component

#### Marking Classification Declaration

By default classification property is set to "unclassified".

```javascript
<rux-classification-marking classification="unclassified"></rux-classification-marking>
```

Recognized classification property options are

-   "top-secret-sci"
-   "top-secret"
-   "secret"
-   "classified"
-   "controlled"
-   "unclassified"

Use of a classification property that is not one the recognized options results in a component with the display text set as:

```javascript
<rux-classification-marking classification="unclassified" [tag]>Select a Classification Marking</rux-classification-marking>
```

#### Marking Type Declaration

By default classification markings rendered in banner format. Applying the `tag` property attribute sets the marking type. The `tag` attribute property defines the classification marking as a tag.

##### Banner Marking Type

```javascript
<rux-classification-marking classification="controlled"></rux-classification-marking>
```

##### Tag Marking Type

```javascript
<rux-classification-marking
    classification="controlled"
    tag
></rux-classification-marking>
```

#### Custom Marking Labels

Applying the `label` property attribute to the classification custom element adds `label` text value to the marking in addition to its classification text.

```javascript
<rux-classification-marking
    classification="controlled"
    label="//custom/label"
></rux-classification-marking>
```

<!-- Auto Generated Below -->


## Properties

| Property         | Attribute        | Description                                                          | Type                                                                                                        | Default          |
| ---------------- | ---------------- | -------------------------------------------------------------------- | ----------------------------------------------------------------------------------------------------------- | ---------------- |
| `classification` | `classification` | Defines which classification marking will be displayed.              | `"confidential" \| "controlled" \| "cui" \| "secret" \| "top-secret" \| "top-secret-sci" \| "unclassified"` | `'unclassified'` |
| `label`          | `label`          | Allows additional text labels to be added to the marking             | `string \| undefined`                                                                                       | `undefined`      |
| `tag`            | `tag`            | Declares the marking as a `tag` rather than the default banner style | `boolean`                                                                                                   | `false`          |


## Shadow Parts

<<<<<<< HEAD
| Part       | Description                         |
| ---------- | ----------------------------------- |
| `"footer"` | the footer banner                   |
| `"header"` | the container for the header banner |
| `"tag"`    | the container for the tag           |
=======
| Part              | Description                                         |
| ----------------- | --------------------------------------------------- |
| `"footer"`        | the footer banner                                   |
| `"footer-banner"` | the footer banner ! DEPRECATED IN FAVOR OF FOOTER ! |
| `"header"`        | the container for the header banner                 |
| `"tag"`           | the container for the tag                           |
>>>>>>> 3d358fd5


## CSS Custom Properties

| Name                                | Description                                           |
| ----------------------------------- | ----------------------------------------------------- |
| `--color-classification-text-dark`  | the color of dark text in the classification marking  |
| `--color-classification-text-light` | the color of light text in the classification marking |


----------------------------------------------

*Built with [StencilJS](https://stenciljs.com/)*<|MERGE_RESOLUTION|>--- conflicted
+++ resolved
@@ -107,20 +107,12 @@
 
 ## Shadow Parts
 
-<<<<<<< HEAD
-| Part       | Description                         |
-| ---------- | ----------------------------------- |
-| `"footer"` | the footer banner                   |
-| `"header"` | the container for the header banner |
-| `"tag"`    | the container for the tag           |
-=======
 | Part              | Description                                         |
 | ----------------- | --------------------------------------------------- |
 | `"footer"`        | the footer banner                                   |
 | `"footer-banner"` | the footer banner ! DEPRECATED IN FAVOR OF FOOTER ! |
 | `"header"`        | the container for the header banner                 |
 | `"tag"`           | the container for the tag                           |
->>>>>>> 3d358fd5
 
 
 ## CSS Custom Properties
