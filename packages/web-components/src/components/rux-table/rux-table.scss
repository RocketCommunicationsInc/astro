--- conflicted
+++ resolved
@@ -8,72 +8,6 @@
     background: var(--color-background-surface-default);
     text-align: left;
     overflow: scroll;
-<<<<<<< HEAD
-
-    /**
-     * @prop --table-border-color: [DEPRECATED] Table background color
-     */
-    --table-border-color: var(--color-background-base-default);
-
-    /**
-      * @prop --table-header-background-color: [DEPRECATED] Table header background color
-      */
-    --table-header-background-color: var(--color-background-surface-header);
-
-    /**
-      * @prop --table-header-border-color: [DEPRECATED] Table header border color
-      */
-    --table-header-border-color: var(--color-background-surface-default);
-
-    /**
-      * @prop --table-header-text-color: [DEPRECATED] Table header text color
-      */
-    --table-header-text-color: var(--gsb-color-text);
-
-    /**
-      * @prop --table-header-box-shadow: [DEPRECATED] Table header box shadow
-      */
-    --table-header-box-shadow: 0 0.25rem 0.5rem rgba(0, 0, 0, 0.45);
-
-    /**
-      * @prop --table-row-background-color: [DEPRECATED] Table row background color
-      */
-    --table-row-background-color: var(--color-background-surface-default);
-
-    /**
-      * @prop --table-row-text-color: [DEPRECATED] Table row text color
-      */
-    --table-row-text-color: var(--color-text-primary);
-
-    /**
-      * @prop --table-row-border-color: [DEPRECATED] Table row border color
-      */
-    --table-row-border-color: var(--color-background-base-default);
-
-    /**
-      * @prop --table-row-hover-background-color: [DEPRECATED] Table row hover background color
-      */
-    --table-row-hover-background-color: var(--color-background-surface-hover);
-
-    /**
-      * @prop --table-row-hover-text-color: [DEPRECATED] Table row hover text color
-      */
-    --table-row-hover-text-color: var(--color-text-primary);
-
-    /**
-      * @prop --table-row-selected-background-color: [DEPRECATED]  Table row selected background color
-      */
-    --table-row-selected-background-color: var(
-        --color-background-surface-selected
-    );
-
-    /**
-      * @prop --table-row-selected-border-color: [DEPRECATED] Table row selected border color
-      */
-    --table-row-selected-border-color: var(--color-background-surface-selected);
-    // --table-row-selected-border-color: var(--color-background-interactive-default);
-=======
->>>>>>> a15d9135
 }
 
 :host([hidden]) {
