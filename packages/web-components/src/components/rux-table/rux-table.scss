:host {
    display: table;
    width: 100%;
    border-collapse: separate;
    border-spacing: 0;
    color: var(--table-row-text-color);
    border-style: solid;
    border-width: 1px;
    border-color: var(--table-border-color);
    background: var(--table-row-background-color);
    text-align: left;
    overflow: scroll;

    /**
     * @prop --table-border-color: Table background color
     */
    --table-border-color: var(--color-background-base-default);

    /**
      * @prop --table-header-background-color: Table header background color
      */
    --table-header-background-color: var(--color-background-surface-header);

    /**
      * @prop --table-header-border-color: Table header border color
      */
    --table-header-border-color: var(--color-background-surface-default);

    /**
      * @prop --table-header-text-color: Table header text color
      */
<<<<<<< HEAD
    --table-header-text-color: var(--color-gsb-text-primary);
=======
    --table-header-text-color: var(--gsb-color-text);
>>>>>>> 3d358fd5

    /**
      * @prop --table-header-box-shadow: Table header box shadow
      */
    --table-header-box-shadow: 0 0.25rem 0.5rem rgba(0, 0, 0, 0.45);

    /**
      * @prop --table-row-background-color: Table row background color
      */
    --table-row-background-color: var(--color-background-surface-default);

    /**
      * @prop --table-row-text-color: Table row text color
      */
    --table-row-text-color: var(--color-text-primary);

    /**
      * @prop --table-row-border-color: Table row border color
      */
    --table-row-border-color: var(--color-background-base-default);

    /**
      * @prop --table-row-hover-background-color: Table row hover background color
      */
    --table-row-hover-background-color: var(--color-background-surface-hover);

    /**
      * @prop --table-row-hover-text-color: Table row hover text color
      */
    --table-row-hover-text-color: var(--color-text-primary);

    /**
      * @prop --table-row-selected-background-color: Table row selected background color
      */
    --table-row-selected-background-color: var(
        --color-background-surface-selected
    );

    /**
      * @prop --table-row-selected-border-color: Table row selected border color
      */
    --table-row-selected-border-color: var(--color-background-surface-selected);
<<<<<<< HEAD
    // --table-row-selected-border-color: var(--color-interactive-default);
=======
    // --table-row-selected-border-color: var(--color-background-interactive-default);
>>>>>>> 3d358fd5
}

:host([hidden]) {
    display: none;
}<|MERGE_RESOLUTION|>--- conflicted
+++ resolved
@@ -29,11 +29,7 @@
     /**
       * @prop --table-header-text-color: Table header text color
       */
-<<<<<<< HEAD
-    --table-header-text-color: var(--color-gsb-text-primary);
-=======
     --table-header-text-color: var(--gsb-color-text);
->>>>>>> 3d358fd5
 
     /**
       * @prop --table-header-box-shadow: Table header box shadow
@@ -76,11 +72,7 @@
       * @prop --table-row-selected-border-color: Table row selected border color
       */
     --table-row-selected-border-color: var(--color-background-surface-selected);
-<<<<<<< HEAD
-    // --table-row-selected-border-color: var(--color-interactive-default);
-=======
     // --table-row-selected-border-color: var(--color-background-interactive-default);
->>>>>>> 3d358fd5
 }
 
 :host([hidden]) {
