# rux-table

<!-- Auto Generated Below -->


## Usage

### Simple

```html
<rux-table>
    <rux-table-header>
        <rux-table-header-row>
            <rux-table-header-cell> Header 1 </rux-table-header-cell>
            <rux-table-header-cell> Header 2 </rux-table-header-cell>
        </rux-table-header-row>
    </rux-table-header>
    <rux-table-body>
        <rux-table-row>
            <rux-table-cell> Data </rux-table-cell>
            <rux-table-cell> Data </rux-table-cell>
        </rux-table-row>
    </rux-table-body>
</rux-table>
```



<<<<<<< HEAD
## CSS Custom Properties

| Name                                    | Description                                      |
| --------------------------------------- | ------------------------------------------------ |
| `--table-border-color`                  | [DEPRECATED] Table background color              |
| `--table-header-background-color`       | [DEPRECATED] Table header background color       |
| `--table-header-border-color`           | [DEPRECATED] Table header border color           |
| `--table-header-box-shadow`             | [DEPRECATED] Table header box shadow             |
| `--table-header-text-color`             | [DEPRECATED] Table header text color             |
| `--table-row-background-color`          | [DEPRECATED] Table row background color          |
| `--table-row-border-color`              | [DEPRECATED] Table row border color              |
| `--table-row-hover-background-color`    | [DEPRECATED] Table row hover background color    |
| `--table-row-hover-text-color`          | [DEPRECATED] Table row hover text color          |
| `--table-row-selected-background-color` | [DEPRECATED] Table row selected background color |
| `--table-row-selected-border-color`     | [DEPRECATED] Table row selected border color     |
| `--table-row-text-color`                | [DEPRECATED] Table row text color                |


=======
>>>>>>> a15d9135
## Dependencies

### Used by

 - [rux-log](../rux-log)

### Graph
```mermaid
graph TD;
  rux-log --> rux-table
  style rux-table fill:#f9f,stroke:#333,stroke-width:4px
```

----------------------------------------------

*Built with [StencilJS](https://stenciljs.com/)*<|MERGE_RESOLUTION|>--- conflicted
+++ resolved
@@ -26,27 +26,6 @@
 
 
 
-<<<<<<< HEAD
-## CSS Custom Properties
-
-| Name                                    | Description                                      |
-| --------------------------------------- | ------------------------------------------------ |
-| `--table-border-color`                  | [DEPRECATED] Table background color              |
-| `--table-header-background-color`       | [DEPRECATED] Table header background color       |
-| `--table-header-border-color`           | [DEPRECATED] Table header border color           |
-| `--table-header-box-shadow`             | [DEPRECATED] Table header box shadow             |
-| `--table-header-text-color`             | [DEPRECATED] Table header text color             |
-| `--table-row-background-color`          | [DEPRECATED] Table row background color          |
-| `--table-row-border-color`              | [DEPRECATED] Table row border color              |
-| `--table-row-hover-background-color`    | [DEPRECATED] Table row hover background color    |
-| `--table-row-hover-text-color`          | [DEPRECATED] Table row hover text color          |
-| `--table-row-selected-background-color` | [DEPRECATED] Table row selected background color |
-| `--table-row-selected-border-color`     | [DEPRECATED] Table row selected border color     |
-| `--table-row-text-color`                | [DEPRECATED] Table row text color                |
-
-
-=======
->>>>>>> a15d9135
 ## Dependencies
 
 ### Used by
