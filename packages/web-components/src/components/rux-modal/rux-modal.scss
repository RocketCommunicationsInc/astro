@use '../../global/mixins';

:host {
    /**
    * @part wrapper - css part hook to style modal wrapper
    */

    /**
    * @prop --modal-title-color: Modal title color
    */
    --modal-title-color: var(--color-text-primary);

    /**
    * @prop --modal-background-color: Modal background color
    */
    --modal-background-color: var(--color-background-surface-default);

    /**
    * @prop --modal-border-color: Modal border color
    */
    --modal-border-color: var(--color-interactive-default);

    display: contents;
}

*,
*::before,
*::after {
    box-sizing: inherit;
}

//  this styling is only used in storybook up for presentational purposes
//  default flex position takes up the entire body element en spills overlay
//  on top of the docs page

:host([hidden]) {
    display: none;
}

.invisible {
    visibility: hidden;
}

.rux-modal {
    &__wrapper {
        position: fixed;
        top: 0;
        left: 0;
        height: 100vh;
        width: 100vw;
        display: flex;
        justify-content: center;
        align-items: center;
        z-index: 1100;
        background-color: rgba(0, 0, 0, 0.5);
        @include mixins.animation(fadeIn, 0.5s);
    }
    &__dialog {
        position: relative;
        display: flex;
        flex-direction: column;
        justify-content: space-between;
        background-color: var(--modal-background-color);
        width: 28rem;
        min-height: 13.5rem;
        border: 0;
        margin: auto;
        padding: 0;
        user-select: none;
        box-shadow: var(--shadow-outer-dialog);
    }

    &__titlebar {
        display: flex;
        flex-grow: 0;
        flex-shrink: 0;
        align-items: center;
        width: 100%;
        padding: 16px 20px;
        background-color: var(--color-background-surface-header);
        color: var(--modal-title-color);
        user-select: none;
        font-family: var(--font-heading-2-font-family);
        font-size: var(--font-heading-2-font-size);
        font-weight: var(--font-heading-2-font-weight);
        letter-spacing: var(--font-heading-2-letter-spacing);
        // Allows h tags to have same amount of margin as any other tag
        ::slotted(h6),
        ::slotted(h5),
        ::slotted(h4),
        ::slotted(h3),
        ::slotted(h2),
        ::slotted(h1) {
            margin-block-start: 0;
            margin-block-end: 0;
        }
    }

    &__content {
<<<<<<< HEAD
        padding: 0 1.25rem; //0 20px
        color: var(--color-default-text);
=======
        display: flex;
        flex-direction: column;
        flex-grow: 1;
        padding: 1rem;
        color: var(--color-text-primary);
>>>>>>> f2fe32bc
    }

    &__footer {
        padding: 1.25rem; //20px
    }
}

rux-icon {
    margin-right: 0.75rem;
}

@include mixins.keyframes(fadeIn) {
    0% {
        opacity: 0;
    }
    100% {
        opacity: 1;
    }
}<|MERGE_RESOLUTION|>--- conflicted
+++ resolved
@@ -97,16 +97,8 @@
     }
 
     &__content {
-<<<<<<< HEAD
         padding: 0 1.25rem; //0 20px
         color: var(--color-default-text);
-=======
-        display: flex;
-        flex-direction: column;
-        flex-grow: 1;
-        padding: 1rem;
-        color: var(--color-text-primary);
->>>>>>> f2fe32bc
     }
 
     &__footer {
