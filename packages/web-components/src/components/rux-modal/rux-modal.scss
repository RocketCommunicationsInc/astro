--- conflicted
+++ resolved
@@ -18,11 +18,7 @@
     /**
     * @prop --modal-border-color: Modal border color
     */
-<<<<<<< HEAD
-    --modal-border-color: var(--color-interactive-default);
-=======
     --modal-border-color: var(--color-background-interactive-default);
->>>>>>> 2a7e22c1
 
     display: contents;
 }
