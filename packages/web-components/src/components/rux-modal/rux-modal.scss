@use '../../global/mixins';

:host {
<<<<<<< HEAD
=======
    /**
    * @part wrapper - css part hook to style modal wrapper
    */

    /**
    * @prop --modal-title-color: [DEPRECATED] Modal title color
    */
    --modal-title-color: var(--color-text-primary);

    /**
    * @prop --modal-background-color: [DEPRECATED] Modal background color
    */
    --modal-background-color: var(--color-background-surface-default);

    /**
    * @prop --modal-border-color: [DEPRECATED] Modal border color
    */
    --modal-border-color: var(--color-background-interactive-default);

>>>>>>> 340ed72c
    display: contents;
}

*,
*::before,
*::after {
    box-sizing: inherit;
}

//  this styling is only used in storybook up for presentational purposes
//  default flex position takes up the entire body element en spills overlay
//  on top of the docs page

:host([hidden]) {
    display: none;
}

.invisible {
    visibility: hidden;
}

.rux-modal {
    &__wrapper {
        position: fixed;
        top: 0;
        left: 0;
        height: 100vh;
        width: 100vw;
        display: flex;
        justify-content: center;
        align-items: center;
        z-index: 1100;
        background-color: rgba(0, 0, 0, 0.5);
        @include mixins.animation(fadeIn, 0.5s);
    }
    &__dialog {
        position: relative;
        display: flex;
        flex-direction: column;
        justify-content: space-between;
        background-color: var(--color-background-surface-default);
        width: 28rem;
        min-height: 13.5rem;
        border: 0;
        margin: auto;
        padding: 0;
        user-select: none;
        box-shadow: var(--dialog-shadow-outer);
    }

    &__header {
        display: flex;
        flex-grow: 0;
        flex-shrink: 0;
        align-items: center;
        width: 100%;
        padding: 16px 20px;
        background-color: var(--color-background-surface-header);
        color: var(--color-text-primary);
        user-select: none;
        font-family: var(--font-heading-2-font-family);
        font-size: var(--font-heading-2-font-size);
        font-weight: var(--font-heading-2-font-weight);
        letter-spacing: var(--font-heading-2-letter-spacing);
<<<<<<< HEAD
        // Allows h tags to have same amount of margin as any other tag
=======
>>>>>>> 340ed72c
        ::slotted(h6),
        ::slotted(h5),
        ::slotted(h4),
        ::slotted(h3),
        ::slotted(h2),
        ::slotted(h1) {
            margin-block-start: 0;
            margin-block-end: 0;
        }
    }

    &__content {
<<<<<<< HEAD
        padding: 0 1.25rem; //0 20px
=======
        display: flex;
        flex-direction: column;
        flex-grow: 1;
        padding: 1rem 1rem 0 1rem;
        color: var(--color-text-primary);
    }
    &__footer {
        display: flex;
        flex-direction: column;
        flex-grow: 1;
        padding: 0 1rem 1rem 1rem;
>>>>>>> 340ed72c
        color: var(--color-text-primary);
    }

    &__footer {
        padding: 1.25rem; //20px
    }
    &__header.hidden {
        display: none;
    }
    &__message.hidden {
        display: none;
    }
}

rux-icon {
    margin-right: 0.75rem;
}

@include mixins.keyframes(fadeIn) {
    0% {
        opacity: 0;
    }
    100% {
        opacity: 1;
    }
}<|MERGE_RESOLUTION|>--- conflicted
+++ resolved
@@ -1,8 +1,6 @@
 @use '../../global/mixins';
 
 :host {
-<<<<<<< HEAD
-=======
     /**
     * @part wrapper - css part hook to style modal wrapper
     */
@@ -22,7 +20,6 @@
     */
     --modal-border-color: var(--color-background-interactive-default);
 
->>>>>>> 340ed72c
     display: contents;
 }
 
@@ -87,10 +84,6 @@
         font-size: var(--font-heading-2-font-size);
         font-weight: var(--font-heading-2-font-weight);
         letter-spacing: var(--font-heading-2-letter-spacing);
-<<<<<<< HEAD
-        // Allows h tags to have same amount of margin as any other tag
-=======
->>>>>>> 340ed72c
         ::slotted(h6),
         ::slotted(h5),
         ::slotted(h4),
@@ -103,9 +96,6 @@
     }
 
     &__content {
-<<<<<<< HEAD
-        padding: 0 1.25rem; //0 20px
-=======
         display: flex;
         flex-direction: column;
         flex-grow: 1;
@@ -117,7 +107,6 @@
         flex-direction: column;
         flex-grow: 1;
         padding: 0 1rem 1rem 1rem;
->>>>>>> 340ed72c
         color: var(--color-text-primary);
     }
 
