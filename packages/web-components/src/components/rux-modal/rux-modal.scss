--- conflicted
+++ resolved
@@ -97,14 +97,7 @@
     }
 
     &__content {
-<<<<<<< HEAD
-        display: flex;
-        flex-direction: column;
-        flex-grow: 1;
-        padding: 1rem;
-=======
         padding: 0 1.25rem; //0 20px
->>>>>>> c9b10b83
         color: var(--color-text-primary);
     }
 
