import {
    Component,
    h,
    Prop,
    Event,
    EventEmitter,
    Element,
    Listen,
    Watch,
    Host,
    State,
    Fragment,
} from '@stencil/core'
import { hasSlot } from '../../utils/utils'

/**
 * @deprecated Use `RuxDialog` instead.
 * @part wrapper - the modal wrapper overlay ! DEPRECATED IN FAVOR OF CONTAINER !
 * @part container - the modal container
 * @part dialog - the native dialog element
 * @part header - the header of the modal
 * @part message - the message of the modal
 * @part confirm-button - the modal's confirm button
 * @part deny-button - the modal's deny button
 * @part footer - the footer of the modal
 *
 * @slot header - the header of the modal
 * @slot (default) - the modal's message or content
 * @slot footer - the footer of the modal
 */
@Component({
    tag: 'rux-modal',
    styleUrl: 'rux-modal.scss',
    shadow: true,
})
export class RuxModal {
    /**
     * Shows and hides modal
     */
    @Prop({ reflect: true, mutable: true }) open: boolean = false
    /**
     * Modal body message
     */
    @Prop() modalMessage?: string
    /**
     * Modal header title
     */
    @Prop() modalTitle?: string
    /**
     * Text for confirmation button
     */
    @Prop() confirmText: string = 'Confirm'
    /**
     * Text for close button
     */
    @Prop() denyText: string = 'Cancel'
    /**
     * Event that is fired when modal opens
     */
    @Event({
        eventName: 'ruxmodalopened',
        composed: true,
        bubbles: true,
    })
    ruxModalOpened!: EventEmitter<void>
    /**
     * Event that is fired when modal closes
     */
    @Event({
        eventName: 'ruxmodalclosed',
        composed: true,
        bubbles: true,
    })
    ruxModalClosed!: EventEmitter<boolean | null>

    @Element() element!: HTMLRuxModalElement

    @State() hasFooter = hasSlot(this.element, 'footer')
    @State() hasHeader = hasSlot(this.element, 'header')
    @State() hasMessage = hasSlot(this.element)
    private _userInput: boolean | null = null

    // confirm dialog if Enter key is pressed
    @Listen('keydown', { target: 'window' })
    handleKeyDown(ev: KeyboardEvent) {
        if (ev.key === 'Enter') {
            const button = this._getDefaultButton()
            if (button) {
                button.click()
            }
        }
    }

    // close modal if click happens outside of dialog
    @Listen('click', { target: 'window' })
    handleClick(ev: MouseEvent) {
        const wrapper = this._getWrapper()
        if (ev.composedPath()[0] === wrapper) {
            this.open = false
        }
    }

    @Watch('open')
    handleOpen(isOpen: boolean) {
        if (isOpen && !this.hasFooter) {
            setTimeout(() => {
                const button = this._getDefaultButton()
                if (button) {
                    button.focus()
                }
            }, 0)
        }
        this.open
            ? this.ruxModalOpened.emit()
            : this.ruxModalClosed.emit(this._userInput)
<<<<<<< HEAD
=======
    }

    componentWillLoad() {
        console.warn(
            'RuxModal is deprecated and will be removed in 7.0. Use RuxDialog instead.'
        )
>>>>>>> 9888dcc0
    }

    private _handleModalChoice(e: MouseEvent) {
        // convert string value to boolean
        const target = e.currentTarget as HTMLElement
        const choice = target.dataset.value === 'true'
        this._userInput = choice
        this.open = false
    }

    private _getDefaultButton(): HTMLElement | null {
        const buttonSet = this.element?.shadowRoot?.querySelectorAll(
            'rux-button:not([hidden])'
        ) as NodeListOf<HTMLElement>

        if (buttonSet.length > 0) {
            const defaultButton = buttonSet[buttonSet.length - 1]
            const shadow = defaultButton.shadowRoot?.querySelector('button')

            if (shadow) return shadow
        }

        return null
    }

    private _getWrapper(): HTMLElement | null {
        const wrapper = this.element?.shadowRoot?.querySelector(
            '.rux-modal__wrapper'
        ) as HTMLElement

        if (wrapper) {
            return wrapper
        }
        return null
    }

    connectedCallback() {
        this._handleModalChoice = this._handleModalChoice.bind(this)
        this._handleSlotChange = this._handleSlotChange.bind(this)
    }

    componentDidRender() {
        const button = this._getDefaultButton()
        button && button.focus()
    }

    private _handleSlotChange() {
        this.hasHeader = hasSlot(this.element, 'header')
        this.hasMessage = hasSlot(this.element)
        this.hasFooter = hasSlot(this.element, 'footer')
    }

    render() {
        const {
            open,
            modalMessage,
            modalTitle,
            confirmText,
            denyText,
            _handleModalChoice,
        } = this

        return (
            open && (
                <Host>
                    <div part="wrapper container" class="rux-modal__wrapper">
                        <dialog
                            class="rux-modal__dialog"
                            role="dialog"
                            part="dialog"
                        >
                            <header
                                class={{
                                    hidden:
                                        !this.hasHeader &&
                                        modalTitle === undefined,
                                    'rux-modal__header': true,
                                }}
                                part="header"
                            >
                                <slot
                                    name="header"
                                    onSlotchange={this._handleSlotChange}
                                >
                                    {modalTitle}
                                </slot>
                            </header>

                            <div class="rux-modal__content" part="message">
                                <div
                                    class={{
                                        hidden:
                                            !this.hasMessage &&
                                            modalMessage === undefined,
                                        'rux-modal__message': true,
                                    }}
                                    part="message"
                                >
                                    <slot onSlotchange={this._handleSlotChange}>
                                        {modalMessage}
                                    </slot>
                                </div>
                            </div>
                            <footer
                                class={{
                                    'rux-modal__footer': true,
                                }}
                                part="footer"
                            >
                                {this.hasFooter ? (
                                    <slot
                                        name="footer"
                                        onSlotchange={this._handleSlotChange}
                                    ></slot>
                                ) : (
                                    <Fragment>
                                        <rux-button-group h-align="right">
                                            <rux-button
                                                secondary={
                                                    confirmText.length > 0
                                                }
                                                onClick={_handleModalChoice}
                                                data-value="false"
                                                hidden={!denyText}
                                                tabindex="-1"
                                                exportparts="container:deny-button"
                                            >
                                                {denyText}
                                            </rux-button>
                                            <rux-button
                                                onClick={_handleModalChoice}
                                                hidden={!confirmText}
                                                data-value="true"
                                                tabindex="0"
                                                exportparts="container:confirm-button"
                                            >
                                                {confirmText}
                                            </rux-button>
                                        </rux-button-group>
                                        <slot
                                            name="footer"
                                            onSlotchange={
                                                this._handleSlotChange
                                            }
                                        ></slot>
                                    </Fragment>
                                )}
                            </footer>
                        </dialog>
                    </div>
                </Host>
            )
        )
    }
}<|MERGE_RESOLUTION|>--- conflicted
+++ resolved
@@ -113,15 +113,12 @@
         this.open
             ? this.ruxModalOpened.emit()
             : this.ruxModalClosed.emit(this._userInput)
-<<<<<<< HEAD
-=======
     }
 
     componentWillLoad() {
         console.warn(
             'RuxModal is deprecated and will be removed in 7.0. Use RuxDialog instead.'
         )
->>>>>>> 9888dcc0
     }
 
     private _handleModalChoice(e: MouseEvent) {
