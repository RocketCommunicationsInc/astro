# rux-modal

A Rux Modal interrupts the app experience to prompt a user to confirm an action or acknowledge a piece of information. It displays information along with a set of buttons allowing users to “Accept or Cancel” the actions presented within the Rux Modal.

## Guidelines

-   [Astro UXDS: Rux Modal](https://astrouxds.com/ui-components/dialog-box)

## Web Components Usage

### 1. Installation

#### Download the [Astro UXDS Component Library](https://github.com/RocketCommunicationsInc/astro-components) source to your project.

Via CLI:

```sh
git clone https://github.com/RocketCommunicationsInc/astro-components.git
```

Or, [download the Astro UXDS Components as a .zip](https://github.com/RocketCommunicationsInc/astro-components/archive/master.zip)

### 2. Import the Astro Rux Modal Web Component

This example assumes you're using the NPM package in `node_modules`. Otherwise, import the component using the path to the Astro Components directory in your project.

```javascript
import { RuxModal } from '@astrouxds/rux-modal/rux-modal.js'
```

### 3. Render the Astro Rux Modal Web Component

At a minimum, Astro UXDS Rux Modal requires a message. In this instance, a single button labeled "Cancel" will be automatically rendered.

```xml
<rux-modal message="This is a message"></rux-modal>
```

Pass properties as attributes of the Astro Rux Modal custom element:

```xml
<rux-modal
  title="Modal title"
  message="Modal message"
  confirmText="Ok"
  denyText="Cancel"
  customEvent="listen-for-me">
</rux-modal>
```

<!-- Auto Generated Below -->


## Properties

| Property       | Attribute        | Description                                 | Type      | Default |
| -------------- | ---------------- | ------------------------------------------- | --------- | ------- |
| `clickToClose` | `click-to-close` | Allows modal to close by clicking off of it | `boolean` | `false` |
| `open`         | `open`           | Shows and hides modal                       | `boolean` | `false` |


## Events

| Event            | Description                           | Type                   |
| ---------------- | ------------------------------------- | ---------------------- |
| `ruxmodalclosed` | Event that is fired when modal closes | `CustomEvent<boolean>` |
| `ruxmodalopened` | Event that is fired when modal opens  | `CustomEvent<boolean>` |


<<<<<<< HEAD
=======
## Slots

| Slot        | Description              |
| ----------- | ------------------------ |
| `"footer"`  | the footer of the modal  |
| `"header"`  | the header of the modal  |
| `"message"` | the message of the modal |

>>>>>>> b6cd781d

## Shadow Parts

| Part          | Description                    |
| ------------- | ------------------------------ |
| `"container"` | the modal's container          |
| `"footer"`    | The footer container of modal  |
| `"header"`    | The header container of modal  |
| `"message"`   | The message container of modal |


## CSS Custom Properties

| Name                       | Description            |
| -------------------------- | ---------------------- |
| `--modal-background-color` | Modal background color |
| `--modal-border-color`     | Modal border color     |
| `--modal-title-color`      | Modal title color      |


----------------------------------------------

*Built with [StencilJS](https://stenciljs.com/)*<|MERGE_RESOLUTION|>--- conflicted
+++ resolved
@@ -67,8 +67,6 @@
 | `ruxmodalopened` | Event that is fired when modal opens  | `CustomEvent<boolean>` |
 
 
-<<<<<<< HEAD
-=======
 ## Slots
 
 | Slot        | Description              |
@@ -77,7 +75,6 @@
 | `"header"`  | the header of the modal  |
 | `"message"` | the message of the modal |
 
->>>>>>> b6cd781d
 
 ## Shadow Parts
 
