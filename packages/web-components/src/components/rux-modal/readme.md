# rux-modal

A Rux Modal interrupts the app experience to prompt a user to confirm an action or acknowledge a piece of information. It displays information along with a set of buttons allowing users to “Accept or Cancel” the actions presented within the Rux Modal.

## Guidelines

-   [Astro UXDS: Rux Modal](https://astrouxds.com/ui-components/dialog-box)

## Web Components Usage

### 1. Installation

#### Download the [Astro UXDS Component Library](https://github.com/RocketCommunicationsInc/astro-components) source to your project.

Via CLI:

```sh
git clone https://github.com/RocketCommunicationsInc/astro-components.git
```

Or, [download the Astro UXDS Components as a .zip](https://github.com/RocketCommunicationsInc/astro-components/archive/master.zip)

### 2. Import the Astro Rux Modal Web Component

This example assumes you're using the NPM package in `node_modules`. Otherwise, import the component using the path to the Astro Components directory in your project.

```javascript
import { RuxModal } from '@astrouxds/rux-modal/rux-modal.js'
```

### 3. Render the Astro Rux Modal Web Component

At a minimum, Astro UXDS Rux Modal requires a message. In this instance, a single button labeled "Cancel" will be automatically rendered.

```xml
<rux-modal message="This is a message"></rux-modal>
```

Pass properties as attributes of the Astro Rux Modal custom element:

```xml
<rux-modal
  title="Modal title"
  message="Modal message"
  confirmText="Ok"
  denyText="Cancel"
  customEvent="listen-for-me">
</rux-modal>
```

<!-- Auto Generated Below -->


## Properties

| Property       | Attribute        | Description                                 | Type      | Default |
| -------------- | ---------------- | ------------------------------------------- | --------- | ------- |
| `clickToClose` | `click-to-close` | Allows modal to close by clicking off of it | `boolean` | `false` |
| `open`         | `open`           | Shows and hides modal                       | `boolean` | `false` |


## Events

| Event            | Description                           | Type                   |
| ---------------- | ------------------------------------- | ---------------------- |
| `ruxmodalclosed` | Event that is fired when modal closes | `CustomEvent<boolean>` |
| `ruxmodalopened` | Event that is fired when modal opens  | `CustomEvent<boolean>` |


## Slots

| Slot        | Description              |
| ----------- | ------------------------ |
| `"footer"`  | the footer of the modal  |
| `"header"`  | the header of the modal  |
| `"message"` | the message of the modal |


## Shadow Parts

<<<<<<< HEAD
| Part          | Description                    |
| ------------- | ------------------------------ |
| `"container"` | the modal's container          |
| `"footer"`    | The footer container of modal  |
| `"header"`    | The header container of modal  |
| `"message"`   | The message container of modal |
=======
| Part               | Description                                                    |
| ------------------ | -------------------------------------------------------------- |
| `"confirm-button"` | the modal's confirm button                                     |
| `"container"`      | the modal container                                            |
| `"deny-button"`    | the modal's deny button                                        |
| `"header"`         | the header of the modal                                        |
| `"message"`        | the message of the modal                                       |
| `"wrapper"`        | the modal wrapper overlay ! DEPRECATED IN FAVOR OF CONTAINER ! |
>>>>>>> 3d358fd5


## CSS Custom Properties

| Name                       | Description            |
| -------------------------- | ---------------------- |
| `--modal-background-color` | Modal background color |
| `--modal-border-color`     | Modal border color     |
| `--modal-title-color`      | Modal title color      |


----------------------------------------------

*Built with [StencilJS](https://stenciljs.com/)*<|MERGE_RESOLUTION|>--- conflicted
+++ resolved
@@ -53,10 +53,13 @@
 
 ## Properties
 
-| Property       | Attribute        | Description                                 | Type      | Default |
-| -------------- | ---------------- | ------------------------------------------- | --------- | ------- |
-| `clickToClose` | `click-to-close` | Allows modal to close by clicking off of it | `boolean` | `false` |
-| `open`         | `open`           | Shows and hides modal                       | `boolean` | `false` |
+| Property       | Attribute       | Description                  | Type                  | Default     |
+| -------------- | --------------- | ---------------------------- | --------------------- | ----------- |
+| `confirmText`  | `confirm-text`  | Text for confirmation button | `string`              | `'Confirm'` |
+| `denyText`     | `deny-text`     | Text for close button        | `string`              | `'Cancel'`  |
+| `modalMessage` | `modal-message` | Modal body message           | `string \| undefined` | `undefined` |
+| `modalTitle`   | `modal-title`   | Modal header title           | `string \| undefined` | `undefined` |
+| `open`         | `open`          | Shows and hides modal        | `boolean`             | `false`     |
 
 
 ## Events
@@ -64,28 +67,10 @@
 | Event            | Description                           | Type                   |
 | ---------------- | ------------------------------------- | ---------------------- |
 | `ruxmodalclosed` | Event that is fired when modal closes | `CustomEvent<boolean>` |
-| `ruxmodalopened` | Event that is fired when modal opens  | `CustomEvent<boolean>` |
-
-
-## Slots
-
-| Slot        | Description              |
-| ----------- | ------------------------ |
-| `"footer"`  | the footer of the modal  |
-| `"header"`  | the header of the modal  |
-| `"message"` | the message of the modal |
 
 
 ## Shadow Parts
 
-<<<<<<< HEAD
-| Part          | Description                    |
-| ------------- | ------------------------------ |
-| `"container"` | the modal's container          |
-| `"footer"`    | The footer container of modal  |
-| `"header"`    | The header container of modal  |
-| `"message"`   | The message container of modal |
-=======
 | Part               | Description                                                    |
 | ------------------ | -------------------------------------------------------------- |
 | `"confirm-button"` | the modal's confirm button                                     |
@@ -94,7 +79,6 @@
 | `"header"`         | the header of the modal                                        |
 | `"message"`        | the message of the modal                                       |
 | `"wrapper"`        | the modal wrapper overlay ! DEPRECATED IN FAVOR OF CONTAINER ! |
->>>>>>> 3d358fd5
 
 
 ## CSS Custom Properties
@@ -106,6 +90,22 @@
 | `--modal-title-color`      | Modal title color      |
 
 
+## Dependencies
+
+### Depends on
+
+- [rux-button-group](../rux-button-group)
+- [rux-button](../rux-button)
+
+### Graph
+```mermaid
+graph TD;
+  rux-modal --> rux-button-group
+  rux-modal --> rux-button
+  rux-button --> rux-icon
+  style rux-modal fill:#f9f,stroke:#333,stroke-width:4px
+```
+
 ----------------------------------------------
 
 *Built with [StencilJS](https://stenciljs.com/)*