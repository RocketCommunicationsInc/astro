--- conflicted
+++ resolved
@@ -52,12 +52,6 @@
 
 ## Properties
 
-<<<<<<< HEAD
-| Property       | Attribute        | Description                                 | Type      | Default |
-| -------------- | ---------------- | ------------------------------------------- | --------- | ------- |
-| `clickToClose` | `click-to-close` | Allows modal to close by clicking off of it | `boolean` | `false` |
-| `open`         | `open`           | Shows and hides modal                       | `boolean` | `false` |
-=======
 | Property       | Attribute       | Description                  | Type                  | Default     |
 | -------------- | --------------- | ---------------------------- | --------------------- | ----------- |
 | `confirmText`  | `confirm-text`  | Text for confirmation button | `string`              | `'Confirm'` |
@@ -65,7 +59,6 @@
 | `modalMessage` | `modal-message` | Modal body message           | `string \| undefined` | `undefined` |
 | `modalTitle`   | `modal-title`   | Modal header title           | `string \| undefined` | `undefined` |
 | `open`         | `open`          | Shows and hides modal        | `boolean`             | `false`     |
->>>>>>> b01a275d
 
 ## Events
 
@@ -74,24 +67,6 @@
 | `ruxmodalclosed` | Event that is fired when modal closes | `CustomEvent<boolean>` |
 | `ruxmodalopened` | Event that is fired when modal opens  | `CustomEvent<boolean>` |
 
-<<<<<<< HEAD
-## Slots
-
-| Slot        | Description              |
-| ----------- | ------------------------ |
-| `"footer"`  | the footer of the modal  |
-| `"header"`  | the header of the modal  |
-| `"message"` | the message of the modal |
-
-## Shadow Parts
-
-| Part              | Description                    |
-| ----------------- | ------------------------------ |
-| `"modal-content"` | The message container of modal |
-| `"modal-footer"`  | The footer container of modal  |
-| `"modal-header"`  | The header container of modal  |
-| `"modal-wrapper"` | the modal wrapper overlay      |
-=======
 ## Shadow Parts
 
 | Part               | Description                                                    |
@@ -102,7 +77,6 @@
 | `"header"`         | the header of the modal                                        |
 | `"message"`        | the message of the modal                                       |
 | `"wrapper"`        | the modal wrapper overlay ! DEPRECATED IN FAVOR OF CONTAINER ! |
->>>>>>> b01a275d
 
 ## CSS Custom Properties
 
@@ -112,8 +86,6 @@
 | `--modal-border-color`     | Modal border color     |
 | `--modal-title-color`      | Modal title color      |
 
-<<<<<<< HEAD
-=======
 ## Dependencies
 
 ### Depends on
@@ -131,7 +103,6 @@
   style rux-modal fill:#f9f,stroke:#333,stroke-width:4px
 ```
 
->>>>>>> b01a275d
 ---
 
 _Built with [StencilJS](https://stenciljs.com/)_