--- conflicted
+++ resolved
@@ -61,46 +61,23 @@
 
 ## Events
 
-<<<<<<< HEAD
-| Event            | Description                           | Type                   |
-| ---------------- | ------------------------------------- | ---------------------- |
-| `ruxmodalclosed` | Event that is fired when modal closes | `CustomEvent<boolean>` |
-| `ruxmodalopened` | Event that is fired when modal opens  | `CustomEvent<boolean>` |
-=======
 | Event            | Description                           | Type                           |
 | ---------------- | ------------------------------------- | ------------------------------ |
 | `ruxmodalclosed` | Event that is fired when modal closes | `CustomEvent<boolean \| null>` |
 | `ruxmodalopened` | Event that is fired when modal opens  | `CustomEvent<void>`            |
->>>>>>> 340ed72c
 
 
 ## Slots
 
-<<<<<<< HEAD
-| Slot        | Description              |
-| ----------- | ------------------------ |
-| `"footer"`  | the footer of the modal  |
-| `"header"`  | the header of the modal  |
-| `"message"` | the message of the modal |
-=======
 | Slot          | Description                    |
 | ------------- | ------------------------------ |
 | `"(default)"` | the modal's message or content |
 | `"footer"`    | the footer of the modal        |
 | `"header"`    | the header of the modal        |
->>>>>>> 340ed72c
 
 
 ## Shadow Parts
 
-<<<<<<< HEAD
-| Part          | Description                    |
-| ------------- | ------------------------------ |
-| `"container"` | the modal's container          |
-| `"footer"`    | The footer container of modal  |
-| `"header"`    | The header container of modal  |
-| `"message"`   | The message container of modal |
-=======
 | Part               | Description                                                    |
 | ------------------ | -------------------------------------------------------------- |
 | `"confirm-button"` | the modal's confirm button                                     |
@@ -111,7 +88,6 @@
 | `"header"`         | the header of the modal                                        |
 | `"message"`        | the message of the modal                                       |
 | `"wrapper"`        | the modal wrapper overlay ! DEPRECATED IN FAVOR OF CONTAINER ! |
->>>>>>> 340ed72c
 
 
 ## CSS Custom Properties
