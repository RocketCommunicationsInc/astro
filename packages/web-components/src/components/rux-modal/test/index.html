--- conflicted
+++ resolved
@@ -20,44 +20,6 @@
     </head>
 
     <body>
-<<<<<<< HEAD
-        <rux-modal open></rux-modal>
-        <rux-button id="open">Open Modal</rux-button>
-        <rux-button id="open-slots">Open Modal</rux-button>
-
-        <rux-modal
-            id="test"
-            modal-message="Props Message"
-            modal-title="Props Title"
-        >
-            <h4 slot="header">Slot Header</h4>
-            <p>Default Slot Content</p>
-            <div slot="footer">
-                <rux-button secondary>Slot Deny</rux-button>
-                <rux-button>Slot Confirm</rux-button>
-            </div>
-        </rux-modal>
-        <rux-modal id="test-slots">
-            <h4 slot="header">Slot Header</h4>
-            <p>Default Slot Content</p>
-            <div slot="footer">
-                <rux-button secondary>Slot Deny</rux-button>
-                <rux-button>Slot Confirm</rux-button>
-            </div>
-        </rux-modal>
-        <script>
-            let open = document.getElementById('open')
-            let openSlots = document.getElementById('open-slots')
-
-            let test = document.getElementById('test')
-            let testSlots = document.getElementById('test-slots')
-
-            open.addEventListener('click', () => {
-                test.open = true
-            })
-            openSlots.addEventListener('click', () => {
-                testSlots.open = true
-=======
         <section>
             <rux-modal
                 open
@@ -183,7 +145,6 @@
                     changeModal.append(newMessage)
                     //The assertion in the e2e test will timeout after 4000 ms of not finding the appended stuff
                 }, 500)
->>>>>>> 340ed72c
             })
         </script>
     </body>
