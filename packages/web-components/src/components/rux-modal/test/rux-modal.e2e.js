--- conflicted
+++ resolved
@@ -64,8 +64,6 @@
             .find('rux-button-group')
             .find('rux-button')
             .first()
-<<<<<<< HEAD
-=======
             .contains('Test Deny Text')
     })
 
@@ -75,7 +73,6 @@
             .find('rux-button-group')
             .find('rux-button')
             .first()
->>>>>>> 198f3add
             .click()
         cy.get('rux-modal')
             .shadow()
