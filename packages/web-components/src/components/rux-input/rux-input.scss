--- conflicted
+++ resolved
@@ -35,13 +35,8 @@
     .rux-form-field {
         display: flex;
         flex-direction: column;
-<<<<<<< HEAD
-=======
         align-items: flex-start;
         justify-content: center;
-        font-family: var(--font-family);
-        font-size: var(--font-size);
->>>>>>> d21abf1d
         color: var(--default-text);
     }
     .icon-container {
