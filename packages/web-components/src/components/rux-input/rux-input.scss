@use '../../common/functional-components/FormFieldMessage/form-field-message.scss';

:host {
    /**
  * @prop --input-background-color: the input background color
  */
    --input-background-color: var(--background);

    /**
    * @prop --input-border-color: the input border color
    */
    --input-border-color: var(--active);

    /**
    * @prop --input-text-color: the input text color
    */
    --input-text-color: var(--default-text);

    /**
    * @prop --input-focus-border-color: the input focus border color
    */

    --input-focus-border-color: var(--hover);

    /**
    * @prop --input-selection-background-color: the background color of highlighted text
    */
    --input-selection-background-color: var(--color-secondary-300);

    /**
    * @prop --input-invalid-border-color: the input invalid border color
    */
    --input-invalid-border-color: var(--color-critical);

    display: block;

    .rux-form-field {
        display: flex;
        flex-direction: column;
        align-items: flex-start;
        justify-content: center;
        color: var(--default-text);
    }
    .icon-container {
        background-color: #101923;
        align-self: flex-end;
        position: absolute;
        width: 1.188rem;
        height: 1.313rem;
        padding-left: 0.5rem;
    }
    .show-password {
        margin-top: 0.6rem;
        margin-right: 0.5rem;
    }
    .with-label {
        margin-top: 1.7rem;
    }
    rux-icon {
        cursor: pointer;
    }

    .rux-input {
        box-sizing: border-box;
        order: 2;
        // height: 2.125rem;
        width: 100%;

        border: 1px solid var(--input-border-color);
        border-radius: 3px;
        font-family: var(--font-b1-font-family);
        font-size: var(--font-b1-font-size);
        font-weight: var(--font-b1-font-weight);
        letter-spacing: var(--font-b1-letter-spacing);
        color: var(--input-text-color);
        background-color: var(--input-background-color);
        &--invalid {
            border: 1px solid var(--input-invalid-border-color);
        }
        &--disabled {
            opacity: 0.4;
            opacity: var(--disabled-opacity);
            cursor: not-allowed;
        }
        &--search {
            -webkit-appearance: none;
            -moz-appearance: none;
            padding: 0.5rem 0.5rem 0.5rem 2rem;
            background: var(--input-background-color)
                url("data:image/svg+xml,%3Csvg width='40' height='40' xmlns='http://www.w3.org/2000/svg'%3E%3Cpath d='M35.37 26.457a15.282 15.282 0 000-21.918c-6.176-6.052-16.187-6.052-22.361 0a15.274 15.274 0 00-1.541 20.166c-.367.147-.713.37-1.014.665L.926 34.709a3.056 3.056 0 000 4.383 3.208 3.208 0 004.472 0l9.528-9.339c.352-.345.604-.753.756-1.186 6.137 3.831 14.347 3.124 19.687-2.11zM24.193 4.043c6.454 0 11.686 5.129 11.686 11.455 0 6.326-5.232 11.455-11.686 11.455-6.455 0-11.687-5.129-11.687-11.455 0-6.326 5.232-11.455 11.687-11.455z' fill='%234dacff' fill-rule='evenodd'/%3E%3C/svg%3E")
                10px/0.975rem no-repeat;
        }
<<<<<<< HEAD
        &--small {
          padding: 0.25rem 0.5rem 0.188rem 0.5rem // 4px 8px 3px 8px;
        }
        &--medium {
          padding: 0.5rem 0.5rem 0.438rem 0.5rem // 8px 8px 7px 8px;
        }
        &--large {
          padding: 0.813rem 0.5rem 0.875rem 0.5rem //13px 8px 14px 8px;
        }
    }

    .rux-input {
=======
>>>>>>> 926e031c
        &:focus {
            border-color: var(--input-focus-border-color);
            outline: none;
        }
        &:hover {
            border-color: var(--input-focus-border-color);
            outline: none;
        }
        &--disabled:hover {
            border: 1px solid var(--input-border-color);
            color: var(--input-text-color);
        }
        &--invalid:hover {
            border: 1px solid var(--input-invalid-border-color);
        }
        &::placeholder {
            color: var(--default-text);
            opacity: 0.6;
        }
    }

    .rux-input-label {
        font-family: var(--font-b1-font-family);
        font-size: var(--font-b1-font-size);
        font-weight: var(--font-b1-font-weight);
        letter-spacing: var(--font-b1-letter-spacing);
        margin-bottom: var(--spacing-input-label-top);
        &__asterisk {
            margin-left: 4px;
        }
    }

    ::selection {
        background-color: var(--input-selection-background-color);
    }
}

.hidden,
:host([hidden]) {
    display: none;
}<|MERGE_RESOLUTION|>--- conflicted
+++ resolved
@@ -65,7 +65,6 @@
         order: 2;
         // height: 2.125rem;
         width: 100%;
-
         border: 1px solid var(--input-border-color);
         border-radius: 3px;
         font-family: var(--font-b1-font-family);
@@ -90,7 +89,6 @@
                 url("data:image/svg+xml,%3Csvg width='40' height='40' xmlns='http://www.w3.org/2000/svg'%3E%3Cpath d='M35.37 26.457a15.282 15.282 0 000-21.918c-6.176-6.052-16.187-6.052-22.361 0a15.274 15.274 0 00-1.541 20.166c-.367.147-.713.37-1.014.665L.926 34.709a3.056 3.056 0 000 4.383 3.208 3.208 0 004.472 0l9.528-9.339c.352-.345.604-.753.756-1.186 6.137 3.831 14.347 3.124 19.687-2.11zM24.193 4.043c6.454 0 11.686 5.129 11.686 11.455 0 6.326-5.232 11.455-11.686 11.455-6.455 0-11.687-5.129-11.687-11.455 0-6.326 5.232-11.455 11.687-11.455z' fill='%234dacff' fill-rule='evenodd'/%3E%3C/svg%3E")
                 10px/0.975rem no-repeat;
         }
-<<<<<<< HEAD
         &--small {
           padding: 0.25rem 0.5rem 0.188rem 0.5rem // 4px 8px 3px 8px;
         }
@@ -100,11 +98,7 @@
         &--large {
           padding: 0.813rem 0.5rem 0.875rem 0.5rem //13px 8px 14px 8px;
         }
-    }
 
-    .rux-input {
-=======
->>>>>>> 926e031c
         &:focus {
             border-color: var(--input-focus-border-color);
             outline: none;
