--- conflicted
+++ resolved
@@ -59,21 +59,6 @@
 | `"prefix"`      | The container of the prefix slot                    |
 | `"required"`    | The asterisk when required is true                  |
 | `"suffix"`      | The container of the suffix slot                    |
-<<<<<<< HEAD
-
-
-## CSS Custom Properties
-
-| Name                                 | Description                                           |
-| ------------------------------------ | ----------------------------------------------------- |
-| `--input-background-color`           | [DEPRECATED] the input background color               |
-| `--input-border-color`               | [DEPRECATED] the input border color                   |
-| `--input-focus-border-color`         | [DEPRECATED] the input focus border color             |
-| `--input-invalid-border-color`       | [DEPRECATED] the input invalid border color           |
-| `--input-selection-background-color` | [DEPRECATED] the background color of highlighted text |
-| `--input-text-color`                 | [DEPRECATED] the input text color                     |
-=======
->>>>>>> a15d9135
 
 
 ## Dependencies
