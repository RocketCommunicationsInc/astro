--- conflicted
+++ resolved
@@ -272,21 +272,6 @@
                             aria-hidden={hasLabel ? 'false' : 'true'}
                             htmlFor={inputId}
                         >
-<<<<<<< HEAD
-                            <slot name="label" onSlotchange={_handleSlotChange}>
-                                {label}
-                                {required && (
-                                    <span
-                                        part="required"
-                                        class="rux-input-label__asterisk"
-                                    >
-                                        &#42;
-                                    </span>
-                                )}
-                            </slot>
-                        </span>
-                    </label>
-=======
                             <span
                                 class={{
                                     hidden: !hasLabel,
@@ -310,7 +295,6 @@
                         </label>
                     ) : null}
 
->>>>>>> c9b10b83
                     <div
                         class={{
                             'rux-input': true,
