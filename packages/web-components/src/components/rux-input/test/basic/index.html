--- conflicted
+++ resolved
@@ -19,18 +19,6 @@
         ></script>
         <script nomodule src="/build/astro-web-components.esm.js"></script>
 
-<<<<<<< HEAD
-        <!-- <link
-            rel="stylesheet"
-            href="../../../../../dist/astro-web-components/astro-web-components.css"
-        /> -->
-        <!-- <script type="module" src="https://unpkg.com/@rocketmark/figma-testing-library/dist/figma-testing-library/figma-testing-library.esm.js"></script> -->
-        <link
-            rel="stylesheet"
-            href="../../../../../src/global/test-reset.css"
-        />
-=======
->>>>>>> f11a3543
         <link rel="stylesheet" href="../../../../../src/global/test.css" />
     </head>
 
