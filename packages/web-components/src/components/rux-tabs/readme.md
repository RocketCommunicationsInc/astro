--- conflicted
+++ resolved
@@ -122,16 +122,6 @@
 | `"(default)"` | Used for instances of rux-tab |
 
 
-<<<<<<< HEAD
-## CSS Custom Properties
-
-| Name                 | Description                   |
-| -------------------- | ----------------------------- |
-| `--tab-border-color` | [DEPRECATED] Tab border color |
-
-
-=======
->>>>>>> a15d9135
 ----------------------------------------------
 
 *Built with [StencilJS](https://stenciljs.com/)*