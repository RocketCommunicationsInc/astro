--- conflicted
+++ resolved
@@ -1,31 +1,4 @@
 :host {
-<<<<<<< HEAD
-    /**
-    *   @prop --tab-text-color: [DEPRECATED] Tab text color
-    */
-    --tab-text-color: var(--color-background-interactive-default);
-
-    /**
-    *   @prop --tab-border-color: [DEPRECATED] Tab border color
-    */
-    --tab-border-color: transparent;
-
-    /**
-    *   @prop --tab-hover-text-color: [DEPRECATED] Tab hover text color
-    */
-    --tab-hover-text-color: var(--color-text-primary);
-
-    /**
-    *   @prop --tab-selected-text-color: [DEPRECATED] Tab selected text color
-    */
-    --tab-selected-text-color: var(--color-text-primary);
-
-    /**
-    *   @prop --tab-selected-border-color: Tab selected border color
-    */
-    --tab-selected-border-color: var(--color-background-interactive-default);
-=======
->>>>>>> a15d9135
     display: contents;
 }
 .rux-tab {
@@ -52,20 +25,6 @@
     white-space: nowrap;
     text-overflow: ellipsis;
 }
-<<<<<<< HEAD
-:host([small]) {
-    .rux-tab--selected {
-        border-bottom: solid 3px var(--tab-selected-border-color);
-    }
-    min-width: 2rem;
-    padding: 1.25rem 1rem; //20 16
-    border-bottom: 3px solid var(--tab-border-color);
-}
-
-.rux-tab--selected {
-    color: var(--tab-selected-text-color);
-    border-bottom: 5px solid var(--tab-selected-border-color);
-=======
 
 .rux-tab--large {
     font-family: var(--font-heading-2-font-family);
@@ -99,18 +58,14 @@
 
 .rux-tab--selected {
     color: var(--color-text-primary);
->>>>>>> a15d9135
 }
 
 .rux-tab--disabled {
     color: var(--color-text-interactive-default);
     opacity: var(--opacity-disabled);
     cursor: not-allowed;
-<<<<<<< HEAD
-=======
     &:hover {
         color: var(--color-text-interactive-default);
         opacity: var(--opacity-disabled);
     }
->>>>>>> a15d9135
 }