--- conflicted
+++ resolved
@@ -1,12 +1,4 @@
 :host {
-<<<<<<< HEAD
-    /**
-    *   @prop --tab-border-color: [DEPRECATED] Tab border color
-    */
-    --tab-border-color: transparent;
-
-=======
->>>>>>> a15d9135
     box-sizing: border-box;
     display: flex;
     justify-content: flex-start;
