--- conflicted
+++ resolved
@@ -98,35 +98,6 @@
     height: 3rem;
 }
 svg.rux-status--off {
-<<<<<<< HEAD
-    stroke: var(--color-icon-status-fill-off, rgb(158, 167, 173));
-    fill: var(--color-icon-status-fill-off, rgb(158, 167, 173));
-}
-
-svg.rux-status--standby {
-    stroke: var(--color-icon-status-fill-standby, rgb(45, 204, 255));
-    fill: var(--color-icon-status-fill-standby, rgb(45, 204, 255));
-}
-
-svg.rux-status--normal {
-    stroke: var(--color-icon-status-fill-normal, rgb(86, 240, 0));
-    fill: var(--color-icon-status-fill-normal, rgb(86, 240, 0));
-}
-
-svg.rux-status--caution {
-    stroke: var(--color-icon-status-fill-caution, rgb(252, 232, 58));
-    fill: var(--color-icon-status-fill-caution, rgb(252, 232, 58));
-}
-
-svg.rux-status--serious {
-    stroke: var(--color-icon-status-fill-serious, rgb(255, 179, 0));
-    fill: var(--color-icon-status-fill-serious, rgb(255, 179, 0));
-}
-
-svg.rux-status--critical {
-    stroke: var(--color-icon-status-fill-critical, rgb(255, 56, 56));
-    fill: var(--color-icon-status-fill-critical, rgb(255, 56, 56));
-=======
     stroke: var(--status-symbol-color-fill-off, rgb(158, 167, 173));
     fill: var(--status-symbol-color-fill-off, rgb(158, 167, 173));
 }
@@ -154,7 +125,6 @@
 svg.rux-status--critical {
     stroke: var(--status-symbol-color-fill-critical, rgb(255, 56, 56));
     fill: var(--status-symbol-color-fill-critical, rgb(255, 56, 56));
->>>>>>> 2a7e22c1
 }
 
 [data-progress] svg {
