--- conflicted
+++ resolved
@@ -1,6 +1,4 @@
 :host {
-<<<<<<< HEAD
-=======
     /**
      * @prop --button-text-color: [DEPRECATED] Button text color
      */
@@ -86,7 +84,6 @@
     */
     --button-borderless-hover-color: var(--color-background-interactive-hover);
 
->>>>>>> 340ed72c
     display: inline-block;
     width: auto;
 }
