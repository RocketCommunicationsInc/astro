:host {
    /**
     * @prop --button-text-color: Button text color
     */
    --button-text-color: var(--color-text-inverse);

    /**
     * @prop --button-background-color: Button background color
     */
<<<<<<< HEAD
    --button-background-color: var(--color-interactive-default);
=======
    --button-background-color: var(--color-background-interactive-default);
>>>>>>> 3d358fd5

    /**
     * @prop --button-border-color: Button border color
     */
    --button-border-color: transparent;

    /**
     * @prop --button-hover-background-color: Button hover background color
     */
<<<<<<< HEAD
    --button-hover-background-color: var(--color-interactive-hover);
=======
    --button-hover-background-color: var(--color-background-interactive-hover);
>>>>>>> 3d358fd5

    /**
     * @prop --button-hover-border-color: Button hover border color
     */
    --button-hover-border-color: transparent;

    /**
     * @prop --button-active-background-color: Button active background color
     */
<<<<<<< HEAD
    --button-active-background-color: var(--color-interactive-default);
=======
    --button-active-background-color: var(
        --color-background-interactive-default
    );
>>>>>>> 3d358fd5

    /**
     * @prop --button-active-border-color: Button active border color
     */
<<<<<<< HEAD
    --button-active-border-color: var(--color-interactive-default);
=======
    --button-active-border-color: var(--color-background-interactive-default);
>>>>>>> 3d358fd5

    /**
     * @prop --button-secondary-text-color: Button secondary text color
     */

<<<<<<< HEAD
    --button-secondary-text-color: var(--color-interactive-default);
=======
    --button-secondary-text-color: var(--color-background-interactive-default);
>>>>>>> 3d358fd5

    /**
    * @prop --button-secondary-hover-text-color: Secondary button hover text color
    */
<<<<<<< HEAD
    --button-secondary-hover-text-color: var(--color-interactive-hover);
=======
    --button-secondary-hover-text-color: var(
        --color-background-interactive-hover
    );
>>>>>>> 3d358fd5

    /**
     * @prop --button-secondary-background-color: Button secondary background color
     */
    --button-secondary-background-color: transparent;

    /**
     * @prop --button-secondary-border-color: Button secondary border color
     */
    --button-secondary-border-color: var(
<<<<<<< HEAD
        --color-interactive-default,
=======
        --color-background-interactive-default,
>>>>>>> 3d358fd5
        rgb(0, 90, 143)
    );

    /**
     * @prop --button-secondary-hover-background-color:  Button secondary hover background color
     */
    --button-secondary-hover-background-color: transparent;

    /**
     * @prop --button-secondary-hover-border-color:  Button secondary hover border color
     */
<<<<<<< HEAD
    --button-secondary-hover-border-color: var(--color-interactive-hover);
=======
    --button-secondary-hover-border-color: var(
        --color-background-interactive-hover
    );
>>>>>>> 3d358fd5

    /**
    * @prop --button-borderless-text-color: Button borderless text color
    */
<<<<<<< HEAD
    --button-borderless-color: var(--color-interactive-default);
=======
    --button-borderless-color: var(--color-background-interactive-default);
>>>>>>> 3d358fd5

    /**
    * @prop --button-borderless-hover-color: Borderless buttons hover text color 
    */
<<<<<<< HEAD
    --button-borderless-hover-color: var(--color-interactive-hover);
=======
    --button-borderless-hover-color: var(--color-background-interactive-hover);
>>>>>>> 3d358fd5

    display: inline-block;
    width: auto;
}

:host([hidden]) {
    display: none;
}

:host([disabled]) {
    pointer-events: none;
}
.rux-button {
    display: flex;
    position: relative;
    margin: 0;
    width: inherit;
    padding: 0 1rem;
    height: 2.125rem;
    min-width: 2.25rem;
    border-radius: var(--radius-base);
    color: var(--button-text-color);
    font-family: var(--font-body-1-font-family);
    font-size: var(--font-body-1-font-size);
    font-weight: var(--font-body-1-font-weight);
    letter-spacing: var(--font-body-1-letter-spacing);
    white-space: nowrap;
    overflow: hidden;
    text-overflow: ellipsis;
    justify-content: center;
    align-items: center;
    user-select: none;

    rux-icon,
    ::slotted(rux-icon) {
        height: 1rem;
        width: 1rem;
        margin-right: 0.625rem;
        color: var(--button-text-color);
    }

    &:disabled {
        opacity: var(--disabled-opacity);
        cursor: not-allowed;
        pointer-events: none;
    }

    &:focus {
        outline: none;
    }

    &:hover:not([disabled]) {
        cursor: pointer;
    }

    &--default {
        border: 1px solid var(--button-border-color);
        background-color: var(--button-background-color);
        &:hover:not([disabled]) {
            border-color: var(--button-hover-border-color);
            background-color: var(--button-hover-background-color);
        }
        &:active:not([disabled]) {
            border-color: var(--button-active-border-color);
            background-color: var(--button-active-background-color);
        }
    }

    &--secondary {
        color: var(--button-secondary-text-color);
        background-color: var(--button-secondary-background-color);
        border: 1px solid var(--button-secondary-border-color);

        &:hover:not([disabled]) {
            color: var(--button-secondary-hover-text-color);
            background-color: var(--button-secondary-hover-background-color);
            border-color: var(--button-secondary-hover-border-color);
            rux-icon,
            ::slotted(rux-icon) {
                color: var(--button-secondary-hover-text-color);
            }
        }

        &:active:not([disabled]) {
            border-color: var(--button-secondary-border-color);
            background-color: var(--button-secondary-background-color);
            color: var(--button-secondary-text-color);
            rux-icon,
            ::slotted(rux-icon) {
                color: var(--button-secondary-text-color);
            }
        }
        rux-icon,
        ::slotted(rux-icon) {
            color: var(--button-secondary-text-color);
        }
    }
    &--borderless {
        color: var(--button-borderless-color);
        border: none;
        background: none;
        &:hover:not([disabled]) {
            color: var(--button-borderless-hover-color);
            background: none;
            rux-icon,
            ::slotted(rux-icon) {
                color: var(--button-borderless-hover-color);
            }
        }
        &:active:not([disabled]) {
            color: var(--button-borderless-color);
            rux-icon,
            ::slotted(rux-icon) {
                color: var(--button-borderless-color);
            }
        }
        rux-icon,
        ::slotted(rux-icon) {
            color: var(--button-borderless-color);
        }
    }

    &--small {
        height: 1.625rem;
        padding: 0 1rem;
        line-height: 1;
    }

    &--large {
        height: 2.875rem;
        min-width: 3rem;
        padding: 0 1rem;
    }

    &--icon-only {
        font-size: 0;
        width: 3rem;
    }
}

.rux-button--icon-only ::slotted(rux-icon),
.rux-button--icon-only rux-icon {
    margin-left: -0.625rem;
    margin-right: -0.625rem;
}<|MERGE_RESOLUTION|>--- conflicted
+++ resolved
@@ -7,11 +7,7 @@
     /**
      * @prop --button-background-color: Button background color
      */
-<<<<<<< HEAD
-    --button-background-color: var(--color-interactive-default);
-=======
     --button-background-color: var(--color-background-interactive-default);
->>>>>>> 3d358fd5
 
     /**
      * @prop --button-border-color: Button border color
@@ -21,11 +17,7 @@
     /**
      * @prop --button-hover-background-color: Button hover background color
      */
-<<<<<<< HEAD
-    --button-hover-background-color: var(--color-interactive-hover);
-=======
     --button-hover-background-color: var(--color-background-interactive-hover);
->>>>>>> 3d358fd5
 
     /**
      * @prop --button-hover-border-color: Button hover border color
@@ -35,43 +27,27 @@
     /**
      * @prop --button-active-background-color: Button active background color
      */
-<<<<<<< HEAD
-    --button-active-background-color: var(--color-interactive-default);
-=======
     --button-active-background-color: var(
         --color-background-interactive-default
     );
->>>>>>> 3d358fd5
 
     /**
      * @prop --button-active-border-color: Button active border color
      */
-<<<<<<< HEAD
-    --button-active-border-color: var(--color-interactive-default);
-=======
     --button-active-border-color: var(--color-background-interactive-default);
->>>>>>> 3d358fd5
 
     /**
      * @prop --button-secondary-text-color: Button secondary text color
      */
 
-<<<<<<< HEAD
-    --button-secondary-text-color: var(--color-interactive-default);
-=======
     --button-secondary-text-color: var(--color-background-interactive-default);
->>>>>>> 3d358fd5
 
     /**
     * @prop --button-secondary-hover-text-color: Secondary button hover text color
     */
-<<<<<<< HEAD
-    --button-secondary-hover-text-color: var(--color-interactive-hover);
-=======
     --button-secondary-hover-text-color: var(
         --color-background-interactive-hover
     );
->>>>>>> 3d358fd5
 
     /**
      * @prop --button-secondary-background-color: Button secondary background color
@@ -82,11 +58,7 @@
      * @prop --button-secondary-border-color: Button secondary border color
      */
     --button-secondary-border-color: var(
-<<<<<<< HEAD
-        --color-interactive-default,
-=======
         --color-background-interactive-default,
->>>>>>> 3d358fd5
         rgb(0, 90, 143)
     );
 
@@ -98,31 +70,19 @@
     /**
      * @prop --button-secondary-hover-border-color:  Button secondary hover border color
      */
-<<<<<<< HEAD
-    --button-secondary-hover-border-color: var(--color-interactive-hover);
-=======
     --button-secondary-hover-border-color: var(
         --color-background-interactive-hover
     );
->>>>>>> 3d358fd5
 
     /**
     * @prop --button-borderless-text-color: Button borderless text color
     */
-<<<<<<< HEAD
-    --button-borderless-color: var(--color-interactive-default);
-=======
     --button-borderless-color: var(--color-background-interactive-default);
->>>>>>> 3d358fd5
 
     /**
     * @prop --button-borderless-hover-color: Borderless buttons hover text color 
     */
-<<<<<<< HEAD
-    --button-borderless-hover-color: var(--color-interactive-hover);
-=======
     --button-borderless-hover-color: var(--color-background-interactive-hover);
->>>>>>> 3d358fd5
 
     display: inline-block;
     width: auto;
