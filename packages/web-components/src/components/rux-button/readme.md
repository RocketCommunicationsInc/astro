# Buttons

Buttons allow users to trigger actions.

## Guidelines

-   [Astro UXDS: Buttons](http://www.astrouxds.com/ui-components/buttons)

## Web Components Usage

### 2. Render the Astro Button Web Component

Pass properties as attributes of the Astro Button custom element:

```xml
<rux-button size="large" disabled secondary>
  Large disabled secondary button
</rux-button>
```

The component auto-imports the default Astro Icon Web Component for icons, if you specify one:

```xml
<rux-button icon="settings">
  Button with icon using astro UXDS icon web component
</rux-button>
```

Also, you can use [Slots](https://developer.mozilla.org/en-US/docs/Web/Web_Components/Using_templates_and_slots#Adding_flexibility_with_slots) to define icons within buttons. This method is best if you need to override the default icon library SVG file:

```xml
  <rux-button>
    <rux-icon icon="custom" library="/icons/custom.svg" viewBox="0 0 128 128"></rux-icon>
    Slotted icon button
  </rux-button>
```

In this situation, you do not need to specify a size for the icon component -- the button's size attribute will define the appropriate size of the icon.

## Basic HTML Usage

### 1. Include the Astro UXDS CSS file

Latest release is available in the [static css directory](https://github.com/RocketCommunicationsInc/astro-components/tree/master/static/css).

```xml
<link rel="stylesheet" href="/your-project/path/astro.css" />
```

### 2. Markup the component using HTML and the Astro CSS classes

Astro CSS classes follow the [BEM-style](http://getbem.com/introduction/) naming convention.

Configure the component using native HTML attributes or [BEM-style](http://getbem.com/introduction/) class suffixes after `rux-button--`.

```xml
<button class="rux-button">Submit</button>

<button class="rux-button rux-button--large rux-button--secondary" disabled>
  Large disabled secondary button
</button>
```

The basic HTML/CSS usage supports icons if using Web Components (and importing the Astro Icon Component):

```xml
<button class="rux-button rux-button--icon">
  <rux-icon class="rux-icon rux-button__icon" icon="settings" color="white"></rux-icon>
  Button with icon using astro UXDS icon web component
</button>
```

Otherwise, wrap your icon SVG in an HTML element with the [BEM-style](http://getbem.com/introduction/) classes `"rux-icon rux-button__icon"`:

```xml
<button class="rux-button rux-button--icon">
  <div class="rux-icon rux-button__icon">
    <svg ... ></svg>
  </div>
  Button with local icon
</button>
```

For more information about AstroUXDS usage outside of a Web Component environment, please see [Astro UXDS Stylesheets](https://www.astrouxds.com/components/readme/#getting-started-with-html-%26-css)

---

## Revision History

##### **4.1**

-   Add styles for and example of using slots for Icon child component

##### **4.0**

-   Swapped kebab-cased `icon-only` attribute for standard camelCase `iconOnly`
-   Deprecated `type` attribute in favor of separate `size`, `iconOnly`, and `secondary` attributes. `default` type is No longer supported.
-   Fixed the width of the small icon-only button and ensured icon-only buttons show No text, even if text is provided
-   Fixed secondary button icon color
-   Re-enabled missing focus styles on buttons.
-   Removed undocumented critical button style.
-   Replaced [Polymer 3](https://www.polymer-project.org) implementation with [LitElement](https://lit-element.polymer-project.org/) for improved speed and interoperability with JS Frameworks as well as simpler template declaration now available in vanilla JavaScript.

##### **3.0**

-   Removed Master Off Button Style
-   Replaced various properties with css custom properties to support
-   Removed `.satcom` class definition
-   Removed `narrow`/`short` definitions

##### **1.4**

-   Added `rux_` prefixes and BEM-compatible classes to all `satcom_`-prefixed elements. NOTE: `satcom_` will be removed in a future version
-   Disabled user selection of text on all buttons
-   Removed redundant background hover from `disabled` state by using `:not()` on the `:hover` state
-   Removed redundant background hover from `master off` by using `:not()` on the `:hover` state // deprecate after 1.4
-   Fixed Firefox alignment issue where text was misaligned vertically
-   Renamed `half-height` to `short` and `half-width` to `narrow` (Note: `rux_` only, `satcom_` retains old syntax)
-   Removed `user-select` and placed it in astro.css to apply to all input types
-   Embedded master off icon and removed the additional states required to handle icons and gradient backgrounds

<!-- Auto Generated Below -->


## Properties

| Property     | Attribute    | Description                                                                                                                                                                                                                                                                                                   | Type                                          | Default     |
| ------------ | ------------ | ------------------------------------------------------------------------------------------------------------------------------------------------------------------------------------------------------------------------------------------------------------------------------------------------------------- | --------------------------------------------- | ----------- |
| `borderless` | `borderless` | Changes button style from solid to borderless by setting the rux-button--borderless class                                                                                                                                                                                                                     | `boolean`                                     | `false`     |
| `disabled`   | `disabled`   | Toggles disabled attribute on the button                                                                                                                                                                                                                                                                      | `boolean`                                     | `false`     |
| `icon`       | `icon`       | For a [button style guide, see the Button section in Astro UXDS Guidelines](https://astrouxds.com/components/button) Displays an Astro icon matching this string. For a [full list of available icons, see the Icons section in Astro UXDS Guidelines](https://astrouxds.com/ui-components/icons-and-symbols) | `string \| undefined`                         | `undefined` |
| `iconOnly`   | `icon-only`  | Hides slotted text from the button by setting rux-button--icon-only class                                                                                                                                                                                                                                     | `boolean`                                     | `false`     |
| `secondary`  | `secondary`  | Changes button style from solid to secondary by setting the rux-button--secondary class                                                                                                                                                                                                                       | `boolean`                                     | `false`     |
| `size`       | `size`       | Changes size of a button from medium to small or large by setting sizing classes rux-button--small rux-button--large                                                                                                                                                                                          | `"large" \| "medium" \| "small" \| undefined` | `undefined` |
| `type`       | `type`       | The button type. Use 'submit' to submit native form data.                                                                                                                                                                                                                                                     | `"button" \| "submit"`                        | `'button'`  |


## Shadow Parts

| Part          | Description                           |
| ------------- | ------------------------------------- |
| `"container"` | the components native button element. |
| `"icon"`      | the optional rux-icon                 |


## CSS Custom Properties

| Name                                        | Description                             |
| ------------------------------------------- | --------------------------------------- |
| `--button-active-background-color`          | Button active background color          |
| `--button-active-border-color`              | Button active border color              |
| `--button-background-color`                 | Button background color                 |
| `--button-border-color`                     | Button border color                     |
| `--button-borderless-hover-color`           | Borderless buttons hover text color     |
| `--button-borderless-text-color`            | Button borderless text color            |
| `--button-hover-background-color`           | Button hover background color           |
| `--button-hover-border-color`               | Button hover border color               |
| `--button-secondary-background-color`       | Button secondary background color       |
| `--button-secondary-border-color`           | Button secondary border color           |
| `--button-secondary-hover-background-color` | Button secondary hover background color |
| `--button-secondary-hover-border-color`     | Button secondary hover border color     |
| `--button-secondary-hover-text-color`       | Secondary button hover text color       |
| `--button-secondary-text-color`             | Button secondary text color             |
| `--button-text-color`                       | Button text color                       |


## Dependencies

<<<<<<< HEAD
=======
### Used by

 - [rux-input](../rux-input)
 - [rux-modal](../rux-modal)

>>>>>>> f2fe32bc
### Depends on

- [rux-icon](../rux-icon)

### Graph
```mermaid
graph TD;
  rux-button --> rux-icon
<<<<<<< HEAD
=======
  rux-input --> rux-button
  rux-modal --> rux-button
>>>>>>> f2fe32bc
  style rux-button fill:#f9f,stroke:#333,stroke-width:4px
```

----------------------------------------------

*Built with [StencilJS](https://stenciljs.com/)*<|MERGE_RESOLUTION|>--- conflicted
+++ resolved
@@ -166,14 +166,11 @@
 
 ## Dependencies
 
-<<<<<<< HEAD
-=======
 ### Used by
 
  - [rux-input](../rux-input)
  - [rux-modal](../rux-modal)
 
->>>>>>> f2fe32bc
 ### Depends on
 
 - [rux-icon](../rux-icon)
@@ -182,11 +179,8 @@
 ```mermaid
 graph TD;
   rux-button --> rux-icon
-<<<<<<< HEAD
-=======
   rux-input --> rux-button
   rux-modal --> rux-button
->>>>>>> f2fe32bc
   style rux-button fill:#f9f,stroke:#333,stroke-width:4px
 ```
 
