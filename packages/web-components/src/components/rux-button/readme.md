# Buttons

Buttons allow users to trigger actions.

## Guidelines

-   [Astro UXDS: Buttons](http://www.astrouxds.com/ui-components/buttons)

## Web Components Usage

### 2. Render the Astro Button Web Component

Pass properties as attributes of the Astro Button custom element:

```xml
<rux-button size="large" disabled secondary>
  Large disabled secondary button
</rux-button>
```

The component auto-imports the default Astro Icon Web Component for icons, if you specify one:

```xml
<rux-button icon="settings">
  Button with icon using astro UXDS icon web component
</rux-button>
```

Also, you can use [Slots](https://developer.mozilla.org/en-US/docs/Web/Web_Components/Using_templates_and_slots#Adding_flexibility_with_slots) to define icons within buttons. This method is best if you need to override the default icon library SVG file:

```xml
  <rux-button>
    <rux-icon icon="custom" library="/icons/custom.svg" viewBox="0 0 128 128"></rux-icon>
    Slotted icon button
  </rux-button>
```

In this situation, you do not need to specify a size for the icon component -- the button's size attribute will define the appropriate size of the icon.

## Basic HTML Usage

### 1. Include the Astro UXDS CSS file

Latest release is available in the [static css directory](https://github.com/RocketCommunicationsInc/astro-components/tree/master/static/css).

```xml
<link rel="stylesheet" href="/your-project/path/astro.css" />
```

### 2. Markup the component using HTML and the Astro CSS classes

Astro CSS classes follow the [BEM-style](http://getbem.com/introduction/) naming convention.

Configure the component using native HTML attributes or [BEM-style](http://getbem.com/introduction/) class suffixes after `rux-button--`.

```xml
<button class="rux-button">Submit</button>

<button class="rux-button rux-button--large rux-button--secondary" disabled>
  Large disabled secondary button
</button>
```

The basic HTML/CSS usage supports icons if using Web Components (and importing the Astro Icon Component):

```xml
<button class="rux-button rux-button--icon">
  <rux-icon class="rux-icon rux-button__icon" icon="settings" color="white"></rux-icon>
  Button with icon using astro UXDS icon web component
</button>
```

Otherwise, wrap your icon SVG in an HTML element with the [BEM-style](http://getbem.com/introduction/) classes `"rux-icon rux-button__icon"`:

```xml
<button class="rux-button rux-button--icon">
  <div class="rux-icon rux-button__icon">
    <svg ... ></svg>
  </div>
  Button with local icon
</button>
```

For more information about AstroUXDS usage outside of a Web Component environment, please see [Astro UXDS Stylesheets](https://www.astrouxds.com/components/readme/#getting-started-with-html-%26-css)

---

## Revision History

##### **4.1**

-   Add styles for and example of using slots for Icon child component

##### **4.0**

-   Swapped kebab-cased `icon-only` attribute for standard camelCase `iconOnly`
-   Deprecated `type` attribute in favor of separate `size`, `iconOnly`, and `secondary` attributes. `default` type is No longer supported.
-   Fixed the width of the small icon-only button and ensured icon-only buttons show No text, even if text is provided
-   Fixed secondary button icon color
-   Re-enabled missing focus styles on buttons.
-   Removed undocumented critical button style.
-   Replaced [Polymer 3](https://www.polymer-project.org) implementation with [LitElement](https://lit-element.polymer-project.org/) for improved speed and interoperability with JS Frameworks as well as simpler template declaration now available in vanilla JavaScript.

##### **3.0**

-   Removed Master Off Button Style
-   Replaced various properties with css custom properties to support
-   Removed `.satcom` class definition
-   Removed `narrow`/`short` definitions

##### **1.4**

-   Added `rux_` prefixes and BEM-compatible classes to all `satcom_`-prefixed elements. NOTE: `satcom_` will be removed in a future version
-   Disabled user selection of text on all buttons
-   Removed redundant background hover from `disabled` state by using `:not()` on the `:hover` state
-   Removed redundant background hover from `master off` by using `:not()` on the `:hover` state // deprecate after 1.4
-   Fixed Firefox alignment issue where text was misaligned vertically
-   Renamed `half-height` to `short` and `half-width` to `narrow` (Note: `rux_` only, `satcom_` retains old syntax)
-   Removed `user-select` and placed it in astro.css to apply to all input types
-   Embedded master off icon and removed the additional states required to handle icons and gradient backgrounds

<!-- Auto Generated Below -->


## Properties

| Property     | Attribute    | Description                                                                                                                                                                                                                                                                                                   | Type                                          | Default     |
| ------------ | ------------ | ------------------------------------------------------------------------------------------------------------------------------------------------------------------------------------------------------------------------------------------------------------------------------------------------------------- | --------------------------------------------- | ----------- |
| `borderless` | `borderless` | Changes button style from solid to borderless by setting the rux-button--borderless class                                                                                                                                                                                                                     | `boolean`                                     | `false`     |
| `disabled`   | `disabled`   | Toggles disabled attribute on the button                                                                                                                                                                                                                                                                      | `boolean`                                     | `false`     |
| `icon`       | `icon`       | For a [button style guide, see the Button section in Astro UXDS Guidelines](https://astrouxds.com/components/button) Displays an Astro icon matching this string. For a [full list of available icons, see the Icons section in Astro UXDS Guidelines](https://astrouxds.com/ui-components/icons-and-symbols) | `string \| undefined`                         | `undefined` |
| `iconOnly`   | `icon-only`  | Hides slotted text from the button by setting rux-button--icon-only class                                                                                                                                                                                                                                     | `boolean`                                     | `false`     |
| `secondary`  | `secondary`  | Changes button style from solid to secondary by setting the rux-button--secondary class                                                                                                                                                                                                                       | `boolean`                                     | `false`     |
| `size`       | `size`       | Changes size of a button from medium to small or large by setting sizing classes rux-button--small rux-button--large                                                                                                                                                                                          | `"large" \| "medium" \| "small" \| undefined` | `undefined` |
| `type`       | `type`       | The button type. Use 'submit' to submit native form data.                                                                                                                                                                                                                                                     | `"button" \| "submit"`                        | `'button'`  |


## Shadow Parts

| Part          | Description                           |
| ------------- | ------------------------------------- |
| `"container"` | the components native button element. |
| `"icon"`      | the optional rux-icon                 |


## CSS Custom Properties

| Name                                        | Description                             |
| ------------------------------------------- | --------------------------------------- |
| `--button-active-background-color`          | Button active background color          |
| `--button-active-border-color`              | Button active border color              |
| `--button-background-color`                 | Button background color                 |
| `--button-border-color`                     | Button border color                     |
| `--button-borderless-hover-color`           | Borderless buttons hover text color     |
| `--button-borderless-text-color`            | Button borderless text color            |
| `--button-hover-background-color`           | Button hover background color           |
| `--button-hover-border-color`               | Button hover border color               |
| `--button-secondary-background-color`       | Button secondary background color       |
| `--button-secondary-border-color`           | Button secondary border color           |
| `--button-secondary-hover-background-color` | Button secondary hover background color |
| `--button-secondary-hover-border-color`     | Button secondary hover border color     |
| `--button-secondary-hover-text-color`       | Secondary button hover text color       |
| `--button-secondary-text-color`             | Button secondary text color             |
| `--button-text-color`                       | Button text color                       |


## Dependencies

### Used by

 - [rux-input](../rux-input)
<<<<<<< HEAD
 - [rux-modal](../rux-modal)
=======
>>>>>>> c9b10b83

### Depends on

- [rux-icon](../rux-icon)

### Graph
```mermaid
graph TD;
  rux-button --> rux-icon
  rux-input --> rux-button
<<<<<<< HEAD
  rux-modal --> rux-button
=======
>>>>>>> c9b10b83
  style rux-button fill:#f9f,stroke:#333,stroke-width:4px
```

----------------------------------------------

*Built with [StencilJS](https://stenciljs.com/)*<|MERGE_RESOLUTION|>--- conflicted
+++ resolved
@@ -169,10 +169,6 @@
 ### Used by
 
  - [rux-input](../rux-input)
-<<<<<<< HEAD
- - [rux-modal](../rux-modal)
-=======
->>>>>>> c9b10b83
 
 ### Depends on
 
@@ -183,10 +179,6 @@
 graph TD;
   rux-button --> rux-icon
   rux-input --> rux-button
-<<<<<<< HEAD
-  rux-modal --> rux-button
-=======
->>>>>>> c9b10b83
   style rux-button fill:#f9f,stroke:#333,stroke-width:4px
 ```
 
