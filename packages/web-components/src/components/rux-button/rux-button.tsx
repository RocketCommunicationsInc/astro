import { Prop, Element, Component, h, Host } from '@stencil/core'
import { hasShadowDom } from '../../utils/utils'

/**
 * @part container - the components native button element.
 * @part icon - the optional rux-icon
 */
@Component({
    tag: 'rux-button',
    styleUrl: 'rux-button.scss',
    shadow: true,
})
export class RuxButton {
    @Element() el!: HTMLRuxButtonElement
    /**
     * For a [button style guide, see the Button section in Astro UXDS Guidelines](https://astrouxds.com/components/button)
     * Displays an Astro icon matching this string. For a [full list of available icons,
     * see the Icons section in Astro UXDS Guidelines](https://astrouxds.com/ui-components/icons-and-symbols)
     */
    @Prop({ reflect: true }) icon?: string

    /**
     * Hides slotted text from the button by setting rux-button--icon-only class
     */
    @Prop({
        attribute: 'icon-only',
        reflect: true,
    })
    iconOnly: boolean = false
    /**
     * Changes button style from solid to secondary by setting rux-button--secondary class
     */
    @Prop() secondary: boolean = false
    /**
     * Toggles disabled attribute on the button
     */
    @Prop({ reflect: true }) disabled = false

    /**
     * Changes size of a button from medium to small or large by setting sizing classes
     * rux-button--small
     * rux-button--large
     */
    @Prop({ reflect: true }) size?: 'small' | 'medium' | 'large'

    /**
     * The button type. Use 'submit' to submit native form data.
     */
    @Prop() type: 'submit' | 'button' = 'button'

    /**
     * Creates and appends a native <button> if used within a form
     * so that it can trigger the submit event.
     *
     * Shadow DOM limitation prevents <form> from working correctly.
     * https://github.com/ionic-team/ionic-framework/blob/main/core/src/components/button/button.tsx
     * @param ev
     */
    private handleClick = (ev: Event) => {
        if (hasShadowDom(this.el)) {
            const form = this.el.closest('form')
            if (form) {
                ev.preventDefault()

                const fakeButton = document.createElement('button')
                fakeButton.type = this.type
                fakeButton.style.display = 'none'
                form.appendChild(fakeButton)
                fakeButton.click()
                fakeButton.remove()
            }
        }
    }

    render() {
        const { size, iconOnly, secondary, disabled, icon } = this
        return (
            <Host>
                <button
                    type="button"
                    onClick={this.handleClick}
                    class={{
                        'rux-button': true,
                        'rux-button--secondary': secondary,
                        'rux-button--default': !secondary,
                        'rux-button--small': size === 'small',
                        'rux-button--large': size === 'large',
                        'rux-button--icon-only': iconOnly,
                    }}
                    aria-disabled={disabled ? 'true' : null}
<<<<<<< HEAD
                    disabled={disabled ? true : undefined}
=======
                    disabled={disabled}
                    part="container"
>>>>>>> d81edd6e
                >
                    {icon ? (
                        <rux-icon
                            size="extra-small"
                            icon={icon}
                            exportparts="icon"
                            color={secondary ? 'primary' : 'dark'}
                        ></rux-icon>
                    ) : null}

                    <slot></slot>
                </button>
            </Host>
        )
    }
}<|MERGE_RESOLUTION|>--- conflicted
+++ resolved
@@ -88,12 +88,8 @@
                         'rux-button--icon-only': iconOnly,
                     }}
                     aria-disabled={disabled ? 'true' : null}
-<<<<<<< HEAD
-                    disabled={disabled ? true : undefined}
-=======
                     disabled={disabled}
                     part="container"
->>>>>>> d81edd6e
                 >
                     {icon ? (
                         <rux-icon
