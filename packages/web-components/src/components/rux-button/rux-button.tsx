--- conflicted
+++ resolved
@@ -2,12 +2,8 @@
 import { hasShadowDom } from '../../utils/utils'
 
 /**
-<<<<<<< HEAD
- * @part container - the components container.
-=======
  * @part container - the components native button element.
  * @part icon - the optional rux-icon
->>>>>>> b01a275d
  */
 @Component({
     tag: 'rux-button',
