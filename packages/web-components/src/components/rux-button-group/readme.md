--- conflicted
+++ resolved
@@ -44,8 +44,6 @@
 
 
 ## Shadow Parts
-<<<<<<< HEAD
-=======
 
 | Part          | Description              |
 | ------------- | ------------------------ |
@@ -53,7 +51,6 @@
 
 
 ## Dependencies
->>>>>>> 53e6a4c2
 
 | Part          | Description              |
 | ------------- | ------------------------ |
