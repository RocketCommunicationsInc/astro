--- conflicted
+++ resolved
@@ -44,8 +44,6 @@
 
 
 ## Shadow Parts
-<<<<<<< HEAD
-=======
 
 | Part          | Description              |
 | ------------- | ------------------------ |
@@ -53,12 +51,17 @@
 
 
 ## Dependencies
->>>>>>> 3d358fd5
 
-| Part          | Description              |
-| ------------- | ------------------------ |
-| `"container"` | the components container |
+### Used by
 
+ - [rux-modal](../rux-modal)
+
+### Graph
+```mermaid
+graph TD;
+  rux-modal --> rux-button-group
+  style rux-button-group fill:#f9f,stroke:#333,stroke-width:4px
+```
 
 ----------------------------------------------
 
