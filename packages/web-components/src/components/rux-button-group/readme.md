--- conflicted
+++ resolved
@@ -49,8 +49,6 @@
 | ------------- | ------------------------ |
 | `"container"` | the components container |
 
-<<<<<<< HEAD
-=======
 
 ## Dependencies
 
@@ -58,7 +56,6 @@
 | ------------- | ------------------------ |
 | `"container"` | the components container |
 
->>>>>>> 81edef27
 
 ----------------------------------------------
 
