# Grouped Buttons

Common button groupings follow these conventions:

-   Cancel buttons are always presented to the left of actions such as “Submit.”

-   Buttons within the same group should maintain their inherent size. Do not stretch one button to match another’s width.

## Web Component Usage

### 1. Render the Astro Button Group Web Component

```xml
<rux-button-group>
  <rux-button>Button 1</rux-button>
  <rux-button>Button 2</rux-button>
</rux-button-group>
```

By default button group aligns buttons to the left. Alternatively an `h-align` property may be passed to change alignment to `"center"` or `"right"`.

```xml
<rux-button-group h-align="right">
  <rux-button>Button 1</rux-button>
  <rux-button>Button 2</rux-button>
</rux-button-group>
```

<!-- Auto Generated Below -->


> **[DEPRECATED]** Button Group is deprecated and will be removed in a next major release.
Instead, you should use `flex` or `grid` in combination with our spacing design tokens.

## Properties

| Property | Attribute | Description                                          | Type                            | Default  |
| -------- | --------- | ---------------------------------------------------- | ------------------------------- | -------- |
| `hAlign` | `h-align` | The horizontal alignment of buttons within the group | `"center" \| "left" \| "right"` | `'left'` |


## Shadow Parts

| Part          | Description |
| ------------- | ----------- |
| `"container"` |             |

<<<<<<< HEAD
## Dependencies

### Used by

 - [rux-datepicker](../rux-datepicker)
 - [rux-dialog](../rux-dialog)

### Graph
```mermaid
graph TD;
  rux-datepicker --> rux-button-group
  rux-dialog --> rux-button-group
  style rux-button-group fill:#f9f,stroke:#333,stroke-width:4px
```
=======
>>>>>>> f36e9173

----------------------------------------------

*Built with [StencilJS](https://stenciljs.com/)*<|MERGE_RESOLUTION|>--- conflicted
+++ resolved
@@ -45,23 +45,6 @@
 | ------------- | ----------- |
 | `"container"` |             |
 
-<<<<<<< HEAD
-## Dependencies
-
-### Used by
-
- - [rux-datepicker](../rux-datepicker)
- - [rux-dialog](../rux-dialog)
-
-### Graph
-```mermaid
-graph TD;
-  rux-datepicker --> rux-button-group
-  rux-dialog --> rux-button-group
-  style rux-button-group fill:#f9f,stroke:#333,stroke-width:4px
-```
-=======
->>>>>>> f36e9173
 
 ----------------------------------------------
 
