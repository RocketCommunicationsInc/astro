# Grouped Buttons

Common button groupings follow these conventions:

-   Cancel buttons are always presented to the left of actions such as “Submit.”

-   Buttons within the same group should maintain their inherent size. Do not stretch one button to match another’s width.

## Web Component Usage

### 1. Render the Astro Button Group Web Component

```xml
<rux-button-group>
  <rux-button>Button 1</rux-button>
  <rux-button>Button 2</rux-button>
</rux-button-group>
```

By default button group aligns buttons to the left. Alternatively an `h-align` property may be passed to change alignment to `"center"` or `"right"`.

```xml
<rux-button-group h-align="right">
  <rux-button>Button 1</rux-button>
  <rux-button>Button 2</rux-button>
</rux-button-group>
```

<!-- Auto Generated Below -->


## Properties

| Property | Attribute | Description                                          | Type                            | Default  |
| -------- | --------- | ---------------------------------------------------- | ------------------------------- | -------- |
| `hAlign` | `h-align` | The horizontal alignment of buttons within the group | `"center" \| "left" \| "right"` | `'left'` |


## Slots

| Slot          | Description                                             |
| ------------- | ------------------------------------------------------- |
| `"(default)"` | Two or more RuxButton components to render in the group |


## Shadow Parts

| Part          | Description              |
| ------------- | ------------------------ |
| `"container"` | the components container |


## Dependencies

### Used by

 - [rux-dialog](../rux-dialog)
<<<<<<< HEAD
=======
 - [rux-modal](../rux-modal)
>>>>>>> 82e61e13

### Graph
```mermaid
graph TD;
  rux-dialog --> rux-button-group
<<<<<<< HEAD
=======
  rux-modal --> rux-button-group
>>>>>>> 82e61e13
  style rux-button-group fill:#f9f,stroke:#333,stroke-width:4px
```

----------------------------------------------

*Built with [StencilJS](https://stenciljs.com/)*<|MERGE_RESOLUTION|>--- conflicted
+++ resolved
@@ -55,22 +55,8 @@
 ### Used by
 
  - [rux-dialog](../rux-dialog)
-<<<<<<< HEAD
-=======
- - [rux-modal](../rux-modal)
->>>>>>> 82e61e13
 
 ### Graph
 ```mermaid
 graph TD;
-  rux-dialog --> rux-button-group
-<<<<<<< HEAD
-=======
-  rux-modal --> rux-button-group
->>>>>>> 82e61e13
-  style rux-button-group fill:#f9f,stroke:#333,stroke-width:4px
-```
-
-----------------------------------------------
-
-*Built with [StencilJS](https://stenciljs.com/)*+  rux-dialog --> rux-button-group