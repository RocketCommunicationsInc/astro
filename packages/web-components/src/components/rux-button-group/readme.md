--- conflicted
+++ resolved
@@ -49,10 +49,6 @@
 | ------------- | ------------------------ |
 | `"container"` | the components container |
 
-<<<<<<< HEAD
-
-=======
->>>>>>> c9b10b83
 ## Dependencies
 
 | Part          | Description              |
