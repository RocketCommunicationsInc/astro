import { newSpecPage } from '@stencil/core/testing'
import { RuxButtonGroup } from '../../rux-button-group/rux-button-group'
import { RuxButton } from '../../rux-button/rux-button'

describe('rux-button-group', () => {
    it('builds', async () => {
        const buttonGroup = new RuxButtonGroup()

        expect(buttonGroup).toBeTruthy()
        expect(buttonGroup).toEqual({
            hAlign: 'left',
        })
    })

    it('renders', async () => {
        const page = await newSpecPage({
            components: [RuxButtonGroup, RuxButton],
            html: `<rux-button-group>
              <rux-button icon="" secondary>Button</rux-button>
              <rux-button icon="">Button</rux-button>
            </rux-button-group>`,
        })
<<<<<<< HEAD

        expect(page.root).toEqualHtml(`
          <rux-button-group>
            <mock:shadow-root>
              <div class="rux-button-group rux-button-group--left" part="container">
                <slot></slot>
              </div>
            </mock:shadow-root>
              <rux-button icon="" secondary="">
                  <mock:shadow-root>
                  <button class="rux-button rux-button--secondary" type="button">
                    <slot></slot>
                  </button>
                </mock:shadow-root>
                Button
              </rux-button>
              <rux-button icon="">
                <mock:shadow-root>
                  <button class="rux-button rux-button--default" type="button">
                    <slot></slot>
                  </button>
                </mock:shadow-root>
                Button
              </rux-button>
          </rux-button-group>
        `)
=======
        expect(page.root).toMatchSnapshot()
>>>>>>> 7ff869d5
    })

    it('aligns', async () => {
        const page = await newSpecPage({
            components: [RuxButtonGroup],
            html: `<rux-button-group h-align="right"></rux-button-group>`,
        })

        expect(page.root).toEqualHtml(`
          <rux-button-group h-align="right">
            <mock:shadow-root>
              <div class="rux-button-group rux-button-group--right" part="container">
                <slot></slot>
              </div>
            </mock:shadow-root>
          </rux-button-group>
        `)
    })
})<|MERGE_RESOLUTION|>--- conflicted
+++ resolved
@@ -20,36 +20,8 @@
               <rux-button icon="">Button</rux-button>
             </rux-button-group>`,
         })
-<<<<<<< HEAD
 
-        expect(page.root).toEqualHtml(`
-          <rux-button-group>
-            <mock:shadow-root>
-              <div class="rux-button-group rux-button-group--left" part="container">
-                <slot></slot>
-              </div>
-            </mock:shadow-root>
-              <rux-button icon="" secondary="">
-                  <mock:shadow-root>
-                  <button class="rux-button rux-button--secondary" type="button">
-                    <slot></slot>
-                  </button>
-                </mock:shadow-root>
-                Button
-              </rux-button>
-              <rux-button icon="">
-                <mock:shadow-root>
-                  <button class="rux-button rux-button--default" type="button">
-                    <slot></slot>
-                  </button>
-                </mock:shadow-root>
-                Button
-              </rux-button>
-          </rux-button-group>
-        `)
-=======
         expect(page.root).toMatchSnapshot()
->>>>>>> 7ff869d5
     })
 
     it('aligns', async () => {
@@ -58,14 +30,6 @@
             html: `<rux-button-group h-align="right"></rux-button-group>`,
         })
 
-        expect(page.root).toEqualHtml(`
-          <rux-button-group h-align="right">
-            <mock:shadow-root>
-              <div class="rux-button-group rux-button-group--right" part="container">
-                <slot></slot>
-              </div>
-            </mock:shadow-root>
-          </rux-button-group>
-        `)
+        expect(page.root).toMatchSnapshot()
     })
 })