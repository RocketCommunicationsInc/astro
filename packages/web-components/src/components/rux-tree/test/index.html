<!DOCTYPE html>
<html dir="ltr" lang="en">
    <head>
        <meta charset="utf-8" />
        <meta
            name="viewport"
            content="width=device-width, initial-scale=1.0, minimum-scale=1.0, maximum-scale=5.0"
        />
        <title>Stencil Component Starter</title>

        <link rel="preconnect" href="https://fonts.gstatic.com" />
        <link
            href="https://fonts.googleapis.com/css2?family=Roboto+Mono:wght@100;300;400&family=Roboto:wght@100;300;400;500;700;900&display=swap"
            rel="stylesheet"
        />
        <script type="module" src="/build/astro-web-components.esm.js"></script>
        <script nomodule src="/build/astro-web-components.js"></script>

        <link rel="stylesheet" href="/build/astro-web-components.css" />

        <!-- <script
            type="module"
            src="https://unpkg.com/@rocketmark/figma-testing-library/dist/figma-testing-library/figma-testing-library.esm.js"
        ></script> -->
    </head>

    <body>
        <!-- <style>
            /* add Parts: tree-text-color */
            rux-tree-node::part(node) {
                color: red;
            }

            /* add Parts: tree-border-color*/
            rux-tree {
                border: 1px solid purple;
            }
            rux-tree-node {
                border: 1px solid orange;
            }
            /* add Parts: tree-accent-color*/
            rux-tree-node::part(icon)::after {
                border-color: transparent transparent transparent white;
            }

            /*add Parts: tree-hover-background-color*/
            /* add Parts: tree-hover-text-color */
            rux-tree-node::part(node):hover {
                background-color: orange;
                color: green;
            }

            /*add Parts: Tree-selected-border-color*/
            rux-tree-node[selected] {
                border: 1px solid blue;
            }

            /* add Parts: tree-selected-accent-color */
            rux-tree-node[selected]::part(node) {
                color: green;
            }
            rux-tree-node[selected] {
                background-image: url("data:image/svg+xml,%3Csvg xmlns='http://www.w3.org/2000/svg' width='5' height='33' viewBox='0 0 5 33' fill='none'%3E%3Crect width='5' height='33' fill='%23ffffff'/%3E%3C/svg%3E%0A");;
            }

            /*add Parts: Tree-expanded-border-color */
            rux-tree-node[expanded] {
                border-color: pink;
            }
        </style> -->
        <rux-tree role="tree" class="hydrated">
            <rux-tree-node
                role="treeitem"
                aria-expanded="true"
                aria-selected="false"
                expanded=""
                aria-level="1"
                class="hydrated"
            >
                Tree item 1
                <rux-tree-node
                    slot="node"
                    role="treeitem"
                    aria-expanded="true"
                    aria-selected="false"
                    expanded=""
                    aria-level="2"
                    class="hydrated"
                >
                    Tree item 1.1
                    <rux-tree-node
                        slot="node"
                        role="treeitem"
                        aria-expanded="false"
                        aria-selected="false"
                        class="hydrated"
                        aria-level="3"
                    >
                        Tree item 1.1.1
                    </rux-tree-node>
                    <rux-tree-node
                        slot="node"
                        role="treeitem"
                        aria-expanded="false"
                        aria-selected="true"
                        selected=""
                        class="hydrated"
                        aria-level="3"
                    >
                        Tree item 1.1.2
                    </rux-tree-node>
                    <rux-tree-node
                        slot="node"
                        role="treeitem"
                        aria-expanded="false"
                        aria-selected="false"
                        class="hydrated"
                        aria-level="3"
                    >
                        Tree item 1.1.3
                    </rux-tree-node>
                </rux-tree-node>
                <rux-tree-node
                    slot="node"
                    role="treeitem"
                    aria-expanded="false"
                    aria-selected="false"
                    class="hydrated"
                    aria-level="2"
                >
                    Tree item 1.2
                </rux-tree-node>
                <rux-tree-node
                    slot="node"
                    role="treeitem"
                    aria-expanded="false"
                    aria-selected="false"
                    aria-level="2"
                    class="hydrated"
                >
                    Tree item 1.3
                    <rux-tree-node
                        slot="node"
                        role="treeitem"
                        aria-expanded="false"
                        aria-selected="false"
                        aria-level="3"
                        class="hydrated"
                    >
                        Tree item 1.3.1
                        <rux-tree-node
                            slot="node"
                            role="treeitem"
                            aria-expanded="false"
                            aria-selected="false"
                            class="hydrated"
                            aria-level="4"
                        >
                            Tree item 1.1.1
                        </rux-tree-node>
                        <rux-tree-node
                            slot="node"
                            role="treeitem"
                            aria-expanded="false"
                            aria-selected="false"
                            class="hydrated"
                            aria-level="4"
                        >
                            Tree item 1.1.2
                        </rux-tree-node>
                        <rux-tree-node
                            slot="node"
                            role="treeitem"
                            aria-expanded="false"
                            aria-selected="false"
                            class="hydrated"
                            aria-level="4"
                        >
                            Tree item 1.1.3
                        </rux-tree-node>
                    </rux-tree-node>
                    <rux-tree-node
                        slot="node"
                        role="treeitem"
                        aria-expanded="false"
                        aria-selected="false"
                        aria-level="3"
                        class="hydrated"
                    >
                        Tree item 1.3.2
                        <rux-tree-node
                            slot="node"
                            role="treeitem"
                            aria-expanded="false"
                            aria-selected="false"
                            class="hydrated"
                            aria-level="4"
                        >
                            Tree item 1.1.1
                        </rux-tree-node>
                        <rux-tree-node
                            slot="node"
                            role="treeitem"
                            aria-expanded="false"
                            aria-selected="false"
                            class="hydrated"
                            aria-level="4"
                        >
                            Tree item 1.1.2
                        </rux-tree-node>
                        <rux-tree-node
                            slot="node"
                            role="treeitem"
                            aria-expanded="false"
                            aria-selected="false"
                            class="hydrated"
                            aria-level="4"
                        >
                            Tree item 1.1.3
                        </rux-tree-node>
                    </rux-tree-node>
                    <rux-tree-node
                        slot="node"
                        role="treeitem"
                        aria-expanded="true"
                        aria-selected="false"
                        expanded=""
                        aria-level="3"
                        class="hydrated"
                    >
                        Tree item 1.3.3
                        <rux-tree-node
                            slot="node"
                            role="treeitem"
                            aria-expanded="false"
                            aria-selected="false"
                            class="hydrated"
                            aria-level="4"
                        >
                            Tree item 1.3.3.1
                        </rux-tree-node>
                        <rux-tree-node
                            slot="node"
                            role="treeitem"
                            aria-expanded="false"
                            aria-selected="false"
                            class="hydrated"
                            aria-level="4"
                        >
                            Tree item 1.3.3.2
                        </rux-tree-node>
                        <rux-tree-node
                            slot="node"
                            role="treeitem"
                            aria-expanded="false"
                            aria-selected="false"
                            class="hydrated"
                            aria-level="4"
                        >
                            Tree item 1.3.3.3
                        </rux-tree-node>
                    </rux-tree-node>
                </rux-tree-node>
                <rux-tree-node
                    slot="node"
                    role="treeitem"
                    aria-expanded="false"
                    aria-selected="false"
                    aria-level="2"
                    class="hydrated"
                >
                    Tree item 1.4
                    <rux-tree-node
                        slot="node"
                        role="treeitem"
                        aria-expanded="false"
                        aria-selected="false"
                        class="hydrated"
                        aria-level="3"
                    >
                        Tree item 1.4.1
                    </rux-tree-node>
                    <rux-tree-node
                        slot="node"
                        role="treeitem"
                        aria-expanded="false"
                        aria-selected="false"
                        class="hydrated"
                        aria-level="3"
                    >
                        Tree item 1.4.2
                    </rux-tree-node>
                    <rux-tree-node
                        slot="node"
                        role="treeitem"
                        aria-expanded="false"
                        aria-selected="false"
                        class="hydrated"
                        aria-level="3"
                    >
                        Tree item 1.4.3
                    </rux-tree-node>
                </rux-tree-node>
                <rux-tree-node
                    slot="node"
                    role="treeitem"
                    aria-expanded="false"
                    aria-selected="false"
                    class="hydrated"
                    aria-level="2"
                    >Tree item 1.5
                </rux-tree-node>
            </rux-tree-node>
            <rux-tree-node
                id="test-expanded"
                role="treeitem"
                aria-expanded="false"
                aria-selected="false"
                aria-level="1"
                class="hydrated"
                >Tree item 2
                <rux-tree-node
                    slot="node"
                    role="treeitem"
                    aria-expanded="false"
                    aria-selected="false"
                    class="hydrated"
                    aria-level="2"
                    >Tree item 2.1
                </rux-tree-node>
                <rux-tree-node
                    slot="node"
                    role="treeitem"
                    aria-expanded="false"
                    aria-selected="false"
                    class="hydrated"
                    aria-level="2"
                >
                    Tree item 2.2
                </rux-tree-node>
                <rux-tree-node
                    slot="node"
                    role="treeitem"
                    aria-expanded="false"
                    aria-selected="false"
                    class="hydrated"
                    aria-level="2"
                >
                    Tree item 2.3
                </rux-tree-node>
            </rux-tree-node>
            <rux-tree-node
                role="treeitem"
                aria-expanded="false"
                aria-selected="false"
                class="hydrated"
                aria-level="1"
            >
                Tree item 3
            </rux-tree-node>
        </rux-tree>
        <script>
            document.addEventListener('ruxtreenodeexpanded', function (event) {
                console.log('rux-tree-node-expanded', event.detail)
            })
            document.addEventListener('ruxtreenodecollapsed', function (event) {
                console.log('rux-tree-node-collapsed', event.detail)
            })
            document.addEventListener('ruxtreenodeselected', function (event) {
                console.log('rux-tree-node-selected', event.detail)
            })
        </script>
<<<<<<< HEAD

        <!-- <style>
            #truncate-width-test {
                width: 324px;
            }

            #wrap-me {
                white-space: normal;
            }

            #append-test {
                padding: 48px 24px;
            }

            #truncated-text {
                width: 250px;
            }

            #wrapped-text {
                width: 250px;
            }

            #wrapped-text rux-tree-node::part(text) {
                white-space: normal;
            }

            #right-slot {
                width: 287px;
            }
        </style> -->

        <!-- <div id="truncate-width-test">
            <rux-tree id="partsTest">
                <rux-tree-node expanded="">
                    Level 1 - Lorem ipsum dolor sit amet consectetur adipisicing
                    elit. Reiciendis, consequuntur!
                    <rux-tree-node slot="node" expanded="">
                        Level 2 - Lorem ipsum dolor sit amet consectetur
                        adipisicing elit. Reiciendis, consequuntur!
                        <rux-tree-node slot="node" expanded="">
                            <span id="wrap-me">
                                Level 3 - Lorem ipsum dolor sit amet consectetur
                                adipisicing elit. Reiciendis, consequuntur!
                            </span>
                            <rux-tree-node slot="node">
                                Level 4 - Lorem ipsum dolor sit amet consectetur
                                adipisicing elit. Reiciendis, consequuntur!
                            </rux-tree-node>
                        </rux-tree-node>
                    </rux-tree-node>
                </rux-tree-node>
            </rux-tree>
        </div> -->

        <!-- <ftl-belt access-token="" file-id="3tYLyBkvKYOdUysPk6Fu60">
            <div style="display: flex; gap: 1rem">
                <ftl-holster name="Without Icon" node="44828:128729">
                    <rux-tree>
                        <rux-tree-node>
                            One
                            <rux-tree-node slot="node">One</rux-tree-node>
                            <rux-tree-node slot="node">Two</rux-tree-node>
                            <rux-tree-node slot="node">Three</rux-tree-node>
                        </rux-tree-node>
                        <rux-tree-node>
                            Two
                            <rux-tree-node slot="node">One</rux-tree-node>
                            <rux-tree-node slot="node">Two</rux-tree-node>
                            <rux-tree-node slot="node">Three</rux-tree-node>
                        </rux-tree-node>
                        <rux-tree-node>
                            Three
                            <rux-tree-node slot="node">One</rux-tree-node>
                            <rux-tree-node slot="node">Two</rux-tree-node>
                            <rux-tree-node slot="node">Three</rux-tree-node>
                        </rux-tree-node>
                        <rux-tree-node selected="">
                            Four
                            <rux-tree-node slot="node">One</rux-tree-node>
                            <rux-tree-node slot="node">Two</rux-tree-node>
                            <rux-tree-node slot="node">Three</rux-tree-node>
                        </rux-tree-node>
                        <rux-tree-node expanded="">
                            Five
                            <rux-tree-node slot="node">
                                Two
                                <rux-tree-node slot="node">One</rux-tree-node>
                                <rux-tree-node slot="node">Two</rux-tree-node>
                                <rux-tree-node slot="node">Three</rux-tree-node>
                            </rux-tree-node>
                            <rux-tree-node slot="node">
                                Three
                                <rux-tree-node slot="node">One</rux-tree-node>
                                <rux-tree-node slot="node">Two</rux-tree-node>
                                <rux-tree-node slot="node">Three</rux-tree-node>
                            </rux-tree-node>
                            <rux-tree-node slot="node">
                                One
                                <rux-tree-node slot="node">One</rux-tree-node>
                                <rux-tree-node slot="node">Two</rux-tree-node>
                                <rux-tree-node slot="node">Three</rux-tree-node>
                            </rux-tree-node>
                            <rux-tree-node slot="node">
                                Four
                                <rux-tree-node slot="node">One</rux-tree-node>
                                <rux-tree-node slot="node">Two</rux-tree-node>
                                <rux-tree-node slot="node">Three</rux-tree-node>
                            </rux-tree-node>
                            <rux-tree-node slot="node" expanded="">
                                Five
                                <rux-tree-node slot="node">One</rux-tree-node>
                                <rux-tree-node slot="node">Two</rux-tree-node>
                                <rux-tree-node slot="node">Three</rux-tree-node>
                                <rux-tree-node slot="node">Four</rux-tree-node>
                                <rux-tree-node slot="node">Five</rux-tree-node>
                            </rux-tree-node>
                        </rux-tree-node>
                    </rux-tree>
                </ftl-holster>
                <ftl-holster name="With Icon" node="44828:128727">
                    <rux-tree>
                        <rux-tree-node>
                            <rux-icon
                                slot="prefix"
                                size="1rem"
                                icon="star"
                            ></rux-icon>
                            One
                            <rux-tree-node slot="node"> One</rux-tree-node>
                            <rux-tree-node slot="node">Two</rux-tree-node>
                            <rux-tree-node slot="node">
                                <rux-icon
                                    slot="prefix"
                                    size="1rem"
                                    icon="star"
                                ></rux-icon>
                                Three</rux-tree-node
                            >
                        </rux-tree-node>
                        <rux-tree-node>
                            <rux-icon
                                slot="prefix"
                                size="1rem"
                                icon="star"
                            ></rux-icon>
                            Two
                            <rux-tree-node slot="node">One</rux-tree-node>
                            <rux-tree-node slot="node">Two</rux-tree-node>
                            <rux-tree-node slot="node">Three</rux-tree-node>
                        </rux-tree-node>
                        <rux-tree-node>
                            <rux-icon
                                slot="prefix"
                                size="1rem"
                                icon="star"
                            ></rux-icon>
                            Three
                            <rux-tree-node slot="node">One</rux-tree-node>
                            <rux-tree-node slot="node">Two</rux-tree-node>
                            <rux-tree-node slot="node">Three</rux-tree-node>
                        </rux-tree-node>
                        <rux-tree-node>
                            <rux-icon
                                slot="prefix"
                                size="1rem"
                                icon="star"
                            ></rux-icon>
                            Four
                            <rux-tree-node slot="node">One</rux-tree-node>
                            <rux-tree-node slot="node">Two</rux-tree-node>
                            <rux-tree-node slot="node">Three</rux-tree-node>
                        </rux-tree-node>
                        <rux-tree-node expanded="">
                            <rux-icon
                                slot="prefix"
                                size="1rem"
                                icon="star"
                            ></rux-icon>
                            Five
                            <rux-tree-node slot="node" selected="">
                                <rux-icon
                                    slot="prefix"
                                    size="1rem"
                                    icon="star"
                                ></rux-icon>
                                Two
                                <rux-tree-node slot="node">One</rux-tree-node>
                                <rux-tree-node slot="node">Two</rux-tree-node>
                                <rux-tree-node slot="node">Three</rux-tree-node>
                            </rux-tree-node>
                            <rux-tree-node slot="node">
                                <rux-icon
                                    slot="prefix"
                                    size="1rem"
                                    icon="star"
                                ></rux-icon>
                                Three
                                <rux-tree-node slot="node">One</rux-tree-node>
                                <rux-tree-node slot="node">Two</rux-tree-node>
                                <rux-tree-node slot="node">Three</rux-tree-node>
                            </rux-tree-node>
                            <rux-tree-node slot="node">
                                <rux-icon
                                    slot="prefix"
                                    size="1rem"
                                    icon="star"
                                ></rux-icon>
                                One
                                <rux-tree-node slot="node">One</rux-tree-node>
                                <rux-tree-node slot="node">Two</rux-tree-node>
                                <rux-tree-node slot="node">Three</rux-tree-node>
                            </rux-tree-node>
                            <rux-tree-node slot="node">
                                <rux-icon
                                    slot="prefix"
                                    size="1rem"
                                    icon="star"
                                ></rux-icon>
                                Four
                                <rux-tree-node slot="node">One</rux-tree-node>
                                <rux-tree-node slot="node">Two</rux-tree-node>
                                <rux-tree-node slot="node">Three</rux-tree-node>
                            </rux-tree-node>
                            <rux-tree-node slot="node" expanded="">
                                <rux-icon
                                    slot="prefix"
                                    size="1rem"
                                    icon="star"
                                ></rux-icon>
                                Five
                                <rux-tree-node slot="node">One</rux-tree-node>
                                <rux-tree-node slot="node">
                                    <rux-icon
                                        slot="prefix"
                                        size="1rem"
                                        icon="star"
                                    ></rux-icon>
                                    Two</rux-tree-node
                                >
                                <rux-tree-node slot="node">Three</rux-tree-node>
                                <rux-tree-node slot="node">Four</rux-tree-node>
                                <rux-tree-node slot="node">Five</rux-tree-node>
                            </rux-tree-node>
                        </rux-tree-node>
                    </rux-tree>
                </ftl-holster>
                <ftl-holster name="With Status" node="44828:128743">
                    <rux-tree>
                        <rux-tree-node>
                            <rux-status
                                slot="prefix"
                                status="caution"
                            ></rux-status>
                            One
                            <rux-tree-node slot="node">One</rux-tree-node>
                            <rux-tree-node slot="node">Two</rux-tree-node>
                            <rux-tree-node slot="node">
                                <rux-status
                                    slot="prefix"
                                    status="caution"
                                ></rux-status>
                                Three</rux-tree-node
                            >
                        </rux-tree-node>
                        <rux-tree-node>
                            <rux-status
                                slot="prefix"
                                status="caution"
                            ></rux-status>
                            Two
                            <rux-tree-node slot="node">One</rux-tree-node>
                            <rux-tree-node slot="node">Two</rux-tree-node>
                            <rux-tree-node slot="node">Three</rux-tree-node>
                        </rux-tree-node>
                        <rux-tree-node>
                            <rux-status
                                slot="prefix"
                                status="caution"
                            ></rux-status>
                            Three
                            <rux-tree-node slot="node">One</rux-tree-node>
                            <rux-tree-node slot="node">Two</rux-tree-node>
                            <rux-tree-node slot="node">Three</rux-tree-node>
                        </rux-tree-node>
                        <rux-tree-node>
                            <rux-status
                                slot="prefix"
                                status="caution"
                            ></rux-status>
                            Four
                            <rux-tree-node slot="node">One</rux-tree-node>
                            <rux-tree-node slot="node">Two</rux-tree-node>
                            <rux-tree-node slot="node">Three</rux-tree-node>
                        </rux-tree-node>
                        <rux-tree-node expanded="">
                            <rux-status
                                slot="prefix"
                                status="caution"
                            ></rux-status>
                            Five
                            <rux-tree-node slot="node">
                                <rux-status
                                    slot="prefix"
                                    status="caution"
                                ></rux-status>
                                Two
                                <rux-tree-node slot="node">One</rux-tree-node>
                                <rux-tree-node slot="node">Two</rux-tree-node>
                                <rux-tree-node slot="node">Three</rux-tree-node>
                            </rux-tree-node>
                            <rux-tree-node slot="node">
                                <rux-status
                                    slot="prefix"
                                    status="caution"
                                ></rux-status>
                                Three
                                <rux-tree-node slot="node">One</rux-tree-node>
                                <rux-tree-node slot="node">Two</rux-tree-node>
                                <rux-tree-node slot="node">Three</rux-tree-node>
                            </rux-tree-node>
                            <rux-tree-node slot="node">
                                <rux-status
                                    slot="prefix"
                                    status="caution"
                                ></rux-status>
                                One
                                <rux-tree-node slot="node">One</rux-tree-node>
                                <rux-tree-node slot="node">Two</rux-tree-node>
                                <rux-tree-node slot="node">Three</rux-tree-node>
                            </rux-tree-node>
                            <rux-tree-node slot="node">
                                <rux-status
                                    slot="prefix"
                                    status="caution"
                                ></rux-status>
                                Four
                                <rux-tree-node slot="node">One</rux-tree-node>
                                <rux-tree-node slot="node">Two</rux-tree-node>
                                <rux-tree-node slot="node">Three</rux-tree-node>
                            </rux-tree-node>
                            <rux-tree-node slot="node" expanded="">
                                <rux-status
                                    slot="prefix"
                                    status="caution"
                                ></rux-status>
                                Five
                                <rux-tree-node slot="node">One</rux-tree-node>
                                <rux-tree-node slot="node">Two</rux-tree-node>
                                <rux-tree-node slot="node">
                                    <rux-status
                                        slot="prefix"
                                        status="caution"
                                    ></rux-status>

                                    Three</rux-tree-node
                                >
                                <rux-tree-node slot="node">Four</rux-tree-node>
                                <rux-tree-node slot="node">Five</rux-tree-node>
                            </rux-tree-node>
                        </rux-tree-node>
                    </rux-tree>
                </ftl-holster>
                <ftl-holster name="Truncated text" node="44828:128779">
                    <rux-tree id="truncated-text">
                        <rux-tree-node>
                            The first item has a long line of text
                            <rux-tree-node slot="node">One</rux-tree-node>
                            <rux-tree-node slot="node">Two</rux-tree-node>
                            <rux-tree-node slot="node">Three</rux-tree-node>
                        </rux-tree-node>
                        <rux-tree-node>
                            Two
                            <rux-tree-node slot="node">One</rux-tree-node>
                            <rux-tree-node slot="node">Two</rux-tree-node>
                            <rux-tree-node slot="node">Three</rux-tree-node>
                        </rux-tree-node>
                        <rux-tree-node>
                            Three
                            <rux-tree-node slot="node">One</rux-tree-node>
                            <rux-tree-node slot="node">Two</rux-tree-node>
                            <rux-tree-node slot="node">Three</rux-tree-node>
                        </rux-tree-node>
                        <rux-tree-node selected="">
                            Four score and seven years ago
                            <rux-tree-node slot="node">One</rux-tree-node>
                            <rux-tree-node slot="node">Two</rux-tree-node>
                            <rux-tree-node slot="node">Three</rux-tree-node>
                        </rux-tree-node>
                        <rux-tree-node expanded="">
                            Five people went to the store
                            <rux-tree-node slot="node">
                                One
                                <rux-tree-node slot="node">One</rux-tree-node>
                                <rux-tree-node slot="node">Two</rux-tree-node>
                                <rux-tree-node slot="node">Three</rux-tree-node>
                            </rux-tree-node>
                            <rux-tree-node slot="node">
                                Two
                                <rux-tree-node slot="node">One</rux-tree-node>
                                <rux-tree-node slot="node">Two</rux-tree-node>
                                <rux-tree-node slot="node">Three</rux-tree-node>
                            </rux-tree-node>
                            <rux-tree-node slot="node">
                                Three
                                <rux-tree-node slot="node">One</rux-tree-node>
                                <rux-tree-node slot="node">Two</rux-tree-node>
                                <rux-tree-node slot="node">Three</rux-tree-node>
                            </rux-tree-node>
                            <rux-tree-node slot="node">
                                Four
                                <rux-tree-node slot="node">One</rux-tree-node>
                                <rux-tree-node slot="node">Two</rux-tree-node>
                                <rux-tree-node slot="node">Three</rux-tree-node>
                            </rux-tree-node>
                            <rux-tree-node slot="node">
                                The fifth little piggy went to the market
                                <rux-tree-node slot="node">One</rux-tree-node>
                                <rux-tree-node slot="node">Two</rux-tree-node>
                                <rux-tree-node slot="node">Three</rux-tree-node>
                            </rux-tree-node>
                        </rux-tree-node>
                    </rux-tree>
                </ftl-holster>
                <ftl-holster name="Wrapped text" node="44828:128785">
                    <rux-tree id="wrapped-text">
                        <rux-tree-node>
                            The first item has a long line of text
                            <rux-tree-node slot="node">One</rux-tree-node>
                            <rux-tree-node slot="node">Two</rux-tree-node>
                            <rux-tree-node slot="node">Three</rux-tree-node>
                        </rux-tree-node>
                        <rux-tree-node>
                            Two
                            <rux-tree-node slot="node">One</rux-tree-node>
                            <rux-tree-node slot="node">Two</rux-tree-node>
                            <rux-tree-node slot="node">Three</rux-tree-node>
                        </rux-tree-node>
                        <rux-tree-node>
                            Three
                            <rux-tree-node slot="node">One</rux-tree-node>
                            <rux-tree-node slot="node">Two</rux-tree-node>
                            <rux-tree-node slot="node">Three</rux-tree-node>
                        </rux-tree-node>
                        <rux-tree-node selected="">
                            Four score and seven years ago
                            <rux-tree-node slot="node">One</rux-tree-node>
                            <rux-tree-node slot="node">Two</rux-tree-node>
                            <rux-tree-node slot="node">Three</rux-tree-node>
                        </rux-tree-node>
                        <rux-tree-node expanded="">
                            Five people went to the store
                            <rux-tree-node slot="node">
                                One
                                <rux-tree-node slot="node">One</rux-tree-node>
                                <rux-tree-node slot="node">Two</rux-tree-node>
                                <rux-tree-node slot="node">Three</rux-tree-node>
                            </rux-tree-node>
                            <rux-tree-node slot="node">
                                Two
                                <rux-tree-node slot="node">One</rux-tree-node>
                                <rux-tree-node slot="node">Two</rux-tree-node>
                                <rux-tree-node slot="node">Three</rux-tree-node>
                            </rux-tree-node>
                            <rux-tree-node slot="node">
                                Three
                                <rux-tree-node slot="node">One</rux-tree-node>
                                <rux-tree-node slot="node">Two</rux-tree-node>
                                <rux-tree-node slot="node">Three</rux-tree-node>
                            </rux-tree-node>
                            <rux-tree-node slot="node">
                                Four
                                <rux-tree-node slot="node">One</rux-tree-node>
                                <rux-tree-node slot="node">Two</rux-tree-node>
                                <rux-tree-node slot="node">Three</rux-tree-node>
                            </rux-tree-node>
                            <rux-tree-node slot="node">
                                The fifth little piggy went to the store
                                <rux-tree-node slot="node">One</rux-tree-node>
                                <rux-tree-node slot="node">Two</rux-tree-node>
                                <rux-tree-node slot="node">Three</rux-tree-node>
                            </rux-tree-node>
                        </rux-tree-node>
                    </rux-tree>
                </ftl-holster>
                <ftl-holster name="Right Slot" node="44828:128782">
                    <rux-tree id="right-slot">
                        <rux-tree-node>
                            The first item has a long line of text
                            <rux-icon
                                slot="suffix"
                                icon="star"
                                size="1.25rem"
                            ></rux-icon>
                            <rux-tree-node slot="node">One</rux-tree-node>
                            <rux-tree-node slot="node">Two</rux-tree-node>
                            <rux-tree-node slot="node">Three</rux-tree-node>
                        </rux-tree-node>
                        <rux-tree-node>
                            Two
                            <rux-icon
                                slot="suffix"
                                icon="star-border"
                                size="1.25rem"
                            ></rux-icon>
                            <rux-tree-node slot="node">One</rux-tree-node>
                            <rux-tree-node slot="node">Two</rux-tree-node>
                            <rux-tree-node slot="node">Three</rux-tree-node>
                        </rux-tree-node>
                        <rux-tree-node>
                            Three
                            <rux-icon
                                slot="suffix"
                                icon="star-border"
                                size="1.25rem"
                            ></rux-icon>
                            <rux-tree-node slot="node">One</rux-tree-node>
                            <rux-tree-node slot="node">Two</rux-tree-node>
                            <rux-tree-node slot="node">Three</rux-tree-node>
                        </rux-tree-node>
                        <rux-tree-node selected="">
                            <span id="wrap-me">
                                Four score and seven years ago
                            </span>
                            <rux-icon
                                slot="suffix"
                                icon="star-border"
                                size="1.25rem"
                            ></rux-icon>
                            <rux-tree-node slot="node">One</rux-tree-node>
                            <rux-tree-node slot="node">Two</rux-tree-node>
                            <rux-tree-node slot="node">Three</rux-tree-node>
                        </rux-tree-node>
                        <rux-tree-node expanded="">
                            Five people went to the store
                            <rux-icon
                                slot="suffix"
                                icon="star-border"
                                size="1.25rem"
                            ></rux-icon>
                            <rux-tree-node slot="node">
                                One
                                <rux-icon
                                    slot="suffix"
                                    icon="star-border"
                                    size="1.25rem"
                                ></rux-icon>
                                <rux-tree-node slot="node">One</rux-tree-node>
                                <rux-tree-node slot="node">Two</rux-tree-node>
                                <rux-tree-node slot="node">Three</rux-tree-node>
                            </rux-tree-node>
                            <rux-tree-node slot="node">
                                Two
                                <rux-icon
                                    slot="suffix"
                                    icon="star"
                                    size="1.25rem"
                                ></rux-icon>
                                <rux-tree-node slot="node">One</rux-tree-node>
                                <rux-tree-node slot="node">Two</rux-tree-node>
                                <rux-tree-node slot="node">Three</rux-tree-node>
                            </rux-tree-node>
                            <rux-tree-node slot="node">
                                Three
                                <rux-icon
                                    slot="suffix"
                                    icon="star"
                                    size="1.25rem"
                                ></rux-icon>
                                <rux-tree-node slot="node">One</rux-tree-node>
                                <rux-tree-node slot="node">Two</rux-tree-node>
                                <rux-tree-node slot="node">Three</rux-tree-node>
                            </rux-tree-node>
                            <rux-tree-node slot="node">
                                Four
                                <rux-icon
                                    slot="suffix"
                                    icon="star-border"
                                    size="1.25rem"
                                ></rux-icon>
                                <rux-tree-node slot="node">One</rux-tree-node>
                                <rux-tree-node slot="node">Two</rux-tree-node>
                                <rux-tree-node slot="node">Three</rux-tree-node>
                            </rux-tree-node>
                            <rux-tree-node wrap slot="node">
                                <span id="wrap-me">
                                    The fifth little piggy went to the store
                                </span>
                                <rux-icon
                                    slot="suffix"
                                    icon="star-border"
                                    size="1.25rem"
                                ></rux-icon>
                                <rux-tree-node slot="node">One</rux-tree-node>
                                <rux-tree-node slot="node">Two</rux-tree-node>
                                <rux-tree-node slot="node">Three</rux-tree-node>
                            </rux-tree-node>
                        </rux-tree-node>
                    </rux-tree>
                </ftl-holster>
            </div>
        </ftl-belt> -->

        <!-- <div id="append-test">
            Apppend prefix and suffix test
            <rux-tree-node id="whatup" style="width: 300px">
                whatup tree node
            </rux-tree-node>
            <button id="prefix">add a prefix</button>
            <button id="suffix">add a suffix</button>
            <script>
                prefix.addEventListener('click', (e) => {
                    console.log(e.target)
                    const el = document.querySelector('#whatup')
                    const icon = document.createElement('rux-status')
                    icon.setAttribute('status', 'critical')
                    icon.setAttribute('slot', 'prefix')
                    el.appendChild(icon)
                })
                suffix.addEventListener('click', (e) => {
                    console.log(e.target)
                    const el = document.querySelector('#whatup')
                    const icon = document.createElement('rux-status')
                    icon.setAttribute('status', 'normal')
                    icon.setAttribute('slot', 'suffix')
                    el.appendChild(icon)
                })
            </script>
        </div> -->

        <!-- <style>
            /* add Parts: tree-text-color */
            rux-tree-node::part(node){
                color: red;
            }

            /* add Parts: tree-border-color*/
            rux-tree{border: 1px solid purple;}
            rux-tree-node{border: 1px solid orange;}
            /* add Parts: tree-accent-color*/
            rux-tree-node::part(indicator){
                color: white;
            }

            /*add Parts: tree-hover-background-color*/
            /* add Parts: tree-hover-text-color */
            rux-tree-node::part(node):hover{
                background-color: orange;
                color: green;
            }

            /*add Parts: Tree-selected-border-color*/
            rux-tree-node[selected]{border: 1px solid blue;}

            /* add Parts: tree-selected-accent-color */
            rux-tree-node[selected]::part(indicator){
                color:green;
            }

            /*add Parts: Tree-expanded-border-color */
            rux-tree-node[expanded]{
                border-color: pink;
            }


        </style> -->
=======
>>>>>>> d6071a88
    </body>
</html><|MERGE_RESOLUTION|>--- conflicted
+++ resolved
@@ -370,7 +370,6 @@
                 console.log('rux-tree-node-selected', event.detail)
             })
         </script>
-<<<<<<< HEAD
 
         <!-- <style>
             #truncate-width-test {
@@ -1036,7 +1035,5 @@
 
 
         </style> -->
-=======
->>>>>>> d6071a88
     </body>
 </html>