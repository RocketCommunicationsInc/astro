# rux-icon# Icons

Display icons used in the Astro Design System

## Guidelines

-   [Astro UXDS: Icons and Symbols](https://astrouxds.com/ui-components/icons-and-symbols)

## Installation

`npm i -save @astrouxds/rux-icon`

## Web Components Usage

### 1. Installation

#### Install the Astro UXDS Icon package via Command Line (Preferred Method)

```sh
npm i --save @astrouxds/rux-icon
```

You may use Yarn, NPM, or your Node package manager of choice. The `--save` flag adds this component as a dependency in your `package.json` file.

#### **Alternatively**, download the [Astro Component Library](https://github.com/RocketCommunicationsInc/astro-components) source to your project.

Via CLI:

```sh
git clone https://github.com/RocketCommunicationsInc/astro-components.git
```

Or, [download the Astro UXDS Components as a .zip](https://github.com/RocketCommunicationsInc/astro-components/archive/master.zip)

### 2. Import the Astro Icon Web Component

This example assumes you're using the NPM package in `node_modules`. Otherwise, import the component using the path to the Astro Components directory in your project.

```javascript
import { RuxIcon } from '@astrouxds/rux-icon/rux-icon.js'
```

### 3. Render the Astro Icon Web Component

Pass properties as attributes of the Astro Icon custom element:

```xml
<rux-icon icon="altitude" label="Altitude" color="#fff" ></rux-icon>
```

### Properties

| Property | Type   | Default     | Required | Description                                                                                                                                                                                                     |
| -------- | ------ | ----------- | -------- | --------------------------------------------------------------------------------------------------------------------------------------------------------------------------------------------------------------- |
| `icon`   | String | `''`        | Yes      | Displays an icon matching this string. For a [full list of available icons in the Astro default library, see the Icons section in Astro UXDS Guidelines](https://astrouxds.com/ui-components/icons-and-symbols) |
| `label`  | String | `''`        | Yes      | A descriptive label of the icon.                                                                                                                                                                                |
| `color`  | String | `'#4dacff'` | No       | Applies a custom fill color as a valid HTML color string, e.g., hexadecimal, RGBA or HSL value.                                                                                                                 |
| `size`   | String | `'normal'`  | No       | Adjusts icon size, supported values are `extra-small` (16px), `small` (32px), `normal` (48px) and `large` (64px)                                                                                                |

#### **Custom icons**

Access an external (non-Astro) icon library via the `library` attribute, which requires a root-relative path to an SVG file where the component's `icon` string attribute matches an element's `id`.

```xml
<rux-icon library="/icons/my-custom-icons.svg" icon="my-icon"></rux-icon>
```

In the SVG icon library file:

```svg
<svg>
	<defs>
		<g id="my-icon">...

```

## Revision History

##### **4.0**

-   Removed the `namespace:icon` pattern in favor of supporting multiple libraries, both default (Astro) and external, adding the `library` property (see [Astro 4 migration note](#astro-4-migration) below)
-   Replaced the DOM manipulation library for loading icons in favor of an HTML5 template TODO: add support for template outside of WebComponents when browser’s support shadowDOM piercing
-   Moved Astro Status Icons to their own package, `rux-status`
-   Replaced [Polymer 3](https://www.polymer-project.org) implementation with [LitElement](https://lit-element.polymer-project.org/) for improved speed and interoperability with JS Frameworks as well as simpler template declaration now available in vanilla JavaScript.
-   Extended icon set with Google Material Design icons. License: https://github.com/google/material-design-icons/blob/master/LICENSE

<a name="astro-4-migration">

## Important Astro 4 Migration Note:

Prior to Astro 4.0, the Astro UXDS Icon Component imported icons from a single SVG file where icons were identified by `id` under specific groups. In that method, icons were accessed via a namespaced value for the `icon` property, such as `"group-id:icon-id"`.

### Prior to Astro 4.0:

```xml
<rux-icon icon="default:settings"></rux-icon>

```

In Astro 4.0, these groups have been flattened, and each icon is now imported directly without any group prefix. If you would like to load another icon library SVG file, use the `library` property. You can easily namespace your own custom icons (e.g., `my-namespaced-prefix_settings`) and access those icons via the `icon` attribute.

### Astro 4.0 with default Astro icons:

```xml
<rux-icon icon="settings"></rux-icon>
```

### Astro 4.0 with custom icons:

```xml
<rux-icon library="/icons/my-namespaced-custom-icons.svg" icon="my-namespaced-prefix_settings"></rux-icon>
```

<!-- Auto Generated Below -->

## Properties

| Property            | Attribute | Description                                                                                                                    | Type                  | Default     |
| ------------------- | --------- | ------------------------------------------------------------------------------------------------------------------------------ | --------------------- | ----------- |
| `icon` _(required)_ | `icon`    | The icon name                                                                                                                  | `string`              | `undefined` |
| `label`             | `label`   | The icon SVG's title attribute. Used for accessibility. If none is provided, the icon name will be used.                       | `string \| undefined` | `undefined` |
| `size`              | `size`    | The size of the icon. Can be 'extra-small', 'small', 'normal', 'large', 'auto' or any custom value ('30px', '1rem', '3.321em') | `string`              | `'normal'`  |

## Shadow Parts

<<<<<<< HEAD
| Part     | Description                    |
| -------- | ------------------------------ |
| `"icon"` | the icon container in rux-icon |
=======
| Part     | Description          |
| -------- | -------------------- |
| `"icon"` | the icon in rux-icon |
>>>>>>> b01a275d

## CSS Custom Properties

| Name                   | Description                   |
| ---------------------- | ----------------------------- |
| `--icon-default-color` | the default color of the icon |

## Dependencies

### Used by

-   [rux-button](../rux-button)
-   [rux-global-status-bar](../rux-global-status-bar)
-   [rux-input](../rux-input)
-   [rux-monitoring-icon](../rux-monitoring-icon)
-   [rux-notification](../rux-notification)
-   [rux-push-button](../rux-push-button)

### Graph

```mermaid
graph TD;
  rux-button --> rux-icon
  rux-global-status-bar --> rux-icon
  rux-input --> rux-icon
  rux-monitoring-icon --> rux-icon
  rux-notification --> rux-icon
  rux-push-button --> rux-icon
  style rux-icon fill:#f9f,stroke:#333,stroke-width:4px
```

---

_Built with [StencilJS](https://stenciljs.com/)_<|MERGE_RESOLUTION|>--- conflicted
+++ resolved
@@ -123,15 +123,9 @@
 
 ## Shadow Parts
 
-<<<<<<< HEAD
-| Part     | Description                    |
-| -------- | ------------------------------ |
-| `"icon"` | the icon container in rux-icon |
-=======
 | Part     | Description          |
 | -------- | -------------------- |
 | `"icon"` | the icon in rux-icon |
->>>>>>> b01a275d
 
 ## CSS Custom Properties
 
