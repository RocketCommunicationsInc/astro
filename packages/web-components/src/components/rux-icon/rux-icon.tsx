--- conflicted
+++ resolved
@@ -1,11 +1,7 @@
 import { Component, Host, Prop, h } from '@stencil/core'
 
 /**
-<<<<<<< HEAD
- * @part icon - the icon container in rux-icon
-=======
  * @part icon - the icon in rux-icon
->>>>>>> b01a275d
  */
 @Component({
     tag: 'rux-icon',
@@ -48,10 +44,6 @@
         const SVG = `rux-icon-${this.icon}`
 
         return (
-<<<<<<< HEAD
-            <Host part="icon">
-                <SVG class="icon" size={this.size} title={this.iconLabel}></SVG>
-=======
             <Host>
                 <SVG
                     class="icon"
@@ -59,7 +51,6 @@
                     size={this.size}
                     title={this.iconLabel}
                 ></SVG>
->>>>>>> b01a275d
             </Host>
         )
     }
