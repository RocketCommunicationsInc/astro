:host {
    /** @prop --icon-default-color: the default color of the icon */
<<<<<<< HEAD
    --icon-default-color: var(--color-interactive-default);
=======
    --icon-default-color: var(--color-background-interactive-default);
>>>>>>> 3d358fd5

    display: inline-flex;
    color: var(--icon-default-color);
}

:host([hidden]) {
    display: none;
}

svg,
svg > svg {
    height: 100%;
    width: auto;
}
.icon {
    display: inline-flex;
}<|MERGE_RESOLUTION|>--- conflicted
+++ resolved
@@ -1,10 +1,6 @@
 :host {
     /** @prop --icon-default-color: the default color of the icon */
-<<<<<<< HEAD
-    --icon-default-color: var(--color-interactive-default);
-=======
     --icon-default-color: var(--color-background-interactive-default);
->>>>>>> 3d358fd5
 
     display: inline-flex;
     color: var(--icon-default-color);
