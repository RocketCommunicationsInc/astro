--- conflicted
+++ resolved
@@ -1,10 +1,4 @@
 :host {
-<<<<<<< HEAD
-    /** @prop --icon-default-color: [DEPRECATED] the default color of the icon */
-    --icon-default-color: var(--color-background-interactive-default);
-
-=======
->>>>>>> a15d9135
     display: inline-flex;
     color: var(--color-background-interactive-default);
 }
