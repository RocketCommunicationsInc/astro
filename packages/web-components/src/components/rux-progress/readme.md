--- conflicted
+++ resolved
@@ -103,24 +103,6 @@
 | `"progress"` | the native progress element |
 
 
-<<<<<<< HEAD
-## CSS Custom Properties
-
-| Name                                            | Description                                                 |
-| ----------------------------------------------- | ----------------------------------------------------------- |
-| `--progress-determinate-bar-background-color`   | [DEPRECATED] Bar background color of determinate progress   |
-| `--progress-determinate-track-background-color` | [DEPRECATED] Track background color of determinate progress |
-| `--progress-determinate-track-border-color`     | [DEPRECATED] Track border color of determinate progress.    |
-| `--progress-height`                             | [DEPRECATED] The height of rux-progress                     |
-| `--progress-indeterminate`                      | The indeterminate progress svg                              |
-| `--progress-label-color`                        | [DEPRECATED] The progress label color                       |
-| `--progress-padding`                            | [DEPRECATED] The padding of rux-progress                    |
-| `--progress-radius`                             | [DEPRECATED] The border radius of rux-progress bar          |
-| `--progress-width`                              | [DEPRECATED] The width of rux-progress                      |
-
-
-=======
->>>>>>> a15d9135
 ----------------------------------------------
 
 *Built with [StencilJS](https://stenciljs.com/)*