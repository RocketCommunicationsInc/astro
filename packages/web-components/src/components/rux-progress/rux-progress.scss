:host {
    /**
    *  @prop --progress-padding: The padding of rux-progress
    */
    --progress-padding: 0.125rem 0 0 0.125rem;

    /**
    * @prop --progress-radius: The border radius of rux-progress bar
    */
    --progress-radius: var(--progress-radius-outer);

    /**
    * @prop --progress-height: The height of rux-progress
    */
    --progress-height: 0.875rem;

    /**
    * @prop --progress-width: The width of rux-progress
    */
    --progress-width: calc(100% - 4px);

    /**
    * @prop --progress-determinate-bar-background-color: Bar background color of determinate progress
    */
    --progress-determinate-bar-background-color: var(
        --color-background-interactive-default
    );

    /**
    * @prop --progress-determinate-track-background-color: Track background color of determinate progress
    */
    --progress-determinate-track-background-color: var(
        --color-background-surface-default
    );

    /**
    * @prop --progress-determinate-track-border-color: Track border color of determinate progress.
    */
    --progress-determinate-track-border-color: var(
        --color-background-interactive-default
    );

    /**
    * @prop --progress-indeterminate: The indeterminate progress svg
    */
    --progress-indeterminate: url("data:image/svg+xml,%3Csvg width='64' height='64' xmlns='http://www.w3.org/2000/svg'%3E %3Cdefs%3E %3ClinearGradient x1='65.479%25' y1='-8.436%25' x2='50%25' y2='100%25' id='a'%3E %3Cstop stop-color='%234dacff' offset='0%25'/%3E %3Cstop stop-color='%234dacff' stop-opacity='0' offset='100%25'/%3E %3C/linearGradient%3E %3C/defs%3E %3Cg fill='none' fill-rule='evenodd'%3E %3Cpath d='M32 64C14.327 64 0 49.673 0 32 0 14.327 14.327 0 32 0c17.673 0 32 14.327 32 32 0 17.673-14.327 32-32 32zm0-6c14.36 0 26-11.64 26-26S46.36 6 32 6 6 17.64 6 32s11.64 26 26 26z' fill='rgba(0,0,0,.3)'/%3E %3Cpath d='M51.908 8.236l-2.358 3.245A26.894 26.894 0 0 0 32 5C17.088 5 5 17.088 5 32s12.088 27 27 27c1.129 0 2.242-.07 3.334-.204l4.435 3.222C37.286 62.66 34.683 63 32 63 14.88 63 1 49.12 1 32 1 14.88 14.88 1 32 1c7.579 0 14.522 2.72 19.908 7.236z' fill='url(%23a)'/%3E %3Cpath d='M47.564 12c1.92 0 3.557-.64 4.075-2.367.112-.375.361-.67.361-1.08C52 6.248 50.572 4 48.234 4S44 5.867 44 8.17c0 2.304 1.225 3.83 3.564 3.83z' fill='%234dacff'/%3E %3C/g%3E %3C/svg%3E ");

    /** @prop --progress-label-color: The progress label color */
    --progress-label-color: var(--color-text-primary);

    position: relative;
<<<<<<< HEAD
    display: block;
=======
    display: inline-block;
>>>>>>> c9b10b83
    padding: 1.25rem; //20px
}
:host([value]) {
    display: flex;
    justify-content: space-between;
    align-items: center;
    padding: 0.125rem; //2px
}

:host([hidden]) {
    display: none;
}

.rux-progress[value] {
    appearance: none;
    background-color: var(--progress-determinate-track-background-color);
    border: 1px solid var(--progress-determinate-track-border-color);
    border-radius: var(--progress-radius);
    height: 1.25rem;
    width: 100%;
    &::-webkit-progress-bar {
        background-color: transparent;
    }
    &::-webkit-progress-value {
        border-radius: var(--progress-radius);
        height: var(--progress-height);
        margin: var(--progress-padding);
        max-width: var(--progress-width);
        background: var(--progress-determinate-bar-background-color);
        transition: width 0.3s ease;
        -moz-transition: width 0.3s ease;
        -webkit-transition: width 0.3s ease;
        -o-transition: width 0.3s ease;
    }
    &::-ms-fill {
        border-radius: var(--progress-radius);
        border: none;
        height: var(--progress-height);
        margin: 0.125rem;
        max-width: calc(100% - 0.375rem);
        background-color: var(--progress-determinate-bar-background-color);
    }
    &::-moz-progress-bar {
        border-radius: var(--progress-radius);
        margin: 0.125rem 0.125rem 0 0.125rem;
        height: var(--progress-height);
        max-width: var(--progress-width);
        background: var(--progress-determinate-bar-background-color);
    }
}
.rux-progress__value {
    margin-left: 0.5rem;
    text-align: right;
    color: var(--progress-label-color);
}
<<<<<<< HEAD

rux-indeterminate-progress {
    --size: 80px;
    padding: 1.25rem;
=======
.rux-progress:indeterminate {
    -webkit-appearance: none;
    position: relative;
    height: 5rem;
    width: 5rem;
    background-color: transparent;
    border: none;
    background-image: var(
        --progress-indeterminate,
        url('data:image/svg+xml,%3Csvg%20xmlns%3D%22http%3A%2F%2Fwww.w3.org%2F2000%2Fsvg%22%20width%3D%2264%22%20height%3D%2264%22%20viewBox%3D%220%200%2064%2064%22%3E%0A%20%20%3Cg%20fill%3D%22none%22%20fill-rule%3D%22evenodd%22%3E%0A%20%20%20%20%3Cpath%20fill%3D%22%23000000%22%20fill-opacity%3D%22.3%22%20stroke%3D%22%2314202c%22%20d%3D%22M32%2C63.5%20C49.3969696%2C63.5%2063.5%2C49.3969696%2063.5%2C32%20C63.5%2C14.6030304%2049.3969696%2C0.5%2032%2C0.5%20C14.6030304%2C0.5%200.5%2C14.6030304%200.5%2C32%20C0.5%2C49.3969696%2014.6030304%2C63.5%2032%2C63.5%20Z%20M32%2C56.5%20C18.4690236%2C56.5%207.5%2C45.5309764%207.5%2C32%20C7.5%2C18.4690236%2018.4690236%2C7.5%2032%2C7.5%20C45.5309764%2C7.5%2056.5%2C18.4690236%2056.5%2C32%20C56.5%2C45.5309764%2045.5309764%2C56.5%2032%2C56.5%20Z%22%2F%3E%0A%20%20%20%20%3Cpath%20fill%3D%22%234dacff%22%20fill-rule%3D%22nonzero%22%20d%3D%22M32%2C61.9354839%20C30.9333606%2C61.9354839%2030.0686785%2C61.0708018%2030.0686785%2C60.0041623%20C30.0686785%2C58.9375229%2030.9333606%2C58.0728408%2032%2C58.0728408%20C40.1954904%2C58.0728408%2047.7578267%2C54.2689176%2052.6662672%2C47.8987622%20C56.1526582%2C43.3741373%2058.0728408%2C37.8356396%2058.0728408%2C32%20C58.0728408%2C17.6003676%2046.3996324%2C5.92715921%2032%2C5.92715921%20C17.6003676%2C5.92715921%205.92715921%2C17.6003676%205.92715921%2C32%20C5.92715921%2C33.0666394%205.0624771%2C33.9313215%203.99583767%2C33.9313215%20C2.92919824%2C33.9313215%202.06451613%2C33.0666394%202.06451613%2C32%20C2.06451613%2C15.4670888%2015.4670888%2C2.06451613%2032%2C2.06451613%20C48.5329112%2C2.06451613%2061.9354839%2C15.4670888%2061.9354839%2C32%20C61.9354839%2C38.6961574%2059.7285058%2C45.0618765%2055.7259583%2C50.2563674%20C50.0938506%2C57.5656952%2041.4065535%2C61.9354839%2032%2C61.9354839%20Z%22%20%2F%3E%0A%20%20%3C%2Fg%3E%0A%3C%2Fsvg%3E')
    );
    background-repeat: no-repeat;
    background-position: center center;
    background-size: 100%;
    animation-name: spin;
    animation-duration: 1.367s;
    animation-iteration-count: infinite;
    animation-timing-function: linear;
    &::-ms-fill {
        animation-name: none;
    }
    &::-moz-progress-bar {
        background-color: transparent;
    }

    /* Removes the default animation from IE */
    &::-webkit-progress-value,
    &::-webkit-progress-bar {
        background-color: transparent;
    }
>>>>>>> c9b10b83
}

@keyframes spin {
    from {
        transform: rotate(0deg);
    }
    to {
        transform: rotate(360deg);
    }
}<|MERGE_RESOLUTION|>--- conflicted
+++ resolved
@@ -49,11 +49,7 @@
     --progress-label-color: var(--color-text-primary);
 
     position: relative;
-<<<<<<< HEAD
-    display: block;
-=======
     display: inline-block;
->>>>>>> c9b10b83
     padding: 1.25rem; //20px
 }
 :host([value]) {
@@ -109,12 +105,6 @@
     text-align: right;
     color: var(--progress-label-color);
 }
-<<<<<<< HEAD
-
-rux-indeterminate-progress {
-    --size: 80px;
-    padding: 1.25rem;
-=======
 .rux-progress:indeterminate {
     -webkit-appearance: none;
     position: relative;
@@ -145,7 +135,6 @@
     &::-webkit-progress-bar {
         background-color: transparent;
     }
->>>>>>> c9b10b83
 }
 
 @keyframes spin {
