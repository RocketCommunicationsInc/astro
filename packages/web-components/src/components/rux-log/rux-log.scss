--- conflicted
+++ resolved
@@ -1,13 +1,10 @@
 :host {
-<<<<<<< HEAD
-=======
     --log-header-background-color: var(--color-background-surface-header);
 
     --log-filter-background-color: #3a87cf; // #TODO find out new value for --color-primary-alt
 
     --log-filter-text-color: var(--color-text-inverse);
 
->>>>>>> 340ed72c
     display: block;
     overflow: hidden;
 }
