--- conflicted
+++ resolved
@@ -117,20 +117,6 @@
 | `"switch"` | the track (::before) and the button (::after) on rux-switch |
 
 
-<<<<<<< HEAD
-## CSS Custom Properties
-
-| Name                        | Description                              |
-| --------------------------- | ---------------------------------------- |
-| `--switch-background-color` | [DEPRECATED] the Switch off color        |
-| `--switch-hover-off-color`  | [DEPRECATED] the Switch hover off color  |
-| `--switch-hover-on-color`   | [DEPRECATED] the Switch hover on color   |
-| `--switch-off-border-color` | [DEPRECATED] the Switch off border color |
-| `--switch-on-color`         | [DEPRECATED] the Switch on color         |
-
-
-=======
->>>>>>> a15d9135
 ----------------------------------------------
 
 *Built with [StencilJS](https://stenciljs.com/)*