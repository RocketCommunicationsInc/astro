--- conflicted
+++ resolved
@@ -1,8 +1,6 @@
 @use '../../common/functional-components/FormFieldMessage/form-field-message.scss';
 :host {
     display: block;
-<<<<<<< HEAD
-=======
 
     /**
       * @prop --switch-background-color: [DEPRECATED] the Switch off color
@@ -27,7 +25,6 @@
     /** @prop --switch-off-border-color: [DEPRECATED] the Switch off border color */
     --switch-off-border-color: var(--color-border-interactive-muted);
 
->>>>>>> 340ed72c
     padding-left: 1%;
 }
 .rux-switch {
