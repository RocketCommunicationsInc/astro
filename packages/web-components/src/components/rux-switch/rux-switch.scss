--- conflicted
+++ resolved
@@ -11,25 +11,12 @@
     /**
       * @prop --switch-hover-on-color: the Switch hover on color
       */
-<<<<<<< HEAD
-    --switch-hover-on-color: var(--color-interactive-default);
-=======
     --switch-hover-on-color: var(--color-background-interactive-default);
->>>>>>> 3d358fd5
 
     /**
       * @prop --switch-hover-off-color: the Switch hover off color
       */
 
-<<<<<<< HEAD
-    --switch-hover-off-color: var(--color-interactive-default);
-
-    /** @prop --switch-on-color: the Switch on color */
-    --switch-on-color: var(--color-interactive-default);
-
-    /** @prop --switch-off-border-color: the Switch off border color */
-    --switch-off-border-color: var(--color-interactive-muted);
-=======
     --switch-hover-off-color: var(--color-background-interactive-default);
 
     /** @prop --switch-on-color: the Switch on color */
@@ -37,7 +24,6 @@
 
     /** @prop --switch-off-border-color: the Switch off border color */
     --switch-off-border-color: var(--color-border-interactive-muted);
->>>>>>> 3d358fd5
 
     padding-left: 1%;
 }
@@ -59,7 +45,7 @@
             position: relative;
             display: flex;
             content: '';
-            border-radius: var(--radius-switch-track);
+            border-radius: var(--switch-radius-track);
             border: 1px solid;
             border-color: var(--switch-off-border-color);
             background-color: var(--switch-background-color);
@@ -124,11 +110,7 @@
                         border-color: var(--switch-hover-off-color);
                     }
                     &::after {
-<<<<<<< HEAD
-                        border-color: var(--color-interactive-hover);
-=======
                         border-color: var(--color-background-interactive-hover);
->>>>>>> 3d358fd5
                     }
                 }
             }
