--- conflicted
+++ resolved
@@ -1,43 +1,11 @@
 @use '../../common/functional-components/FormFieldMessage/form-field-message.scss';
 :host {
     display: block;
-<<<<<<< HEAD
-
-    /**
-      * @prop --switch-background-color: [DEPRECATED] the Switch off color
-      */
-
-    --switch-background-color: var(--color-background-base-default);
-
-    /**
-      * @prop --switch-hover-on-color: [DEPRECATED] the Switch hover on color
-      */
-    --switch-hover-on-color: var(--color-background-interactive-default);
-
-    /**
-      * @prop --switch-hover-off-color: [DEPRECATED] the Switch hover off color
-      */
-
-    --switch-hover-off-color: var(--color-background-interactive-default);
-
-    /** @prop --switch-on-color: [DEPRECATED] the Switch on color */
-    --switch-on-color: var(--color-background-interactive-default);
-
-    /** @prop --switch-off-border-color: [DEPRECATED] the Switch off border color */
-    --switch-off-border-color: var(--color-border-interactive-muted);
-
-    padding-left: 1%;
-=======
->>>>>>> a15d9135
 }
 .rux-switch {
     position: relative;
     display: flex;
-<<<<<<< HEAD
-    height: 22px;
-=======
     height: calc(var(--spacing-4) + var(--spacing-1)); //20
->>>>>>> a15d9135
     white-space: nowrap;
 
     // Default Styling
