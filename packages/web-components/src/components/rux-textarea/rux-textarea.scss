--- conflicted
+++ resolved
@@ -1,35 +1,6 @@
 @use '../../common/functional-components/FormFieldMessage/form-field-message.scss';
 
 :host {
-<<<<<<< HEAD
-    /**
-     * @prop --textarea-border-color: [DEPRECATED] Border color of the textarea.
-    */
-    --textarea-border-color: var(--color-border-interactive-muted);
-
-    /**
-     * @prop --textarea-text-color: [DEPRECATED] Text color
-    */
-    --textarea-text-color: var(--color-text-primary);
-
-    /** @prop --textarea-background-color: Background color */
-    --textarea-background-color: var(--color-background-base-default);
-
-    /** @prop --textarea-invalid-border-color: Border color while in an invalid state */
-    --textarea-invalid-border-color: var(--color-border-error);
-
-    /**
-     * @prop --textarea-focus-border-color: [DEPRECATED] Border color while in a focused state
-    */
-    --textarea-focus-border-color: var(--color-background-interactive-hover);
-
-    /**
-     * @prop --textarea-selection-background-color: [DEPRECATED] Background color while in a selected state
-    */
-    --textarea-selection-background-color: var(--color-palette-brightblue-400);
-
-=======
->>>>>>> a15d9135
     display: block;
 }
 
