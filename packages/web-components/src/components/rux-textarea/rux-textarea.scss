--- conflicted
+++ resolved
@@ -1,8 +1,6 @@
 @use '../../common/functional-components/FormFieldMessage/form-field-message.scss';
 
 :host {
-<<<<<<< HEAD
-=======
     /**
      * @prop --textarea-border-color: [DEPRECATED] Border color of the textarea.
     */
@@ -29,7 +27,6 @@
     */
     --textarea-selection-background-color: var(--color-palette-brightblue-400);
 
->>>>>>> 340ed72c
     display: block;
 }
 
