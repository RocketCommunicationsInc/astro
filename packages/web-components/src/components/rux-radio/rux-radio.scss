:host {
    *,
    *::before,
    *::after {
        box-sizing: inherit;
    }

    display: inline-block;
    box-sizing: border-box;
<<<<<<< HEAD

    /** @prop --radio-hover-border-color: [DEPRECATED] Radio border color on hover */
    --radio-hover-border-color: var(--color-background-interactive-hover);

    /** @prop --radio-border-color: [DEPRECATED] Selected radio border color */
    --radio-border-color: var(--color-border-interactive-muted);

    /** @prop --radio-label-color: [DEPRECATED] label text color */
    --radio-label-color: var(--color-text-primary);

    /** @prop --radio-background-color: [DEPRECATED] the radio background color */
    --radio-background-color: var(--color-background-base-default);

    /** @prop --radio-selected-color: [DEPRECATED] the radio selected color */
    --radio-selected-color: var(--color-background-interactive-default);
=======
>>>>>>> a15d9135
}

.rux-form-field {
    display: flex;
    flex-direction: column;
    font-family: var(--font-control-body-1-font-family);
    font-size: var(--font-control-body-1-font-size);
    letter-spacing: var(--font-control-body-1-letter-spacing);
    font-weight: var(--font-control-body-1-font-weight);
    color: var(--color-text-primary);
}

.rux-radio {
    display: flex;
    position: relative;
    line-height: 1.2;

    input[type='radio'] {
        -webkit-appearance: none;
        appearance: none;
        margin: 0;

        + label {
            position: relative;
            display: flex;
            align-items: center;
            justify-content: flex-start;
            color: var(--color-text-primary);
            cursor: pointer;

            &::before {
                box-sizing: border-box;
                display: flex;
                flex-shrink: 0;
                flex-grow: 0;
                content: '';
                align-self: start;
                height: calc(var(--spacing-4) + var(--spacing-1));
                width: calc(var(--spacing-4) + var(--spacing-1));
                margin: calc(var(--spacing-1) / 2); //2
                margin-right: calc(
                    var(--spacing-2) + (var(--spacing-1) / 2)
                ); //2 + 8 margin for label
                border: 1px solid var(--color-border-interactive-muted);
                border-radius: var(--radius-circle);
                background-color: var(--color-background-base-default);
            }

            &::after {
                position: absolute;
                top: 5px;
                display: flex;
                content: '';
            }
        }
        //If no label is passed in we don't want the margin
        + .rux-radio--no-label {
            &::before {
                margin-right: calc(var(--spacing-1) / 2); //2;
            }
        }

        &:checked {
            + label {
                &::before {
                    background-color: var(--color-background-base-default);
                    border-color: var(--color-border-interactive-muted);
                }

                &::after {
                    position: absolute;
                    top: var(--spacing-2);
                    display: flex;
                    content: '';
                    left: var(--spacing-2);
                    height: var(--spacing-2);
                    width: var(--spacing-2);
                    border-radius: var(--radius-circle);

                    /* box-shadow: inset 0 0 1px 0 rgba(255, 255, 255, 0.9); */

                    background-color: var(
                        --color-background-interactive-default
                    );
                }
            }
        }

        &:disabled {
            + label {
                cursor: not-allowed;
                opacity: var(--opacity-disabled);
            }
        }

        &:not(:disabled) {
            &:hover,
            &:checked:hover {
                + label {
                    &::before {
                        border-color: var(--color-background-interactive-hover);
                    }
                    &::after {
                        background-color: var(
                            --color-background-interactive-default
                        );
                    }
                }
            }
        }
    }
}

:host([hidden]) {
    display: none;
}<|MERGE_RESOLUTION|>--- conflicted
+++ resolved
@@ -7,24 +7,6 @@
 
     display: inline-block;
     box-sizing: border-box;
-<<<<<<< HEAD
-
-    /** @prop --radio-hover-border-color: [DEPRECATED] Radio border color on hover */
-    --radio-hover-border-color: var(--color-background-interactive-hover);
-
-    /** @prop --radio-border-color: [DEPRECATED] Selected radio border color */
-    --radio-border-color: var(--color-border-interactive-muted);
-
-    /** @prop --radio-label-color: [DEPRECATED] label text color */
-    --radio-label-color: var(--color-text-primary);
-
-    /** @prop --radio-background-color: [DEPRECATED] the radio background color */
-    --radio-background-color: var(--color-background-base-default);
-
-    /** @prop --radio-selected-color: [DEPRECATED] the radio selected color */
-    --radio-selected-color: var(--color-background-interactive-default);
-=======
->>>>>>> a15d9135
 }
 
 .rux-form-field {
