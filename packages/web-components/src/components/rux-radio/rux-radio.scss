:host {
    *,
    *::before,
    *::after {
        box-sizing: inherit;
    }

    display: inline-block;
    box-sizing: border-box;

    /** @prop --radio-hover-border-color: Radio border color on hover */
<<<<<<< HEAD
    --radio-hover-border-color: var(--color-interactive-hover);

    /** @prop --radio-border-color: Selected radio border color */
    --radio-border-color: var(--color-interactive-muted);
=======
    --radio-hover-border-color: var(--color-background-interactive-hover);

    /** @prop --radio-border-color: Selected radio border color */
    --radio-border-color: var(--color-border-interactive-muted);
>>>>>>> 2a7e22c1

    /** @prop --radio-label-color: label text color */
    --radio-label-color: var(--color-text-primary);

    /** @prop --radio-background-color: the radio background color */
    --radio-background-color: var(--color-background-base-default);

    /** @prop --radio-selected-color: the radio selected color */
<<<<<<< HEAD
    --radio-selected-color: var(--color-interactive-default);
=======
    --radio-selected-color: var(--color-background-interactive-default);
>>>>>>> 2a7e22c1
}

.rux-form-field {
    display: flex;
    flex-direction: column;
    font-family: var(--font-body-1-font-family);
    font-size: var(--font-body-1-font-size);
    letter-spacing: var(--font-body-1-letter-spacing);
    font-weight: var(--font-body-1-font-weight);
    color: var(--color-text-primary);
}

.rux-radio {
    display: flex;
    position: relative;
    line-height: 1.2;

    input[type='radio'] {
        -webkit-appearance: none;
        appearance: none;

        + label {
            position: relative;
            display: flex;
            align-items: center;
            justify-content: flex-start;
            margin-left: -8px;
            color: var(--radio-label-color);
            letter-spacing: 0.5px;
            cursor: pointer;

            &::before {
                box-sizing: border-box;
                display: flex;
                flex-shrink: 0;
                flex-grow: 0;
                content: '';
                align-self: start;
                height: 1.125rem;
                width: 1.125rem;
                margin: 0 0.625rem 0 0;
                border: 1px solid var(--radio-border-color);
                border-radius: var(--radius-circle);
                background-color: var(--radio-background-color);
            }

            &::after {
                position: absolute;
                top: 5px;
                display: flex;
                content: '';
            }
        }

        &:checked {
            + label {
                &::before {
                    background-color: var(--radio-background-color);
                    border-color: var(--radio-border-color);
                }

                &::after {
                    position: absolute;
                    top: 5px;
                    display: flex;
                    content: '';
                    left: 5px;
                    height: 8px;
                    width: 8px;
                    border-radius: var(--radius-circle);

                    /* box-shadow: inset 0 0 1px 0 rgba(255, 255, 255, 0.9); */

<<<<<<< HEAD
                    background-color: var(--color-interactive-default);
=======
                    background-color: var(
                        --color-background-interactive-default
                    );
>>>>>>> 2a7e22c1
                }
            }
        }

        &:disabled {
            + label {
                cursor: not-allowed;
                opacity: var(--disabled-opacity);
            }
        }

        &:not(:disabled) {
            &:hover,
            &:checked:hover {
                + label {
                    &::before {
                        border-color: var(--radio-hover-border-color);
                    }
                    &::after {
                        background-color: var(--radio-selected-color);
                    }
                }
            }
        }
    }
}

:host([hidden]) {
    display: none;
}<|MERGE_RESOLUTION|>--- conflicted
+++ resolved
@@ -9,17 +9,10 @@
     box-sizing: border-box;
 
     /** @prop --radio-hover-border-color: Radio border color on hover */
-<<<<<<< HEAD
-    --radio-hover-border-color: var(--color-interactive-hover);
-
-    /** @prop --radio-border-color: Selected radio border color */
-    --radio-border-color: var(--color-interactive-muted);
-=======
     --radio-hover-border-color: var(--color-background-interactive-hover);
 
     /** @prop --radio-border-color: Selected radio border color */
     --radio-border-color: var(--color-border-interactive-muted);
->>>>>>> 2a7e22c1
 
     /** @prop --radio-label-color: label text color */
     --radio-label-color: var(--color-text-primary);
@@ -28,11 +21,7 @@
     --radio-background-color: var(--color-background-base-default);
 
     /** @prop --radio-selected-color: the radio selected color */
-<<<<<<< HEAD
-    --radio-selected-color: var(--color-interactive-default);
-=======
     --radio-selected-color: var(--color-background-interactive-default);
->>>>>>> 2a7e22c1
 }
 
 .rux-form-field {
@@ -106,13 +95,9 @@
 
                     /* box-shadow: inset 0 0 1px 0 rgba(255, 255, 255, 0.9); */
 
-<<<<<<< HEAD
-                    background-color: var(--color-interactive-default);
-=======
                     background-color: var(
                         --color-background-interactive-default
                     );
->>>>>>> 2a7e22c1
                 }
             }
         }
