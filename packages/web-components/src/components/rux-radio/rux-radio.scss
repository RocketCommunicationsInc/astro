:host {
    *,
    *::before,
    *::after {
        box-sizing: inherit;
    }

    display: inline-block;
    box-sizing: border-box;
<<<<<<< HEAD
=======

    /** @prop --radio-hover-border-color: [DEPRECATED] Radio border color on hover */
    --radio-hover-border-color: var(--color-background-interactive-hover);

    /** @prop --radio-border-color: [DEPRECATED] Selected radio border color */
    --radio-border-color: var(--color-border-interactive-muted);

    /** @prop --radio-label-color: [DEPRECATED] label text color */
    --radio-label-color: var(--color-text-primary);

    /** @prop --radio-background-color: [DEPRECATED] the radio background color */
    --radio-background-color: var(--color-background-base-default);

    /** @prop --radio-selected-color: [DEPRECATED] the radio selected color */
    --radio-selected-color: var(--color-background-interactive-default);
>>>>>>> 340ed72c
}

.rux-form-field {
    display: flex;
    flex-direction: column;
    font-family: var(--font-body-1-font-family);
    font-size: var(--font-body-1-font-size);
    letter-spacing: var(--font-body-1-letter-spacing);
    font-weight: var(--font-body-1-font-weight);
    color: var(--color-text-primary);
}

.rux-radio {
    display: flex;
    position: relative;
    line-height: 1.2;

    input[type='radio'] {
        -webkit-appearance: none;
        appearance: none;

        + label {
            position: relative;
            display: flex;
            align-items: center;
            justify-content: flex-start;
            margin-left: -8px;
            color: var(--color-text-primary);
            letter-spacing: 0.5px;
            cursor: pointer;

            &::before {
                box-sizing: border-box;
                display: flex;
                flex-shrink: 0;
                flex-grow: 0;
                content: '';
                align-self: start;
                height: 1.125rem;
                width: 1.125rem;
                margin: 0 0.625rem 0 0;
                border: 1px solid var(--color-border-interactive-muted);
                border-radius: var(--radius-circle);
                background-color: var(--color-background-base-default);
            }

            &::after {
                position: absolute;
                top: 5px;
                display: flex;
                content: '';
            }
        }
        //If no label is passed in we don't want the margin
        + .rux-radio--no-label {
            &::before {
                margin: 0;
            }
        }

        &:checked {
            + label {
                &::before {
                    background-color: var(--color-background-base-default);
                    border-color: var(--color-border-interactive-muted);
                }

                &::after {
                    position: absolute;
                    top: 5px;
                    display: flex;
                    content: '';
                    left: 5px;
                    height: 8px;
                    width: 8px;
                    border-radius: var(--radius-circle);

                    /* box-shadow: inset 0 0 1px 0 rgba(255, 255, 255, 0.9); */

                    background-color: var(
                        --color-background-interactive-default
                    );
                }
            }
        }

        &:disabled {
            + label {
                cursor: not-allowed;
                opacity: var(--disabled-opacity);
            }
        }

        &:not(:disabled) {
            &:hover,
            &:checked:hover {
                + label {
                    &::before {
                        border-color: var(--color-background-interactive-hover);
                    }
                    &::after {
                        background-color: var(
                            --color-background-interactive-default
                        );
                    }
                }
            }
        }
    }
}

:host([hidden]) {
    display: none;
}<|MERGE_RESOLUTION|>--- conflicted
+++ resolved
@@ -7,8 +7,6 @@
 
     display: inline-block;
     box-sizing: border-box;
-<<<<<<< HEAD
-=======
 
     /** @prop --radio-hover-border-color: [DEPRECATED] Radio border color on hover */
     --radio-hover-border-color: var(--color-background-interactive-hover);
@@ -24,7 +22,6 @@
 
     /** @prop --radio-selected-color: [DEPRECATED] the radio selected color */
     --radio-selected-color: var(--color-background-interactive-default);
->>>>>>> 340ed72c
 }
 
 .rux-form-field {
