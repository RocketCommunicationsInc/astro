--- conflicted
+++ resolved
@@ -4327,13 +4327,10 @@
   JSX.RuxRadioGroup,
   HTMLRuxRadioGroupElement
 >("rux-radio-group");
-<<<<<<< HEAD
-=======
 export const RuxRuler = /*@__PURE__*/ createReactComponent<
   JSX.RuxRuler,
   HTMLRuxRulerElement
 >("rux-ruler");
->>>>>>> 50bff939
 export const RuxSegmentedButton = /*@__PURE__*/ createReactComponent<
   JSX.RuxSegmentedButton,
   HTMLRuxSegmentedButtonElement
@@ -4398,19 +4395,14 @@
   JSX.RuxTabs,
   HTMLRuxTabsElement
 >("rux-tabs");
-<<<<<<< HEAD
 export const RuxTag = /*@__PURE__*/ createReactComponent<
   JSX.RuxTag,
   HTMLRuxTagElement
 >("rux-tag");
-=======
->>>>>>> 50bff939
 export const RuxTextarea = /*@__PURE__*/ createReactComponent<
   JSX.RuxTextarea,
   HTMLRuxTextareaElement
 >("rux-textarea");
-<<<<<<< HEAD
-=======
 export const RuxTimeRegion = /*@__PURE__*/ createReactComponent<
   JSX.RuxTimeRegion,
   HTMLRuxTimeRegionElement
@@ -4423,7 +4415,6 @@
   JSX.RuxTrack,
   HTMLRuxTrackElement
 >("rux-track");
->>>>>>> 50bff939
 export const RuxTree = /*@__PURE__*/ createReactComponent<
   JSX.RuxTree,
   HTMLRuxTreeElement
