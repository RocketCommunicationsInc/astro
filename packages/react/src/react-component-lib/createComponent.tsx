--- conflicted
+++ resolved
@@ -1,8 +1,4 @@
-<<<<<<< HEAD
-import React from "react";
-=======
 import React, { createElement } from "react";
->>>>>>> a15d9135
 
 import {
   attachProps,
@@ -35,11 +31,7 @@
     originalProps: StencilReactInternalProps<ElementType>,
     propsToPass: any
   ) => ExpandedPropsTypes,
-<<<<<<< HEAD
-  customElement?: any
-=======
   defineCustomElement?: () => void
->>>>>>> a15d9135
 ) => {
   if (defineCustomElement !== undefined) {
     defineCustomElement();
@@ -76,14 +68,6 @@
         ref,
         ...cProps
       } = this.props;
-<<<<<<< HEAD
-
-      let propsToPass = Object.keys(cProps).reduce((acc, name) => {
-        if (name.indexOf("on") === 0 && name[2] === name[2].toUpperCase()) {
-          const eventName = name.substring(2).toLowerCase();
-          if (typeof document !== "undefined" && isCoveredByReact(eventName)) {
-            (acc as any)[name] = (cProps as any)[name];
-=======
 
       let propsToPass = Object.keys(cProps).reduce((acc: any, name) => {
         const value = (cProps as any)[name];
@@ -92,7 +76,6 @@
           const eventName = name.substring(2).toLowerCase();
           if (typeof document !== "undefined" && isCoveredByReact(eventName)) {
             acc[name] = value;
->>>>>>> a15d9135
           }
         } else {
           // we should only render strings, booleans, and numbers as attrs in html.
