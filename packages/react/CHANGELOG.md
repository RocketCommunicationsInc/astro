--- conflicted
+++ resolved
@@ -1,6 +1,5 @@
 # @astrouxds/react
 
-<<<<<<< HEAD
 ## 0.0.0-timeline-enhanced-20240531164326
 
 ### Minor Changes
@@ -15,7 +14,6 @@
 - Updated dependencies [2ac99dd8]
 - Updated dependencies [023b1de1]
   - @astrouxds/astro-web-components@0.0.0-timeline-enhanced-20240531164326
-=======
 ## 7.23.0
 
 ### Minor Changes
@@ -41,7 +39,6 @@
 #### Select
 
 - Fixed an issue with selects value sometimes not being an array in a multi select
->>>>>>> 0944b9e7
 
 ## 7.22.0
 
