--- conflicted
+++ resolved
@@ -1,6 +1,5 @@
 # @astrouxds/react
 
-<<<<<<< HEAD
 ## 7.0.0-beta.3
 
 ### Major Changes
@@ -17,7 +16,7 @@
 ### Minor Changes
 
 - f9b842f7: Modal is now deprecated and will be removed in 7.0. It is being renamed to Dialog to align with our Design System naming and which shares the exact same API as Modal. It is recommended that you migrate to Dialog before 7.0. You can do a global find/replace on your project for:
-=======
+
 ## 6.10.0
 
 ### Minor Changes
@@ -25,13 +24,11 @@
 #### Modal
 
 - Modal is now deprecated and will be removed in 7.0. It is being renamed to Dialog to align with our Design System naming and which shares the exact same API as Modal. It is recommended that you migrate to Dialog before 7.0. You can do a global find/replace on your project for:
->>>>>>> 0f4dc954
 
   `rux-modal` -> `rux-dialog`
   `ruxmodalclosed` -> `ruxdialogclosed`
   `ruxmodalopened` -> `ruxdialogopened`
 
-<<<<<<< HEAD
 - 3c0cd2b8: Updates help text to use text-secondary to align with design
 
 ### Patch Changes
@@ -187,7 +184,7 @@
 - Updated dependencies [541523ab]
 - Updated dependencies [c9b10b83]
   - @astrouxds/astro-web-components@7.0.0-beta.0
-=======
+
 ### Patch Changes
 
 #### GSB
@@ -201,7 +198,6 @@
 #### Tabs
 
 - Fixed a styling bug with `small` variant
->>>>>>> 0f4dc954
 
 ## 6.9.1
 
