# @astrouxds/react

<<<<<<< HEAD
## 7.0.0-beta.3

### Major Changes

- a7296b6b: Our /dist/custom-elements build has been removed in favor of a faster treeshakeable /dist/components build. We anticipate very few people are using this build. To check if your project is affected, you can do a global find for 'astro-web-components/dist/custom-elements' in your project. If you are using this build, switch to 'astro-web-components/dist/loader' instead.
- 27b72893: Modal has been removed. It has been renamed to Dialog to align with our Design System naming and shares the exact same API as Modal.

  Migration: You can do a global find/replace on your project for:

  `rux-modal` -> `rux-dialog`
  `ruxmodalclosed` -> `ruxdialogclosed`
  `ruxmodalopened` -> `ruxdialogopened`

### Minor Changes

- f9b842f7: Modal is now deprecated and will be removed in 7.0. It is being renamed to Dialog to align with our Design System naming and which shares the exact same API as Modal. It is recommended that you migrate to Dialog before 7.0. You can do a global find/replace on your project for:
=======
## 6.11.0

### Minor Changes

#### Tree

- Added two new events to rux-tree-node: ruxtreenodeexpanded and ruxtreenodecollapsed.
>>>>>>> 82e61e13

## 6.10.0

### Minor Changes

#### Modal

- Modal is now deprecated and will be removed in 7.0. It is being renamed to Dialog to align with our Design System naming and which shares the exact same API as Modal. It is recommended that you migrate to Dialog before 7.0. You can do a global find/replace on your project for:

  `rux-modal` -> `rux-dialog`
  `ruxmodalclosed` -> `ruxdialogclosed`
  `ruxmodalopened` -> `ruxdialogopened`

<<<<<<< HEAD
- 3c0cd2b8: Updates help text to use text-secondary to align with design

### Patch Changes

- f9b842f7: Fixed an issue with modal emitting an extra 'ruxmodalclosed' event when closed by an off click.
- f9b842f7: Fixed an issue where rux-tab border would not style correctly when rux-tabs was set to small.
- Updated dependencies [a7296b6b]
- Updated dependencies [f9b842f7]
- Updated dependencies [3c0cd2b8]
- Updated dependencies [f9b842f7]
- Updated dependencies [f9b842f7]
- Updated dependencies [27b72893]
  - @astrouxds/astro-web-components@7.0.0-beta.3

## 7.0.0-beta.2

### Major Changes

#### CSS Custom Properties

The majority of our CSS Custom Properties have been removed. See the MIGRATION.md file for more information.

#### Angular

The angular wrapper has been updated and will no longer be compatible with Angular versions less than 12.

#### Pop Up Menu

Pop Up Menu has been re-written to take a slotted trigger element and slotted content. Now changes placement based on available space. Replaces all methods with two new methods, show and hide.

#### Clock

- The following styles have been removed from the :host element:

  `margin: 0 1rem`

  You may need to apply this to your element directly:

  ```
    rux-clock {
      margin: 0 1rem;
    }
  ```

  `user-select: none`

  If you wish to override this, use the new `container` CSS Shadow Part.

  `height: 3.938rem`

  If you wish to override this, use the new `container` CSS Shadow Part.

  `display: flex`

  The default `display` has been changed to `inline-block`. This can be overwritten by targeting the `rux-clock` host element.

#### Notification

- Host styles have been moved to the shadow dom. If you were previously styling the <rux-notification> element, use shadow parts instead

### Minor Changes

#### Notification

- add `--height` css custom property
- add prefix, default, and actions slots

#### Clock

- add `container` CSS Shadow Part

### Patch Changes

- 14961eb5: Updates Angular dependencies and documentation
- Updated dependencies [d89430ef]
- Updated dependencies [84e89afc]
- Updated dependencies [d89430ef]
- Updated dependencies [1d4926c4]
- Updated dependencies [84e89afc]
- Updated dependencies [d89430ef]
- Updated dependencies [14961eb5]
- Updated dependencies [d89430ef]
- Updated dependencies [853eead3]
- Updated dependencies [d89430ef]
- Updated dependencies [14961eb5]
- Updated dependencies [8d885e14]
- Updated dependencies [d89430ef]
- Updated dependencies [14961eb5]
- Updated dependencies [d89430ef]
- Updated dependencies [8d885e14]
- Updated dependencies [d89430ef]
- Updated dependencies [84e89afc]
- Updated dependencies [d89430ef]
- Updated dependencies [d89430ef]
  - @astrouxds/astro-web-components@7.0.0-beta.0

## 7.0.0-beta.0

### Major Changes

#### Modal

- Modal will no longer close when clicking outside by default.

  - Why: To align with Astro UXDS compliance requirements 4.3.3: "Dialog Boxes shall be closed only with confirm or cancel Buttons."

  - Migration: If you still require this functionality, a new `clickToClose` property has been added. It defaults to `false` so this will be a breaking change.

- The following properties and attributes have been removed: `modalMessage`, `modalTitle`, `confirmText`, `denyText`.
  - Why: These have been replaced in favor of slots to provide greater flexibility.
  - Migration: Use the new `header`, `message`, and `footer` slots instead.

#### Progress

- Removed the indeterminate functionality from Progress
  - Why: this functionality has been moved to its own component, rux-indeterminate-progress.

### Minor Changes

#### Card

- New component

#### Indeterminate Progress

- New component

#### Container

- New component
  iner - Adds new Container component

### Patch Changes

- 2a7e22c1: Implements design tokens@1.5. Adds shadow to Tag
- e171cbe1: Segmented Button - fixed issue where the bottom border was being clipped when inside a container element.
- f94be0fc: Fixed an issue with `ruxmodalclosed` event firing twice. Added tests as well.
- 010907c4: table - removed left/right borders to align with design and work inside containers
- 4c701386: Updated the selected row styling on rux-table and added data to empty column in storybook.
- 1c49914c: Slider - hides label if none is present
- Updated dependencies [2a7e22c1]
- Updated dependencies [e171cbe1]
- Updated dependencies [f94be0fc]
- Updated dependencies [541523ab]
- Updated dependencies [010907c4]
- Updated dependencies [4c701386]
- Updated dependencies [809eb56c]
- Updated dependencies [f73e2219]
- Updated dependencies [1c49914c]
- Updated dependencies [541523ab]
- Updated dependencies [1482d397]
- Updated dependencies [f73e2219]
- Updated dependencies [541523ab]
- Updated dependencies [c9b10b83]
  - @astrouxds/astro-web-components@7.0.0-beta.0

=======
>>>>>>> 82e61e13
### Patch Changes

#### GSB

- Fixed layout bug when used with classification marking

#### Modal / Dialog

- Fixed an issue with modal emitting an extra 'ruxmodalclosed' event when closed by an off click.

#### Tabs

- Fixed a styling bug with `small` variant

## 6.9.1

### Patch Changes

- Updates Angular dependencies and documentation

## 6.9.0

### Minor Changes

- !!! Deprecates CSS Custom Properties. See MIGRATION.md for more information !!!

#### Input

- Added support for `time` type

### Patch Changes

#### Modal

- Fixed issue with emitting a detail value when using default confirm/deny buttons.

#### Pop Up Menu

- Pop-up-menu will now position correctly if the anchor element is beyond a horizontal scrollbar.

## 6.8.0

### Minor Changes

#### Modal

- Added in slots for message, title and footer to allow for more customization.

#### Clock

- Added a 'date-in' prop that allows the clock to be set to increment from a specific date.

### Patch Changes

#### Switch

- Fixed issue where label was breaking out of the container

#### Select

- Updated styles for better use on Windows OS and Firefox browsers

## 6.7.0

### Minor Changes

#### Tree Node

- added nowrap/overflow hidden to prevent overflow with long names

#### Modal

- Added a new `dialog` shadow part attached to the native dialog element.

### Patch Changes

#### Tabs

- fixed issue where styles were not properly shadow dom encapsulated

#### Modal

- Removed the fix height on the dialog element that was preventing a long modal message.

#### Tree

- fixed regression where border styles were not being applied

#### Push Button

- fixed the hover styling

## 6.6.0

### Minor Changes

#### Timeline

- Added `timezone` property

### Patch Changes

#### Segmented Button

- fixed issue where the bottom border was being clipped when inside a container element.

#### Slider

- hides label if none is present

#### Form Elements

- Removed extra margin on form elements (checkbox, radio, slider, select, input, textarea) that didn't have a label.

## 6.5.1

### Patch Changes

#### Tag

- Added shadows to align with design.

#### Table

- Updated selected row styling to align with design.

#### Tree / Tree Node

- Updated styling to align with design.
- Added hover state.

## 6.5.0

> NOTE: This release renames many of our internal private CSS Custom Properties (--color-background). If you are using these to build your own UIs, this may be a breaking change for you.

### Minor Changes

#### Select

- Added `size` property.

#### Option

- Added a `disabled` property.

#### Input

- Added `date` and `datetime-local` types.
- Added a `prefix` and `suffix` named slots.

#### Tag

- Created a new Tag component.

### Patch Changes

- Updated components to use the new beta design tokens

#### Button

- Moved `width` attribute out of shadow dom, can now be styled without CSS parts.

#### Notification

- Watch closeAfter to close when updated

#### Slider

- Updated to accept float values.

## 6.4.0

### Minor Changes

- Added text underline to link hover states globally.

#### Select

- Added `multiple` support

#### Timeline [Beta]

- New beta component Timeline is now available

#### Slider

- Added `axis-labels` and `ticks-only` properties, providing tick mark and label support.

#### Textarea

- Added a `size` property. Removed unused `small` property. (This property had no effect so this is not a breaking change)

### Patch Changes

#### Switch

- Updated thumb hover state color to align with design.

#### Clock

- Updated the clock labels to align with design.

#### Tabs

- Updated to align with design

## 6.3.0

### Minor Changes

#### Notification

- Added a `small` prop allowing for a smaller variant.

#### Segmented Button

- Added `size` prop which accepts small, medium or large.

### Patch Changes

#### Notification

- Updated the padding around message and icon to match design.

#### Segmented Button

- Updated hover state styling to match design.

#### Push Button

- Added hover state styling to match design.

#### Monitoring Icon

- Updated the min height and width to match design.

#### Status

- Changed the overall size to be 12px to match design.

## 6.2.0

### Minor Changes

#### Button

- Adds a borderless prop to rux-button, enabling borderless styling.

#### Checkbox Group/Radio Group/Select/Textarea

- Adds required props and functionality to checkbox group, radio group, select and textarea.

### Patch Changes

#### Clock

- Updated margin-left on AOS from 16px to 17px.

#### Classification Marking

- Updated the overall height of classification-tags to match Figma designs. Overall height has gone from 20px -> 22px

#### Button

- Secondary button now has the correct text color on hover.

## 6.1.0

### Minor Changes

#### Icon

- Added new CSS Shadow Part `icon`
- Moved the `icon` shadow part in `rux-icon` to be on the SVG element.

#### Global Status Bar

- Added new CSS Shadow Parts: `icon`, `container`, `username`, and `app-state`

#### Pop Up Menu

- Added new CSS Shadow Part `container`

#### Clock

- Added new CSS Shadow Parts `date`, `date-label`, `time`, `time-label`, `aos`, `aos-label`, `los`, `los-label`.
- Clock now displays the julien date as always 3 digits

#### Button Group

- Added new CSS Shadow Part `container`

#### Button

- Added new CSS Shadow Part `container`

#### Monitoring Progress Icon

- Added new CSS Shadow Parts: `icon`, `monitoring-badge`, `monitoring-label`, `monitoring-sublabel`, `container`, `icon-group`, `progress-display`, `radial-progress`, `status-icon`.

#### Monitoring Icon

- Added new CSS Shadow Parts: `monitoring-badge`, `monitoring-label`, `monitoring-sublabel`.

#### Input

- Added `readonly`, `spellcheck`, and `autocomplete` attributes.
- Added new CSS Shadow Parts: `input`, `form-field`, `error-text`, and `help-text`.

#### Checkbox Group

- Added new CSS Shadow Parts: `error-text` and `help-text`.

#### Radio Group

- Added new CSS Shadow Parts: `error-text` and `help-text`.

#### Slider

- Added new CSS Shadow Parts: `input`, `error-text` and `help-text`.

#### Select

- Added new CSS Shadow Parts: `label`, `select`, `error-text` and `help-text`.

#### Textarea

- Added new CSS Shadow Parts: `textarea`, `error-text` and `help-text`.

#### Push Button

- Added new CSS Shadow Parts: `label` and `icon`.

#### Checkbox

- Added new CSS Shadow Parts: `form-field` and `label`.

#### Radio

- Added new CSS Shadow Parts: `form-field` and `label`.

#### Progress

- Added new CSS Shadow Parts: `progress` and `output`.

#### Modal

- Added new CSS Shadow Parts: `confirm-button` and `deny-button`.

#### Segmented Button

- Added new CSS Shadow Part `label`.

#### Switch

- Added new CSS Shadow Part `switch`. The pseudo selectors ::before select the track, ::after selects the button.

#### Menu Item

- Added new CSS Shadow Part `container`.

#### Menu Item Divider

- Added new CSS Shadow Part `container`.

#### Classification Marking

- Added new CSS Shadow Parts: `footer`, `tag`, and `header`.
- Deprecated CSS Shadow Part `footer-header`. Use `footer` instead.

### Patch Changes

- Fixes issue [#121](https://github.com/RocketCommunicationsInc/astro/issues/121) where boolean attributes in React were not behaving as intended.<|MERGE_RESOLUTION|>--- conflicted
+++ resolved
@@ -1,6 +1,5 @@
 # @astrouxds/react
 
-<<<<<<< HEAD
 ## 7.0.0-beta.3
 
 ### Major Changes
@@ -17,7 +16,7 @@
 ### Minor Changes
 
 - f9b842f7: Modal is now deprecated and will be removed in 7.0. It is being renamed to Dialog to align with our Design System naming and which shares the exact same API as Modal. It is recommended that you migrate to Dialog before 7.0. You can do a global find/replace on your project for:
-=======
+
 ## 6.11.0
 
 ### Minor Changes
@@ -25,7 +24,6 @@
 #### Tree
 
 - Added two new events to rux-tree-node: ruxtreenodeexpanded and ruxtreenodecollapsed.
->>>>>>> 82e61e13
 
 ## 6.10.0
 
@@ -39,7 +37,6 @@
   `ruxmodalclosed` -> `ruxdialogclosed`
   `ruxmodalopened` -> `ruxdialogopened`
 
-<<<<<<< HEAD
 - 3c0cd2b8: Updates help text to use text-secondary to align with design
 
 ### Patch Changes
@@ -196,8 +193,6 @@
 - Updated dependencies [c9b10b83]
   - @astrouxds/astro-web-components@7.0.0-beta.0
 
-=======
->>>>>>> 82e61e13
 ### Patch Changes
 
 #### GSB
