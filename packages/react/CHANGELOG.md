# @astrouxds/react

<<<<<<< HEAD
## 6.5.1

### Patch Changes

#### Tag

=======
## 6.6.0

### Minor Changes

#### Timeline

- Added `timezone` property

### Patch Changes

#### Segmented Button

- fixed issue where the bottom border was being clipped when inside a container element.

#### Slider

- hides label if none is present

#### Form Elements

- Removed extra margin on form elements (checkbox, radio, slider, select, input, textarea) that didn't have a label.

## 6.5.1

### Patch Changes

#### Tag

>>>>>>> e4622f8a
- Added shadows to align with design.

#### Table

- Updated selected row styling to align with design.

#### Tree / Tree Node

- Updated styling to align with design.
- Added hover state.

## 6.5.0

> NOTE: This release renames many of our internal private CSS Custom Properties (--color-background). If you are using these to build your own UIs, this may be a breaking change for you.

### Minor Changes

#### Select

- Added `size` property.

#### Option

- Added a `disabled` property.

#### Input

- Added `date` and `datetime-local` types.
- Added a `prefix` and `suffix` named slots.

#### Tag

- Created a new Tag component.

### Patch Changes

- Updated components to use the new beta design tokens

#### Button

- Moved `width` attribute out of shadow dom, can now be styled without CSS parts.

#### Notification

- Watch closeAfter to close when updated

#### Slider

- Updated to accept float values.

## 6.4.0

### Minor Changes

- Added text underline to link hover states globally.

#### Select

- Added `multiple` support

#### Timeline [Beta]

- New beta component Timeline is now available

#### Slider

- Added `axis-labels` and `ticks-only` properties, providing tick mark and label support.

#### Textarea

- Added a `size` property. Removed unused `small` property. (This property had no effect so this is not a breaking change)

### Patch Changes

#### Switch

- Updated thumb hover state color to align with design.

#### Clock

- Updated the clock labels to align with design.

#### Tabs

- Updated to align with design

## 6.3.0

### Minor Changes

#### Notification

- Added a `small` prop allowing for a smaller variant.

#### Segmented Button

- Added `size` prop which accepts small, medium or large.

### Patch Changes

#### Notification

- Updated the padding around message and icon to match design.

#### Segmented Button

- Updated hover state styling to match design.

#### Push Button

- Added hover state styling to match design.

#### Monitoring Icon

- Updated the min height and width to match design.

#### Status

- Changed the overall size to be 12px to match design.

## 6.2.0

### Minor Changes

#### Button

- Adds a borderless prop to rux-button, enabling borderless styling.

#### Checkbox Group/Radio Group/Select/Textarea

- Adds required props and functionality to checkbox group, radio group, select and textarea.

### Patch Changes

#### Clock

- Updated margin-left on AOS from 16px to 17px.

#### Classification Marking

- Updated the overall height of classification-tags to match Figma designs. Overall height has gone from 20px -> 22px

#### Button

- Secondary button now has the correct text color on hover.

## 6.1.0

### Minor Changes

#### Icon

- Added new CSS Shadow Part `icon`
- Moved the `icon` shadow part in `rux-icon` to be on the SVG element.

#### Global Status Bar

- Added new CSS Shadow Parts: `icon`, `container`, `username`, and `app-state`

#### Pop Up Menu

- Added new CSS Shadow Part `container`

#### Clock

- Added new CSS Shadow Parts `date`, `date-label`, `time`, `time-label`, `aos`, `aos-label`, `los`, `los-label`.
- Clock now displays the julien date as always 3 digits

#### Button Group

- Added new CSS Shadow Part `container`

#### Button

- Added new CSS Shadow Part `container`

#### Monitoring Progress Icon

- Added new CSS Shadow Parts: `icon`, `monitoring-badge`, `monitoring-label`, `monitoring-sublabel`, `container`, `icon-group`, `progress-display`, `radial-progress`, `status-icon`.

#### Monitoring Icon

- Added new CSS Shadow Parts: `monitoring-badge`, `monitoring-label`, `monitoring-sublabel`.

#### Input

- Added `readonly`, `spellcheck`, and `autocomplete` attributes.
- Added new CSS Shadow Parts: `input`, `form-field`, `error-text`, and `help-text`.

#### Checkbox Group

- Added new CSS Shadow Parts: `error-text` and `help-text`.

#### Radio Group

- Added new CSS Shadow Parts: `error-text` and `help-text`.

#### Slider

- Added new CSS Shadow Parts: `input`, `error-text` and `help-text`.

#### Select

- Added new CSS Shadow Parts: `label`, `select`, `error-text` and `help-text`.

#### Textarea

- Added new CSS Shadow Parts: `textarea`, `error-text` and `help-text`.

#### Push Button

- Added new CSS Shadow Parts: `label` and `icon`.

#### Checkbox

- Added new CSS Shadow Parts: `form-field` and `label`.

#### Radio

- Added new CSS Shadow Parts: `form-field` and `label`.

#### Progress

- Added new CSS Shadow Parts: `progress` and `output`.

#### Modal

- Added new CSS Shadow Parts: `confirm-button` and `deny-button`.

#### Segmented Button

- Added new CSS Shadow Part `label`.

#### Switch

- Added new CSS Shadow Part `switch`. The pseudo selectors ::before select the track, ::after selects the button.

#### Menu Item

- Added new CSS Shadow Part `container`.

#### Menu Item Divider

- Added new CSS Shadow Part `container`.

#### Classification Marking

- Added new CSS Shadow Parts: `footer`, `tag`, and `header`.
- Deprecated CSS Shadow Part `footer-header`. Use `footer` instead.

### Patch Changes

- Fixes issue [#121](https://github.com/RocketCommunicationsInc/astro/issues/121) where boolean attributes in React were not behaving as intended.<|MERGE_RESOLUTION|>--- conflicted
+++ resolved
@@ -1,42 +1,33 @@
 # @astrouxds/react
 
-<<<<<<< HEAD
+## 6.6.0
+
+### Minor Changes
+
+#### Timeline
+
+- Added `timezone` property
+
+### Patch Changes
+
+#### Segmented Button
+
+- fixed issue where the bottom border was being clipped when inside a container element.
+
+#### Slider
+
+- hides label if none is present
+
+#### Form Elements
+
+- Removed extra margin on form elements (checkbox, radio, slider, select, input, textarea) that didn't have a label.
+
 ## 6.5.1
 
 ### Patch Changes
 
 #### Tag
 
-=======
-## 6.6.0
-
-### Minor Changes
-
-#### Timeline
-
-- Added `timezone` property
-
-### Patch Changes
-
-#### Segmented Button
-
-- fixed issue where the bottom border was being clipped when inside a container element.
-
-#### Slider
-
-- hides label if none is present
-
-#### Form Elements
-
-- Removed extra margin on form elements (checkbox, radio, slider, select, input, textarea) that didn't have a label.
-
-## 6.5.1
-
-### Patch Changes
-
-#### Tag
-
->>>>>>> e4622f8a
 - Added shadows to align with design.
 
 #### Table
