# @astrouxds/react

<<<<<<< HEAD
## 6.5.0

> NOTE: This release renames many of our internal private CSS Custom Properties (--color-background). If you are using these to build your own UIs, this may be a breaking change for you.

### Minor Changes

=======
## 6.5.1

### Patch Changes

#### Tag

- Added shadows to align with design.

#### Table

- Updated selected row styling to align with design.

#### Tree / Tree Node

- Updated styling to align with design.
- Added hover state.

## 6.5.0

> NOTE: This release renames many of our internal private CSS Custom Properties (--color-background). If you are using these to build your own UIs, this may be a breaking change for you.

### Minor Changes

>>>>>>> ed8a5dbf
#### Select

- Added `size` property.

#### Option

- Added a `disabled` property.

#### Input

- Added `date` and `datetime-local` types.
- Added a `prefix` and `suffix` named slots.

#### Tag

- Created a new Tag component.

### Patch Changes

- Updated components to use the new beta design tokens

#### Button

- Moved `width` attribute out of shadow dom, can now be styled without CSS parts.

#### Notification

- Watch closeAfter to close when updated

#### Slider

- Updated to accept float values.

## 6.4.0

### Minor Changes

- Added text underline to link hover states globally.

#### Select

- Added `multiple` support

#### Timeline [Beta]

- New beta component Timeline is now available

#### Slider

- Added `axis-labels` and `ticks-only` properties, providing tick mark and label support.

#### Textarea

- Added a `size` property. Removed unused `small` property. (This property had no effect so this is not a breaking change)

### Patch Changes

#### Switch

- Updated thumb hover state color to align with design.

#### Clock

- Updated the clock labels to align with design.

#### Tabs

- Updated to align with design

## 6.3.0

### Minor Changes

#### Notification

- Added a `small` prop allowing for a smaller variant.

#### Segmented Button

- Added `size` prop which accepts small, medium or large.

### Patch Changes

#### Notification

- Updated the padding around message and icon to match design.

#### Segmented Button

- Updated hover state styling to match design.

#### Push Button

- Added hover state styling to match design.

#### Monitoring Icon

- Updated the min height and width to match design.

#### Status

- Changed the overall size to be 12px to match design.

## 6.2.0

### Minor Changes

#### Button

- Adds a borderless prop to rux-button, enabling borderless styling.

#### Checkbox Group/Radio Group/Select/Textarea

- Adds required props and functionality to checkbox group, radio group, select and textarea.

### Patch Changes

#### Clock

- Updated margin-left on AOS from 16px to 17px.

#### Classification Marking

- Updated the overall height of classification-tags to match Figma designs. Overall height has gone from 20px -> 22px

#### Button

- Secondary button now has the correct text color on hover.

## 6.1.0

### Minor Changes

#### Icon

- Added new CSS Shadow Part `icon`
- Moved the `icon` shadow part in `rux-icon` to be on the SVG element.

#### Global Status Bar

- Added new CSS Shadow Parts: `icon`, `container`, `username`, and `app-state`

#### Pop Up Menu

- Added new CSS Shadow Part `container`

#### Clock

- Added new CSS Shadow Parts `date`, `date-label`, `time`, `time-label`, `aos`, `aos-label`, `los`, `los-label`.
- Clock now displays the julien date as always 3 digits

#### Button Group

- Added new CSS Shadow Part `container`

#### Button

- Added new CSS Shadow Part `container`

#### Monitoring Progress Icon

- Added new CSS Shadow Parts: `icon`, `monitoring-badge`, `monitoring-label`, `monitoring-sublabel`, `container`, `icon-group`, `progress-display`, `radial-progress`, `status-icon`.

#### Monitoring Icon

- Added new CSS Shadow Parts: `monitoring-badge`, `monitoring-label`, `monitoring-sublabel`.

#### Input

- Added `readonly`, `spellcheck`, and `autocomplete` attributes.
- Added new CSS Shadow Parts: `input`, `form-field`, `error-text`, and `help-text`.

#### Checkbox Group

- Added new CSS Shadow Parts: `error-text` and `help-text`.

#### Radio Group

- Added new CSS Shadow Parts: `error-text` and `help-text`.

#### Slider

- Added new CSS Shadow Parts: `input`, `error-text` and `help-text`.

#### Select

- Added new CSS Shadow Parts: `label`, `select`, `error-text` and `help-text`.

#### Textarea

- Added new CSS Shadow Parts: `textarea`, `error-text` and `help-text`.

#### Push Button

- Added new CSS Shadow Parts: `label` and `icon`.

#### Checkbox

- Added new CSS Shadow Parts: `form-field` and `label`.

#### Radio

- Added new CSS Shadow Parts: `form-field` and `label`.

#### Progress

- Added new CSS Shadow Parts: `progress` and `output`.

#### Modal

- Added new CSS Shadow Parts: `confirm-button` and `deny-button`.

#### Segmented Button

- Added new CSS Shadow Part `label`.

#### Switch

- Added new CSS Shadow Part `switch`. The pseudo selectors ::before select the track, ::after selects the button.

#### Menu Item

- Added new CSS Shadow Part `container`.

#### Menu Item Divider

- Added new CSS Shadow Part `container`.

#### Classification Marking

- Added new CSS Shadow Parts: `footer`, `tag`, and `header`.
- Deprecated CSS Shadow Part `footer-header`. Use `footer` instead.

### Patch Changes

- Fixes issue [#121](https://github.com/RocketCommunicationsInc/astro/issues/121) where boolean attributes in React were not behaving as intended.<|MERGE_RESOLUTION|>--- conflicted
+++ resolved
@@ -1,13 +1,5 @@
 # @astrouxds/react
 
-<<<<<<< HEAD
-## 6.5.0
-
-> NOTE: This release renames many of our internal private CSS Custom Properties (--color-background). If you are using these to build your own UIs, this may be a breaking change for you.
-
-### Minor Changes
-
-=======
 ## 6.5.1
 
 ### Patch Changes
@@ -31,7 +23,6 @@
 
 ### Minor Changes
 
->>>>>>> ed8a5dbf
 #### Select
 
 - Added `size` property.
