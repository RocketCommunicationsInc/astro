--- conflicted
+++ resolved
@@ -1,7 +1,5 @@
 # @astrouxds/react
 
-<<<<<<< HEAD
-=======
 ## 7.0.0-beta.4
 
 ### Major Changes
@@ -201,7 +199,6 @@
 
 - f9b842f7: Modal is now deprecated and will be removed in 7.0. It is being renamed to Dialog to align with our Design System naming and which shares the exact same API as Modal. It is recommended that you migrate to Dialog before 7.0. You can do a global find/replace on your project for:
 
->>>>>>> a15d9135
 ## 6.13.1
 
 ### Patch Changes
@@ -269,8 +266,6 @@
   `ruxmodalclosed` -> `ruxdialogclosed`
   `ruxmodalopened` -> `ruxdialogopened`
 
-<<<<<<< HEAD
-=======
 - 3c0cd2b8: Updates help text to use text-secondary to align with design
 
 ### Patch Changes
@@ -427,7 +422,6 @@
 - Updated dependencies [c9b10b83]
   - @astrouxds/astro-web-components@7.0.0-beta.0
 
->>>>>>> a15d9135
 ### Patch Changes
 
 #### GSB
