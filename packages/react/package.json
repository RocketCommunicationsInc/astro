--- conflicted
+++ resolved
@@ -1,11 +1,7 @@
 {
   "name": "@astrouxds/react",
   "sideEffects": false,
-<<<<<<< HEAD
-  "version": "6.5.1",
-=======
   "version": "6.6.0",
->>>>>>> c9b10b83
   "description": "Astro Web Components React Wrapper",
   "repository": {
     "type": "git",
@@ -46,11 +42,7 @@
     "typescript": "^3.3.4000"
   },
   "dependencies": {
-<<<<<<< HEAD
-    "@astrouxds/astro-web-components": "^6.5.1"
-=======
     "@astrouxds/astro-web-components": "^6.6.0"
->>>>>>> c9b10b83
   },
   "peerDependencies": {
     "react": ">=17.0.0",
