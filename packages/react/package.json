{
  "name": "@astrouxds/react",
  "sideEffects": false,
<<<<<<< HEAD
  "version": "7.0.0-beta.0",
=======
  "version": "6.9.0",
>>>>>>> 340ed72c
  "description": "Astro Web Components React Wrapper",
  "repository": {
    "type": "git",
    "url": "https://github.com/RocketCommunicationsInc/astro/tree/main/packages/react"
  },
  "scripts": {
    "prepack": "npm run build",
    "build": "npm run clean && npm run compile",
    "clean": "rm -rf dist",
    "compile": "npm run tsc",
    "tsc": "tsc -p .",
    "rollup": "rollup -c",
    "test": "jest ./__tests__",
    "test.watch": "jest --watchAll"
  },
  "main": "./dist/index.js",
  "module": "./dist/index.js",
  "types": "./dist/index.d.ts",
  "files": [
    "dist/"
  ],
  "devDependencies": {
    "@testing-library/jest-dom": "^5.14.1",
    "@testing-library/react": "^12.1.0",
    "@types/jest": "^27.0.2",
    "@types/node": "^15.12.2",
    "@types/react": "^16.14.15",
    "@types/react-dom": "^16.7.0",
    "@types/react-test-renderer": "^17.0.1",
    "babel-jest": "^27.0.0",
    "jest": "^27.3.1",
    "jest-dom": "^3.0.2",
    "np": "^3.1.0",
    "react": "^17.0.2",
    "react-dom": "^17.0.2",
    "react-test-renderer": "^17.0.2",
    "ts-jest": "^27.0.5",
    "typescript": "^4.6.3"
  },
  "dependencies": {
<<<<<<< HEAD
    "@astrouxds/astro-web-components": "^7.0.0-beta.0"
=======
    "@astrouxds/astro-web-components": "^6.9.0"
>>>>>>> 340ed72c
  },
  "peerDependencies": {
    "react": ">=17.0.0",
    "react-dom": ">=17.0.0"
  },
  "jest": {
    "preset": "ts-jest",
    "setupFilesAfterEnv": [
      "<rootDir>/jest.setup.ts"
    ],
    "testPathIgnorePatterns": [
      "node_modules",
      "dist",
      "common"
    ]
  }
}<|MERGE_RESOLUTION|>--- conflicted
+++ resolved
@@ -1,11 +1,7 @@
 {
   "name": "@astrouxds/react",
   "sideEffects": false,
-<<<<<<< HEAD
   "version": "7.0.0-beta.0",
-=======
-  "version": "6.9.0",
->>>>>>> 340ed72c
   "description": "Astro Web Components React Wrapper",
   "repository": {
     "type": "git",
@@ -46,11 +42,7 @@
     "typescript": "^4.6.3"
   },
   "dependencies": {
-<<<<<<< HEAD
     "@astrouxds/astro-web-components": "^7.0.0-beta.0"
-=======
-    "@astrouxds/astro-web-components": "^6.9.0"
->>>>>>> 340ed72c
   },
   "peerDependencies": {
     "react": ">=17.0.0",
