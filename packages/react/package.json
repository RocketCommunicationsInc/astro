--- conflicted
+++ resolved
@@ -1,11 +1,7 @@
 {
   "name": "@astrouxds/react",
   "sideEffects": false,
-<<<<<<< HEAD
-  "version": "6.1.0",
-=======
   "version": "6.3.0",
->>>>>>> 0e6c5f7b
   "description": "Astro Web Components React Wrapper",
   "repository": {
     "type": "git",
@@ -46,11 +42,7 @@
     "typescript": "^3.3.4000"
   },
   "dependencies": {
-<<<<<<< HEAD
-    "@astrouxds/astro-web-components": "^6.1.0"
-=======
     "@astrouxds/astro-web-components": "^6.3.0"
->>>>>>> 0e6c5f7b
   },
   "peerDependencies": {
     "react": ">=17.0.0",
