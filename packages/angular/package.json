--- conflicted
+++ resolved
@@ -1,10 +1,6 @@
 {
   "name": "@astrouxds/angular",
-<<<<<<< HEAD
   "version": "7.0.0-beta.0",
-=======
-  "version": "6.9.1",
->>>>>>> 5e2f137b
   "description": "Astro Web Components Angular Wrapper",
   "license": "MIT",
   "repository": {
@@ -33,11 +29,7 @@
     "dist/"
   ],
   "dependencies": {
-<<<<<<< HEAD
     "@astrouxds/astro-web-components": "^7.0.0-beta.0",
-=======
-    "@astrouxds/astro-web-components": "^6.9.1",
->>>>>>> 5e2f137b
     "tslib": "^1.9.3"
   },
   "peerDependencies": {
